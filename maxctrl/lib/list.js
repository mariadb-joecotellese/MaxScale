/*
 * Copyright (c) 2016 MariaDB Corporation Ab
 *
 * Use of this software is governed by the Business Source License included
 * in the LICENSE.TXT file and at www.mariadb.com/bsl11.
 *
 * Change Date: 2023-01-01
 *
 * On the date above, in accordance with the Business Source License, use
 * of this software will be governed by version 2 or later of the General
 * Public License.
 */

require('./common.js')()

const list_servers_fields = [
    {
        name: 'Server',
        path: 'id',
        description: 'Server name'
    },
    {
        name: 'Address',
        path: 'attributes.parameters.address',
        description: 'Address where the server listens'
    },
    {
        name: 'Port',
        path: 'attributes.parameters.port',
        description: 'The port on which the server listens'
    },
    {
        name: 'Connections',
        path: 'attributes.statistics.connections',
        description: 'Current connection count'
    },
    {
        name: 'State',
        path: 'attributes.state',
        description: 'Server state'
    },
    {
        name: 'GTID',
        path: 'attributes.gtid_current_pos',
        description: 'Current value of @@gtid_current_pos'
    }
]

const list_services_fields = [
    {
        name: 'Service',
        path: 'id',
        description: 'Service name'
    },
    {
        name: 'Router',
        path: 'attributes.router',
        description: 'Router used by the service'
    },
    {
        name: 'Connections',
        path: 'attributes.connections',
        description: 'Current connection count'
    },
    {
        name: 'Total Connections',
        path: 'attributes.total_connections',
        description: 'Total connection count'
    },
    {
        name: 'Servers',
        path: 'relationships.servers.data[].id',
        description: 'Servers that the service uses'
    }
]

const list_listeners_fields = [
    {
        name: 'Name',
        path: 'id',
        description: 'Listener name'
    },
    {
        name: 'Port',
        path: 'attributes.parameters.port',
        description: 'The port where the listener listens'
    },
    {
        name: 'Host',
        path: 'attributes.parameters.host',
        description: 'The address or socket where the listener listens'
    },
    {
        name: 'State',
        path: 'attributes.state',
        description: 'Listener state'
    }
]

const list_monitors_fields = [
    {
        name: 'Monitor',
        path: 'id',
        description: 'Monitor name'
    },
    {
        name: 'State',
        path: 'attributes.state',
        description: 'Monitor state'
    },
    {
        name: 'Servers',
        path: 'relationships.servers.data[].id',
        description: 'The servers that this monitor monitors'
    }
]

const list_sessions_fields = [
    {
        name: 'Id',
        path: 'id',
        description: 'Session ID'
    },
    {
        name: 'User',
        path: 'attributes.user',
        description: 'Username'
    },
    {
        name: 'Host',
        path: 'attributes.remote',
        description: 'Client host address'
    },
    {
        name: 'Connected',
        path: 'attributes.connected',
        description: 'Time when the session started'
    },
    {
        name: 'Idle',
        path: 'attributes.idle',
        description: 'How long the session has been idle, in seconds'
    },
    {
        name: 'Service',
        path: 'relationships.services.data[].id',
        description: 'The service where the session connected'
    }
]

const list_filters_fields = [
    {
        name: 'Filter',
        path: 'id',
        description: 'Filter name'
    },
    {
        name: 'Service',
        path: 'relationships.services.data[].id',
        description: 'Services that use the filter'
    },
    {
        name: 'Module',
        path: 'attributes.module',
        description: 'The module that the filter uses'
    }
]

const list_modules_fields = [
    {
        name: 'Module',
        path: 'id',
        description: 'Module name'
    },
    {
        name: 'Type',
        path: 'attributes.module_type',
        description: 'Module type'
    },
    {
        name: 'Version',
        path: 'attributes.version',
        description: 'Module version'
    }
]

const list_threads_fields = [
    {
        name: 'Id',
        path: 'id',
        description: 'Thread ID'
    },
    {
        name: 'Current FDs',
        path: 'attributes.stats.current_descriptors',
        description: 'Current number of managed file descriptors'
    },
    {
        name: 'Total FDs',
        path: 'attributes.stats.total_descriptors',
        description: 'Total number of managed file descriptors'
    },
    {
        name: 'Load (1s)',
        path: 'attributes.stats.load.last_second',
        description: 'Load percentage over the last second'
    },
    {
        name: 'Load (1m)',
        path: 'attributes.stats.load.last_minute',
        description: 'Load percentage over the last minute'
    },
    {
        name: 'Load (1h)',
        path: 'attributes.stats.load.last_hour',
        description: 'Load percentage over the last hour'
    }
]

const list_users_fields = [
    {
        name: 'Name',
        path: 'id',
        description: 'User name'
    },
    {
        name: 'Type',
        path: 'type',
        description: 'User type'
    },
    {
        name: 'Privileges',
        path: 'attributes.account',
        description: 'User privileges'
    },
]

const list_commands_fields = [
    {
        name: 'Module',
        path: 'id',
        description: 'Module name'
    },
    {
        name: 'Commands',
        path: 'attributes.commands[].id',
        description: 'Available commands'
    }
]

exports.command = 'list <command>'
exports.desc = 'List objects'
exports.handler = function() {}
exports.builder = function(yargs) {
    yargs
        .command('servers', 'List servers', function(yargs) {
            return yargs.epilog('List all servers in MaxScale.' +
                                fieldDescriptions(list_servers_fields))
                .usage('Usage: list servers')
        }, function(argv) {
            maxctrl(argv, function(host) {

                // First, get the list of all servers
                return getJson(host, 'servers')
                    .then((res) => {

                        for (var s of res.data) {
                            // Show the socket instead of the address
                            if (!s.attributes.parameters.address && s.attributes.parameters.socket) {
                                s.attributes.parameters.address = s.attributes.parameters.socket
                                s.attributes.parameters.port = ''
                            }
                        }

                        // Build a set of unique monitors, flatten it into an array of strings and
                        // filter out any duplicate or undefined values (from servers that aren't
                        // monitored).
                        var v = _.uniq(_.flatten(_.getPath(res, 'data[].relationships.monitors.data[].id'))).filter(i => i)

                        // Get the server_info object for each monitor (if it defines one)
                        var infos = []
                        var promises = v.map((i) => getJson(host, 'monitors/' + i)
                                             .then((j) => {
                                                 info = _.get(j, 'data.attributes.monitor_diagnostics.server_info')
                                                 if (info) {
                                                     info.forEach((k) => infos.push(k))
                                                 }
                                             }))

                        // Wait for promises to resolve
                        return Promise.all(promises)
                            .then(() => {
                                res.data.forEach((i) => {

                                    // Get the gtid_current_pos value for each server from the server_info list
                                    var idx = infos.findIndex((info) => info.name == i.id)

                                    if (idx != -1 && infos[idx].gtid_current_pos) {
                                        // Found the GTID position of this server
                                        i.attributes.gtid_current_pos = infos[idx].gtid_current_pos
                                    } else {
                                        // Assign an empty value so we always have something to print
                                        i.attributes.gtid_current_pos = ''
                                    }
                                })
                            })
                            .then(() => filterResource(res, list_servers_fields))
                            .then((res) => rawCollectionAsTable(res, list_servers_fields))
                    })
            })
        })
        .command('services', 'List services', function(yargs) {
            return yargs.epilog('List all services and the servers they use.' +
                                fieldDescriptions(list_services_fields))
                .usage('Usage: list services')
        }, function(argv) {
            maxctrl(argv, function(host) {
                return getCollection(host, 'services', list_services_fields)
            })
        })
        .command('listeners <service>', 'List listeners of a service', function(yargs) {
            return yargs.epilog('List listeners for a service.' +
                                fieldDescriptions(list_listeners_fields))
                .usage('Usage: list listeners <service>')
        }, function(argv) {
            maxctrl(argv, function(host) {
                return getSubCollection(host, 'services/' + argv.service, 'attributes.listeners', list_listeners_fields)
            })
        })
        .command('monitors', 'List monitors', function(yargs) {
            return yargs.epilog('List all monitors in MaxScale.' +
                                fieldDescriptions(list_monitors_fields))
                .usage('Usage: list monitors')
        }, function(argv) {
            maxctrl(argv, function(host) {
                return getCollection(host, 'monitors', list_monitors_fields)
            })
        })
        .command('sessions', 'List sessions', function(yargs) {
            return yargs.epilog('List all client sessions.' +
                                fieldDescriptions(list_sessions_fields))
                .usage('Usage: list sessions')
                .group([rDnsOption.shortname], 'Options:')
                .option(rDnsOption.shortname, rDnsOption.definition)
        }, function(argv) {
            maxctrl(argv, function(host) {
<<<<<<< HEAD
                var resource = 'sessions'
                if (argv[this.rDnsOption.shortname]) {
                    resource += '?' + this.rDnsOption.optionOn
                }
=======
>>>>>>> ce477491
                return getCollection(host, 'sessions', list_sessions_fields)
            })
        })
        .command('filters', 'List filters', function(yargs) {
            return yargs.epilog('List all filters in MaxScale.' +
                                fieldDescriptions(list_filters_fields))
                .usage('Usage: list filters')
        }, function(argv) {
            maxctrl(argv, function(host) {
                return getCollection(host, 'filters', list_filters_fields)
            })
        })
        .command('modules', 'List loaded modules', function(yargs) {
            return yargs.epilog('List all currently loaded modules.' +
                                fieldDescriptions(list_modules_fields))
                .usage('Usage: list modules')
        }, function(argv) {
            maxctrl(argv, function(host) {
                return getCollection(host, 'maxscale/modules', list_modules_fields)
            })
        })
        .command('threads', 'List threads', function(yargs) {
            return yargs.epilog('List all worker threads.' +
                                fieldDescriptions(list_threads_fields))
                .usage('Usage: list threads')
        }, function(argv) {
            maxctrl(argv, function(host) {
                return getCollection(host, 'maxscale/threads', list_threads_fields)
            })
        })
        .command('users', 'List created users', function(yargs) {
            return yargs.epilog('List network the users that can be used to connect to the MaxScale REST API' +
                                ' as well as enabled local accounts.' +
                                fieldDescriptions(list_users_fields))
                .usage('Usage: list users')
        }, function(argv) {
            maxctrl(argv, function(host) {
                return getCollection(host, 'users', list_users_fields)
            })
        })
        .command('commands', 'List module commands', function(yargs) {
            return yargs.epilog('List all available module commands.' +
                                fieldDescriptions(list_commands_fields))
                .usage('Usage: list commands')
        }, function(argv) {
            maxctrl(argv, function(host) {
                return getCollection(host, 'maxscale/modules', list_commands_fields)
            })
        })
        .usage('Usage: list <command>')
        .help()
        .command('*', 'the default command', {}, function(argv) {
            maxctrl(argv, function(host) {
                return error('Unknown command. See output of `help list` for a list of commands.')
            })
        })
}<|MERGE_RESOLUTION|>--- conflicted
+++ resolved
@@ -344,14 +344,11 @@
                 .option(rDnsOption.shortname, rDnsOption.definition)
         }, function(argv) {
             maxctrl(argv, function(host) {
-<<<<<<< HEAD
                 var resource = 'sessions'
                 if (argv[this.rDnsOption.shortname]) {
                     resource += '?' + this.rDnsOption.optionOn
                 }
-=======
->>>>>>> ce477491
-                return getCollection(host, 'sessions', list_sessions_fields)
+                return getCollection(host, resource, list_sessions_fields)
             })
         })
         .command('filters', 'List filters', function(yargs) {
