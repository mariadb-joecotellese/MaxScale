#!/bin/sh

# Create MaxScale user if it doesnt' exist
getent passwd maxscale > /dev/null
if [ $? -ne 0 ]
then
    groupadd -r maxscale
    useradd -r -s /bin/false -g maxscale maxscale
fi

# Change the owner of the directories to maxscale:maxscale
for path in "@DEFAULT_LOGDIR@" "@DEFAULT_DATADIR@" "@DEFAULT_CACHEDIR@" "@DEFAULT_PIDDIR@" "@DEFAULT_MODULE_CONFIGDIR@" "@DEFAULT_CONFIGSUBDIR@"
do
    chown -R maxscale:maxscale "$path"
    chmod 0755 "$path"
done

# Install ldconfig files
if [ -f "@DEFAULT_SHAREDIR@/maxscale.conf" ]
then
    cp @DEFAULT_SHAREDIR@/maxscale.conf /etc/ld.so.conf.d/
else
    echo "Could not find ldconfig file: @DEFAULT_SHAREDIR@/maxscale.conf" >& 2
fi

# Only copy the service files if the systemd folder and systemctl executable are found
<<<<<<< HEAD
if [ -f @DEFAULT_SHAREDIR@/maxscale.service ] && command -v systemctl >/dev/null
=======
if [ -f @CMAKE_INSTALL_PREFIX@/@MAXSCALE_SHAREDIR@/maxscale.service ] && command -v systemctl > /dev/null
>>>>>>> 24c8ff91
then
    if [ -d "/lib/systemd/system"  ]
    then
        cp @DEFAULT_SHAREDIR@/maxscale.service /lib/systemd/system
        systemctl daemon-reload
    elif [ -d "/usr/lib/systemd/system"  ]
    then
        cp @DEFAULT_SHAREDIR@/maxscale.service /usr/lib/systemd/system
        systemctl daemon-reload
    fi

    # Remove old directories, mistakenly installed by a few versions
    if [ -d /lib/systemd/system/maxscale.service.d ]
    then
        rmdir /lib/systemd/system/maxscale.service.d
    elif  [ -d /usr/lib/systemd/system/maxscale.service.d ]
    then
        rmdir /lib/systemd/system/maxscale.service.d
    fi

<<<<<<< HEAD
    systemctl enable maxscale.service > /dev/null
=======
    mkdir -p /etc/systemd/system/maxscale.service.d
    systemctl enable maxscale.service >& /dev/null
>>>>>>> 24c8ff91

    systemctl is-active maxscale.service --quiet > /dev/null && systemctl restart maxscale.service > /dev/null
fi

# If no maxscale.cnf file is found in /etc, copy the template file there
if [ ! -f "@MAXSCALE_CONFDIR@/maxscale.cnf" ]
then
    cp @MAXSCALE_CONFDIR@/maxscale.cnf.template @MAXSCALE_CONFDIR@/maxscale.cnf
fi

# If no logrotate config file is found, create one
if [ ! -f "/etc/logrotate.d/maxscale_logrotate" ]
then
    cp @DEFAULT_SHAREDIR@/maxscale_logrotate /etc/logrotate.d/maxscale_logrotate
fi

/sbin/ldconfig<|MERGE_RESOLUTION|>--- conflicted
+++ resolved
@@ -24,11 +24,7 @@
 fi
 
 # Only copy the service files if the systemd folder and systemctl executable are found
-<<<<<<< HEAD
-if [ -f @DEFAULT_SHAREDIR@/maxscale.service ] && command -v systemctl >/dev/null
-=======
-if [ -f @CMAKE_INSTALL_PREFIX@/@MAXSCALE_SHAREDIR@/maxscale.service ] && command -v systemctl > /dev/null
->>>>>>> 24c8ff91
+if [ -f @DEFAULT_SHAREDIR@/maxscale.service ] && command -v systemctl > /dev/null
 then
     if [ -d "/lib/systemd/system"  ]
     then
@@ -49,12 +45,7 @@
         rmdir /lib/systemd/system/maxscale.service.d
     fi
 
-<<<<<<< HEAD
-    systemctl enable maxscale.service > /dev/null
-=======
-    mkdir -p /etc/systemd/system/maxscale.service.d
     systemctl enable maxscale.service >& /dev/null
->>>>>>> 24c8ff91
 
     systemctl is-active maxscale.service --quiet > /dev/null && systemctl restart maxscale.service > /dev/null
 fi
