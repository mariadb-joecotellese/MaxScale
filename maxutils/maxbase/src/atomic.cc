--- conflicted
+++ resolved
@@ -40,41 +40,4 @@
 void atomic_store_int32(int32_t* variable, int32_t value)
 {
     __atomic_store_n(variable, value, __ATOMIC_SEQ_CST);
-}
-
-<<<<<<< HEAD
-bool atomic_cas_ptr(void** variable, void** old_value, void* new_value)
-{
-    return __atomic_compare_exchange_n(variable,
-                                       old_value,
-                                       new_value,
-                                       false,
-                                       __ATOMIC_SEQ_CST,
-                                       __ATOMIC_SEQ_CST);
-}
-=======
-void atomic_store_int64(int64_t* variable, int64_t value)
-{
-    __atomic_store_n(variable, value, __ATOMIC_SEQ_CST);
-}
-
-void atomic_store_uint32(uint32_t* variable, uint32_t value)
-{
-    __atomic_store_n(variable, value, __ATOMIC_SEQ_CST);
-}
-
-void atomic_store_uint64(uint64_t* variable, uint64_t value)
-{
-    __atomic_store_n(variable, value, __ATOMIC_SEQ_CST);
-}
-
-void atomic_store_ptr(void** variable, void* value)
-{
-    __atomic_store_n(variable, value, __ATOMIC_SEQ_CST);
-}
-
-int atomic_exchange_int(int* variable, int new_value)
-{
-    return __atomic_exchange_n(variable, new_value, __ATOMIC_SEQ_CST);
-}
->>>>>>> be543f4c
+}