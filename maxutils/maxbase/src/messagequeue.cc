--- conflicted
+++ resolved
@@ -27,15 +27,13 @@
 
 namespace
 {
-<<<<<<< HEAD
 using Guard = std::lock_guard<std::mutex>;
 using std::move;
-=======
+
 const char* PIPE_FULL_WARNING =
     " Consider increasing the pipe buffer size (sysctl fs.pipe-max-size). Slow domain name servers "
     "can also cause problems. To disable reverse name resolution, add 'skip_name_resolve=true' under "
     "the '[maxscale]' section.";
->>>>>>> 58452b39
 
 static struct
 {
@@ -58,7 +56,6 @@
 
     return size;
 }
-
 }
 
 namespace maxbase
@@ -541,5 +538,4 @@
 
     return rc;
 }
-
 }