/*
 * Copyright (c) 2018 MariaDB Corporation Ab
 *
 * Use of this software is governed by the Business Source License included
 * in the LICENSE.TXT file and at www.mariadb.com/bsl11.
 *
 * Change Date: 2025-12-13
 *
 * On the date above, in accordance with the Business Source License, use
 * of this software will be governed by version 2 or later of the General
 * Public License.
 */

#include <maxbase/stacktrace.hh>
#include <cstdlib>
#include <cstring>
#include <cstdio>
#include <functional>
#include <cstdarg>
#include <climits>
<<<<<<< HEAD
=======

#include <sys/prctl.h>
>>>>>>> ae2e4703

#ifdef HAVE_GLIBC
#include <execinfo.h>
#endif

namespace
{

static void get_command_output(char* output, size_t size, const char* format, ...)
{
    va_list valist;
    va_start(valist, format);
    int cmd_len = vsnprintf(NULL, 0, format, valist);
    va_end(valist);

    va_start(valist, format);
    char cmd[cmd_len + 1];
    vsnprintf(cmd, cmd_len + 1, format, valist);
    va_end(valist);

    *output = '\0';
    FILE* file = popen(cmd, "r");

    if (file)
    {
        size_t nread = fread(output, 1, size, file);
        nread = nread < size ? nread : size - 1;
        output[nread--] = '\0';

        // Trim trailing newlines
        while (output + nread > output && output[nread] == '\n')
        {
            output[nread--] = '\0';
        }

        pclose(file);
    }
}

static void get_command_output_cb(void (* cb)(const char*), const char* format, ...)
{
    va_list valist;
    va_start(valist, format);
    int cmd_len = vsnprintf(NULL, 0, format, valist);
    va_end(valist);

    va_start(valist, format);
    char cmd[cmd_len + 1];
    vsnprintf(cmd, cmd_len + 1, format, valist);
    va_end(valist);

    if (FILE* file = popen(cmd, "r"))
    {
        char buf[512];

        while (size_t n = fread(buf, 1, sizeof(buf) - 1, file))
        {
            buf[n] = '\0';
            cb(buf);
        }

        pclose(file);
    }
}

static void extract_file_and_line(char* symbols, char* cmd, size_t size)
{
    const char* filename_end = strchr(symbols, '(');
    const char* symname_end = strchr(symbols, ')');

    if (filename_end && symname_end)
    {
        // This appears to be a symbol in a library
        char filename[PATH_MAX + 1];
        char symname[512];
        char offset[512];
        snprintf(filename, sizeof(filename), "%.*s", (int)(filename_end - symbols), symbols);

        const char* symname_start = filename_end + 1;

        if (*symname_start != '+' && symname_start != symname_end)
        {
            // We have a string form symbol name and an offset, we need to
            // extract the symbol address

            const char* addr_offset = symname_start;

            while (addr_offset < symname_end && *addr_offset != '+')
            {
                addr_offset++;
            }

            snprintf(symname, sizeof(symname), "%.*s", (int)(addr_offset - symname_start), symname_start);

            if (addr_offset < symname_end && *addr_offset == '+')
            {
                addr_offset++;
            }

            snprintf(offset, sizeof(offset), "%.*s", (int)(symname_end - addr_offset), addr_offset);

            // Get the hexadecimal address of the symbol
            get_command_output(cmd,
                               size,
                               "nm %s |grep ' %s$'|sed -e 's/ .*//' -e 's/^/0x/'",
                               filename,
                               symname);
            long long symaddr = strtoll(cmd, NULL, 16);
            long long offsetaddr = strtoll(offset, NULL, 16);

            // Calculate the file and line now that we have the raw offset into
            // the library
            get_command_output(cmd,
                               size,
                               "addr2line -e %s 0x%x",
                               filename,
                               symaddr + offsetaddr);
        }
        else
        {
            if (symname_start == symname_end)
            {
                // Symbol is of the format `./executable [0xdeadbeef]`
                if (!(symname_start = strchr(symname_start, '['))
                    || !(symname_end = strchr(symname_start, ']')))
                {
                    snprintf(cmd, size, "Unexpected symbol format");
                    return;
                }
            }

            // Raw offset into library
            symname_start++;
            snprintf(symname, sizeof(symname), "%.*s", (int)(symname_end - symname_start), symname_start);
            get_command_output(cmd, size, "addr2line -e %s %s", filename, symname);
        }

        const char prefix[] = "MaxScale/";

        // Remove common source prefix
        if (char* str = strstr(cmd, prefix))
        {
            str += sizeof(prefix) - 1;
            memmove(cmd, str, strlen(cmd) - (str - cmd) + 1);
        }

        // Remove the address where the symbol is in memory (i.e. the [0xdeadbeef] that follows the
        // (main+0xa1) part), we're only interested where it is in the library.
        if (char* str = strchr(symbols, '['))
        {
            str--;
            *str = '\0';
        }
    }
}
}

namespace maxbase
{

#ifdef HAVE_GLIBC
void dump_stacktrace(std::function<void(const char*, const char*)> handler)
{
    void* addrs[128];
    int count = backtrace(addrs, 128);
    char** symbols = backtrace_symbols(addrs, count);

    int rc = system("command -v nm > /dev/null && command -v addr2line > /dev/null");
    bool do_extract = WIFEXITED(rc) && WEXITSTATUS(rc) == 0;

    if (symbols)
    {
        // Skip first five frames, they are inside the stacktrace printing function and signal handlers
        for (int n = 4; n < count; n++)
        {
            char cmd[PATH_MAX + 1024] = "<binutils not installed>";

            if (do_extract)
            {
                extract_file_and_line(symbols[n], cmd, sizeof(cmd));
            }

            handler(symbols[n], cmd);
        }
        free(symbols);
    }
}

void dump_stacktrace(void (* handler)(const char* symbol, const char* command))
{
    dump_stacktrace([&](const char* symbol, const char* command) {
                        handler(symbol, command);
                    });
}

#else

void dump_stacktrace(void (* handler)(const char*, const char*))
{
    // We can't dump stacktraces on non-GLIBC systems
}

#endif

void dump_gdb_stacktrace(void (* handler)(const char*))
{
<<<<<<< HEAD
=======
    prctl(PR_SET_PTRACER, PR_SET_PTRACER_ANY);
>>>>>>> ae2e4703
    get_command_output_cb(
        handler,
        "gdb --pid=%d -batch -iex 'set print thread-events off' -ex 'thr a a bt'",
        getpid());
<<<<<<< HEAD
=======
    prctl(PR_SET_PTRACER, 0);
>>>>>>> ae2e4703
}

bool have_gdb()
{
    int rc = system("command -v gdb > /dev/null");
    return WIFEXITED(rc) && WEXITSTATUS(rc) == 0;
}
}<|MERGE_RESOLUTION|>--- conflicted
+++ resolved
@@ -18,11 +18,8 @@
 #include <functional>
 #include <cstdarg>
 #include <climits>
-<<<<<<< HEAD
-=======
 
 #include <sys/prctl.h>
->>>>>>> ae2e4703
 
 #ifdef HAVE_GLIBC
 #include <execinfo.h>
@@ -229,18 +226,12 @@
 
 void dump_gdb_stacktrace(void (* handler)(const char*))
 {
-<<<<<<< HEAD
-=======
     prctl(PR_SET_PTRACER, PR_SET_PTRACER_ANY);
->>>>>>> ae2e4703
     get_command_output_cb(
         handler,
         "gdb --pid=%d -batch -iex 'set print thread-events off' -ex 'thr a a bt'",
         getpid());
-<<<<<<< HEAD
-=======
     prctl(PR_SET_PTRACER, 0);
->>>>>>> ae2e4703
 }
 
 bool have_gdb()
