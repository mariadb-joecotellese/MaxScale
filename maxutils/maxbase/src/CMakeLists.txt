--- conflicted
+++ resolved
@@ -52,28 +52,4 @@
 target_link_libraries(maxbase ${CURL_LIBRARIES} ${PAM_LIBRARIES} ${PCRE2_LIBRARIES} pthread rt dl)
 if (BUILD_TESTS)
   add_subdirectory(test)
-<<<<<<< HEAD
-endif()
-
-if(BUILD_TOOLS)
-  # Tool for testing local PAM config.
-  add_executable(test_pam_login test_pam_login.cc)
-  target_link_libraries(test_pam_login maxbase)
-  install_executable(test_pam_login core)
-endif()
-
-# For now, only build suid test and tool when testing. Change back once the feature is finished.
-if (BUILD_TESTS)
-  # Tool for testing local PAM config with suid wrapper.
-  add_executable(test_pam_login2 test_pam_login2.cc)
-  target_link_libraries(test_pam_login2 maxbase)
-  install_executable(test_pam_login2 core)
-
-  # Pam suid wrapper. Requires setuid permission
-  add_executable(maxscale_pam_auth_tool pam_auth_tool.cc)
-  target_link_libraries(maxscale_pam_auth_tool maxbase)
-  install_executable_setuid(maxscale_pam_auth_tool core)
-endif()
-=======
-endif()
->>>>>>> c5702796
+endif()