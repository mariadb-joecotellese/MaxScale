--- conflicted
+++ resolved
@@ -862,18 +862,6 @@
             /** Calculate event execution statistics */
             loop_now = maxbase::Clock::now();
             qtime = time_in_100ms_ticks(loop_now) - started;
-<<<<<<< HEAD
-=======
-
-            if (qtime > STATISTICS::N_QUEUE_TIMES)
-            {
-                m_statistics.exectimes[STATISTICS::N_QUEUE_TIMES]++;
-            }
-            else
-            {
-                m_statistics.exectimes[qtime]++;
-            }
->>>>>>> 684358f8
 
             ++m_statistics.exectimes[std::min(qtime, STATISTICS::N_QUEUE_TIMES)];
             m_statistics.maxexectime = std::max(m_statistics.maxexectime, qtime);
