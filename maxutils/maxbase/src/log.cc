/*
 * Copyright (c) 2016 MariaDB Corporation Ab
 * Copyright (c) 2023 MariaDB plc, Finnish Branch
 *
 * Use of this software is governed by the Business Source License included
 * in the LICENSE.TXT file and at www.mariadb.com/bsl11.
 *
 * Change Date: 2027-04-10
 *
 * On the date above, in accordance with the Business Source License, use
 * of this software will be governed by version 2 or later of the General
 * Public License.
 */

#include <maxbase/log.hh>
#include <maxbase/stacktrace.hh>

#include <sys/time.h>
#include <syslog.h>

#ifdef HAVE_SYSTEMD
// Prevents line numbers from being automatically added to the calls
#define SD_JOURNAL_SUPPRESS_LOCATION 1
#include <systemd/sd-journal.h>
#endif

#include <cinttypes>
#include <cmath>
#include <cstdarg>
#include <cstdio>
#include <cstring>
#include <mutex>
#include <string>
#include <unordered_map>

#include <maxbase/assert.hh>
#include <maxbase/logger.hh>

/**
 * Variable holding the enabled priorities information.
 */
int mxb_log_enabled_priorities = (1 << LOG_ERR) | (1 << LOG_NOTICE) | (1 << LOG_WARNING);

// Number of chars needed to represent a number.
#define CALCLEN(i) ((size_t)(floor(log10(abs((int64_t)i))) + 1))
#define UINTLEN(i) (i < 10 ? 1 : (i < 100 ? 2 : (i < 1000 ? 3 : CALCLEN(i))))

namespace
{

int DEFAULT_LOG_AUGMENTATION = 0;

// A message that is logged 10 times in 1 second will be suppressed for 10 seconds.
static MXB_LOG_THROTTLING DEFAULT_LOG_THROTTLING = {10, 1000, 10000};

// BUFSIZ comes from the system. It equals with block size or its multiplication.
const int MAX_LOGSTRLEN = BUFSIZ;

// Current monotonic raw time in milliseconds.
uint64_t time_monotonic_ms()
{
    struct timespec now;
    clock_gettime(CLOCK_MONOTONIC, &now);

    return now.tv_sec * 1000 + now.tv_nsec / 1000000;
}

<<<<<<< HEAD
static const int TIMESTAMP_LENGTH = mxb::format_timestamp(timeval {}, false).size();
static const int TIMESTAMP_LENGTH_HP = mxb::format_timestamp(timeval {}, true).size();
=======
uint64_t (* time_ms_func)() = time_monotonic_ms;

// Regular timestamp
std::string get_timestamp(void)
{
    time_t t = time(NULL);
    struct tm tm;
    localtime_r(&t, &tm);
    static const char timestamp_formatstr[] = "%04d-%02d-%02d %02d:%02d:%02d   ";
    static int required = snprintf(NULL,
                                   0,
                                   timestamp_formatstr,
                                   tm.tm_year + 1900,
                                   tm.tm_mon + 1,
                                   tm.tm_mday,
                                   tm.tm_hour,
                                   tm.tm_min,
                                   tm.tm_sec);
    char buf[required + 1];

    snprintf(buf,
             sizeof(buf),
             timestamp_formatstr,
             tm.tm_year + 1900,
             tm.tm_mon + 1,
             tm.tm_mday,
             tm.tm_hour,
             tm.tm_min,
             tm.tm_sec);

    return buf;
}

// High-precision timestamp
std::string get_timestamp_hp(void)
{
    struct timeval tv;
    gettimeofday(&tv, NULL);
    struct tm tm;
    localtime_r(&tv.tv_sec, &tm);
    int usec = tv.tv_usec / 1000;

    static const char timestamp_formatstr_hp[] = "%04d-%02d-%02d %02d:%02d:%02d.%03d   ";
    static int required = snprintf(NULL,
                                   0,
                                   timestamp_formatstr_hp,
                                   tm.tm_year + 1900,
                                   tm.tm_mon + 1,
                                   tm.tm_mday,
                                   tm.tm_hour,
                                   tm.tm_min,
                                   tm.tm_sec,
                                   usec);

    char buf[required + 1];

    snprintf(buf,
             sizeof(buf),
             timestamp_formatstr_hp,
             tm.tm_year + 1900,
             tm.tm_mon + 1,
             tm.tm_mday,
             tm.tm_hour,
             tm.tm_min,
             tm.tm_sec,
             usec);

    return buf;
}

struct LOG_PREFIX
{
    const char* text;   // The prefix, e.g. "error: "
    int         len;    // The length of the prefix without the trailing NULL.
};
>>>>>>> 92f7550a

const std::string_view PREFIX_EMERG = "emerg  : ";
const std::string_view PREFIX_ALERT = "alert  : ";
const std::string_view PREFIX_CRIT = "crit   : ";
const std::string_view PREFIX_ERROR = "error  : ";
const std::string_view PREFIX_WARNING = "warning: ";
const std::string_view PREFIX_NOTICE = "notice : ";
const std::string_view PREFIX_INFO = "info   : ";
const std::string_view PREFIX_DEBUG = "debug  : ";

std::string_view level_to_prefix(int level)
{
    assert((level & ~LOG_PRIMASK) == 0);

    switch (level)
    {
    case LOG_EMERG:
        return PREFIX_EMERG;

    case LOG_ALERT:
        return PREFIX_ALERT;

    case LOG_CRIT:
        return PREFIX_CRIT;

    case LOG_ERR:
        return PREFIX_ERROR;

    case LOG_WARNING:
        return PREFIX_WARNING;

    case LOG_NOTICE:
        return PREFIX_NOTICE;

    case LOG_INFO:
        return PREFIX_INFO;

    case LOG_DEBUG:
        return PREFIX_DEBUG;

    default:
        assert(!true);
        return PREFIX_ERROR;
    }
}

enum message_suppression_t
{
    MESSAGE_NOT_SUPPRESSED,     // Message is not suppressed.
    MESSAGE_SUPPRESSED,         // Message is suppressed for the first time (for this round)
    MESSAGE_STILL_SUPPRESSED,   // Message is still suppressed (for this round)
    MESSAGE_UNSUPPRESSED,       // Message was suppressed but the suppression is now over
};

class MessageRegistryKey
{
public:
    const char* filename;
    const int   linenumber;

    /**
     * @brief Constructs a message stats key
     *
     * @param filename    The filename where the message was reported. Must be a
     *                    statically allocated buffer, e.g. __FILE__.
     * @param linenumber  The linenumber where the message was reported.
     */
    MessageRegistryKey(const char* filename, int linenumber)
        : filename(filename)
        , linenumber(linenumber)
    {
    }

    bool eq(const MessageRegistryKey& other) const
    {
        return filename == other.filename   // Yes, we compare the pointer values and not the strings.
               && linenumber == other.linenumber;
    }

    size_t hash() const
    {
        /*
         * This is an implementation of the Jenkin's one-at-a-time hash function.
         * https://en.wikipedia.org/wiki/Jenkins_hash_function
         */
        uint64_t key1 = (uint64_t)filename;
        uint16_t key2 = (uint16_t)linenumber;   // The first 48 bits are likely to be 0.

        uint32_t hash_value = 0;
        size_t i;

        for (i = 0; i < sizeof(key1); ++i)
        {
            hash_value += (key1 >> i * 8) & 0xff;
            hash_value += (hash_value << 10);
            hash_value ^= (hash_value >> 6);
        }

        for (i = 0; i < sizeof(key2); ++i)
        {
            hash_value += (key2 >> i * 8) & 0xff;
            hash_value += (hash_value << 10);
            hash_value ^= (hash_value >> 6);
        }

        hash_value += (hash_value << 3);
        hash_value ^= (hash_value >> 11);
        hash_value += (hash_value << 15);
        return hash_value;
    }
};

class MessageRegistryStats
{
public:
    MessageRegistryStats()
        : m_first_ms(time_ms_func())
        , m_last_ms(0)
        , m_count(0)
    {
    }

    std::pair<message_suppression_t, size_t> update_suppression(const MXB_LOG_THROTTLING& t)
    {
        message_suppression_t rv = MESSAGE_NOT_SUPPRESSED;

        std::lock_guard<std::mutex> guard(m_lock);
        uint64_t now_ms = time_ms_func();

        size_t old_count = m_count - t.count;
        ++m_count;

        // Less that t.window_ms milliseconds since the message was logged
        // the last time. May have to be throttled.
        if (m_count < t.count)
        {
            // t.count times has not been reached, still ok to log.
        }
        else if (m_count == t.count)
        {
            mxb_assert(now_ms >= m_first_ms);
            // t.count times has been reached. Was it within the window?
            if (now_ms - m_first_ms < t.window_ms)
            {
                // Within the window, suppress the message.
                rv = MESSAGE_SUPPRESSED;
            }
            else
            {
                // Not within the window, reset the situation.

                // The flooding situation is analyzed window by window.
                // That means that if there in each of two consequtive
                // windows are not enough messages for throttling to take
                // effect, but there would be if the window was placed at a
                // slightly different position (e.g. starting in the middle
                // of the first and ending in the middle of the second) it
                // will go undetected and no throttling will be made.
                // However, if that's the case, it was a spike so the
                // flooding will stop anyway.

                m_first_ms = now_ms;
                m_count = 1;
            }
        }
        else
        {
            mxb_assert(now_ms >= m_first_ms);
            // In suppression mode.
            if (now_ms - m_first_ms < (t.window_ms + t.suppress_ms))
            {
                // Still in the suppression window.
                rv = MESSAGE_STILL_SUPPRESSED;

                if (now_ms - m_first_ms < t.window_ms)
                {
                    // Still within the trigger window, reset the timer.
                    m_first_ms = now_ms;
                }
            }
            else
            {
                // We have exited the suppression window, reset the situation.
                m_first_ms = now_ms;
                m_count = 1;
                rv = MESSAGE_UNSUPPRESSED;
            }
        }

        m_last_ms = now_ms;

        return {rv, old_count};
    }

private:
    std::mutex m_lock;
    uint64_t   m_first_ms;  /** The time when the error was logged the first time in this window. */
    uint64_t   m_last_ms;   /** The time when the error was logged the last time. */
    size_t     m_count;     /** How many times the error has been reported within this window. */
};
}

namespace std
{

template<>
struct hash<MessageRegistryKey>
{
    typedef MessageRegistryKey Key;
    typedef size_t             result_type;

    size_t operator()(const MessageRegistryKey& key) const
    {
        return key.hash();
    }
};

template<>
struct equal_to<MessageRegistryKey>
{
    typedef bool               result_type;
    typedef MessageRegistryKey first_argument_type;
    typedef MessageRegistryKey second_argument_type;

    bool operator()(const MessageRegistryKey& lhs, const MessageRegistryKey& rhs) const
    {
        return lhs.eq(rhs);
    }
};
}

namespace
{

class MessageRegistry;

static bool return_false(int)
{
    return false;
}

struct this_unit
{
    using SLogger = std::unique_ptr<mxb::Logger>;
    using SMessageRegistry = std::unique_ptr<MessageRegistry>;

    int                        augmentation {DEFAULT_LOG_AUGMENTATION};
    bool                       do_highprecision {false};
    bool                       do_syslog {true};
    bool                       do_maxlog {true};
    bool                       redirect_stdout {false};
    bool                       session_trace {false};
    MXB_LOG_THROTTLING         throttling {DEFAULT_LOG_THROTTLING};
    SLogger                    sLogger;
    SMessageRegistry           sMessage_registry;
    mxb_log_context_provider_t context_provider {nullptr};
    mxb_in_memory_log_t        in_memory_log {nullptr};
    const char*                syslog_identifier {nullptr};
    mxb_should_log_t           should_log {return_false};
} this_unit;

inline bool should_level_be_logged(int level)
{
    return mxb_log_is_priority_enabled(level) || this_unit.should_log(level);
}

inline bool is_session_tracing()
{
    return this_unit.session_trace && this_unit.in_memory_log;
}

class MessageRegistry
{
public:
    typedef MessageRegistryKey   Key;
    typedef MessageRegistryStats Stats;

    MessageRegistry(const MessageRegistry&) = delete;
    MessageRegistry& operator=(const MessageRegistry&) = delete;

    MessageRegistry()
    {
    }

    Stats& get_stats(const Key& key)
    {
        std::lock_guard<std::mutex> guard(m_lock);
        return m_registry[key];
    }

    std::pair<message_suppression_t, size_t> get_status(const char* file, int line)
    {
        std::pair<message_suppression_t, size_t> rv = {MESSAGE_NOT_SUPPRESSED, 0};

        // Copy the config to prevent the values from changing while we are using
        // them. It does not matter if they are changed just when we are copying
        // them, but we want to use one set of values throughout the function.
        MXB_LOG_THROTTLING t = this_unit.throttling;

        if ((t.count != 0) && (t.window_ms != 0) && (t.suppress_ms != 0))
        {
            MessageRegistry::Key key(file, line);
            MessageRegistry::Stats& stats = this_unit.sMessage_registry->get_stats(key);

            rv = stats.update_suppression(t);
        }

        return rv;
    }

    void clear()
    {
        std::lock_guard<std::mutex> guard(m_lock);
        return m_registry.clear();
    }

private:
    std::mutex                     m_lock;
    std::unordered_map<Key, Stats> m_registry;
};
}

bool mxb_log_init(const char* ident,
                  const char* logdir,
                  const char* filename,
                  mxb_log_target_t target,
                  mxb_log_context_provider_t context_provider,
                  mxb_in_memory_log_t in_memory_log,
                  mxb_should_log_t should_log)
{
    assert(!mxb_log_inited());

    mxb_assert_message(!this_unit.session_trace || in_memory_log,
                       "If session tracing has already been enabled, then in_memory_log "
                       "must be provided.");

    // Tests mainly pass a NULL logdir with MXB_LOG_TARGET_STDOUT but using
    // /dev/null as the default allows total suppression of logging
    std::string filepath = "/dev/null";

    if (logdir)
    {
        std::string suffix;

        if (!filename)
        {
#ifdef __GNUC__
            suffix = program_invocation_short_name;
#else
            suffix = "messages";
#endif
            suffix += ".log";
        }
        else
        {
            suffix = filename;
        }

        filepath = std::string(logdir) + "/" + suffix;
    }

    if (!ident)
    {
#ifdef __GNUC__
        ident = program_invocation_short_name;
#else
        ident = "mxb_log";      // Better than nothing
#endif
    }

    this_unit.sMessage_registry.reset(new(std::nothrow) MessageRegistry);

    switch (target)
    {
    case MXB_LOG_TARGET_FS:
    case MXB_LOG_TARGET_DEFAULT:
        this_unit.sLogger = mxb::FileLogger::create(filepath);

        if (this_unit.sLogger && this_unit.redirect_stdout)
        {
            // Redirect stdout and stderr to the log file
            FILE* unused __attribute__ ((unused));
            unused = freopen(this_unit.sLogger->filename(), "a", stdout);
            unused = freopen(this_unit.sLogger->filename(), "a", stderr);
        }
        break;

    case MXB_LOG_TARGET_STDOUT:
        this_unit.sLogger = mxb::FDLogger::create(filepath, STDOUT_FILENO);
        break;

    case MXB_LOG_TARGET_STDERR:
        this_unit.sLogger = mxb::FDLogger::create(filepath, STDERR_FILENO);
        break;

    default:
        assert(!true);
        break;
    }

    if (this_unit.sLogger && this_unit.sMessage_registry)
    {
        this_unit.context_provider = context_provider;
        this_unit.in_memory_log = in_memory_log;
        this_unit.syslog_identifier = ident;

        if (should_log)
        {
            this_unit.should_log = should_log;
        }

        openlog(ident, LOG_PID | LOG_ODELAY, LOG_USER);
    }
    else
    {
        this_unit.sLogger.reset();
        this_unit.sMessage_registry.reset();
    }

    return this_unit.sLogger && this_unit.sMessage_registry;
}

void mxb_log_finish(void)
{
    assert(this_unit.sLogger && this_unit.sMessage_registry);

    closelog();
    this_unit.sLogger.reset();
    this_unit.sMessage_registry.reset();
    this_unit.context_provider = nullptr;
}

bool mxb_log_inited()
{
    return this_unit.sLogger && this_unit.sMessage_registry;
}

void mxb_log_set_augmentation(int bits)
{
    this_unit.augmentation = bits & MXB_LOG_AUGMENTATION_MASK;
}

void mxb_log_set_highprecision_enabled(bool enabled)
{
    this_unit.do_highprecision = enabled;

    MXB_NOTICE("highprecision logging is %s.", enabled ? "enabled" : "disabled");
}

bool mxb_log_is_highprecision_enabled()
{
    return this_unit.do_highprecision;
}

void mxb_log_set_syslog_enabled(bool enabled)
{
    this_unit.do_syslog = enabled;
}

bool mxb_log_is_syslog_enabled()
{
    return this_unit.do_syslog;
}

void mxb_log_set_maxlog_enabled(bool enabled)
{
    this_unit.do_maxlog = enabled;
}

bool mxb_log_is_maxlog_enabled()
{
    return this_unit.do_maxlog;
}

void mxb_log_set_throttling(const MXB_LOG_THROTTLING* throttling)
{
    // No locking; it does not have any real impact, even if the struct
    // is used right when its values are modified.
    this_unit.throttling = *throttling;

    if ((this_unit.throttling.count == 0)
        || (this_unit.throttling.window_ms == 0)
        || (this_unit.throttling.suppress_ms == 0))
    {
        MXB_NOTICE("Log throttling has been disabled.");
    }
    else
    {
        MXB_NOTICE("A message that is logged %lu times in %lu milliseconds, "
                   "will be suppressed for %lu milliseconds.",
                   this_unit.throttling.count,
                   this_unit.throttling.window_ms,
                   this_unit.throttling.suppress_ms);
    }
}

void mxb_log_reset_suppression()
{
    this_unit.sMessage_registry->clear();
}

void mxb_log_get_throttling(MXB_LOG_THROTTLING* throttling)
{
    // No locking; this is used only from maxadmin and an inconsistent set
    // may be returned only if mxb_log_set_throttling() is called via an
    // other instance of maxadmin at the very same moment.
    *throttling = this_unit.throttling;
}

void mxb_log_redirect_stdout(bool redirect)
{
    this_unit.redirect_stdout = redirect;
}

void mxb_log_set_session_trace(bool enabled)
{
    // It's always fine if session tracing is disabled or if the log
    // has not yet been inited. But if the session tracing is enabled and
    // the log has been inited, then an in_memory_log function *must*
    // have been provided when the log was inited.
    mxb_assert(!enabled || !mxb_log_inited() || this_unit.in_memory_log);
    this_unit.session_trace = enabled;
}

bool mxb_log_get_session_trace()
{
    return this_unit.session_trace;
}

bool mxb_log_should_log(int priority)
{
    return mxb_log_is_priority_enabled(priority)
           || this_unit.should_log(priority)
           || mxb_log_get_session_trace();
}

bool mxb_log_rotate()
{
    bool rval = this_unit.sLogger->rotate();
    this_unit.sMessage_registry->clear();

    if (this_unit.redirect_stdout && rval)
    {
        // Redirect stdout and stderr to the log file
        FILE* unused __attribute__ ((unused));
        unused = freopen(this_unit.sLogger->filename(), "a", stdout);
        unused = freopen(this_unit.sLogger->filename(), "a", stderr);
    }

    if (rval)
    {
        MXB_NOTICE("Log rotation complete");
    }

    return rval;
}

const char* mxb_log_get_filename()
{
    return this_unit.sLogger->filename();
}

static const char* level_to_string(int level)
{
    switch (level)
    {
    case LOG_EMERG:
        return "emergency";

    case LOG_ALERT:
        return "alert";

    case LOG_CRIT:
        return "critical";

    case LOG_ERR:
        return "error";

    case LOG_WARNING:
        return "warning";

    case LOG_NOTICE:
        return "notice";

    case LOG_INFO:
        return "info";

    case LOG_DEBUG:
        return "debug";

    default:
        assert(!true);
        return "unknown";
    }
}

const char* mxb_log_level_to_string(int level)
{
    return level_to_string(level);
}

bool mxb_log_set_priority_enabled(int level, bool enable)
{
    bool rv = false;
    const char* text = (enable ? "enable" : "disable");

    if ((level & ~LOG_PRIMASK) == 0)
    {
        int bit = (1 << level);

        if (enable)
        {
            mxb_log_enabled_priorities |= bit;
        }
        else
        {
            mxb_log_enabled_priorities &= ~bit;
        }

        MXB_NOTICE("The logging of %s messages has been %sd.", level_to_string(level), text);
        rv = true;
    }
    else
    {
        MXB_ERROR("Attempt to %s unknown syslog priority %d.", text, level);
    }

    return rv;
}

namespace
{

int log_message(message_suppression_t status,
                size_t msg_count,
                int level,
                int priority,
                const char* zModname,
                const char* zFunction,
                std::string_view message)
{
    int err = 0;

    // The log format looks as follows:
    //
    // timestamp   prefix : [(context) ][\[module\] ][(scope); ][(augmentation): ]message[suppression]
    //
    // where
    //   timestamp   :  The timestamp when the message was logged.
    //   prefix      :  debug, info, warning, etc.
    //   context     :  In practice, the session id if it is known.
    //   module      :  The module logging; in practice the current value of MXB_MODULE_NAME.
    //   scope       :  The scope of the message; explicitly set in code using LogScope.
    //   augmentation:  The function where the message was logged.
    //   message     :  The actual message.
    //   suppression :  If this particular message will henceforth be suppressed, a note about that.

    // timestamp
    struct timeval now;
    gettimeofday(&now, NULL);
    bool highprecision = this_unit.do_highprecision;
    int nTimestamp = highprecision ? TIMESTAMP_LENGTH_HP : TIMESTAMP_LENGTH;

    // prefix
    std::string_view prefix = level_to_prefix(level);
    int nPrefix = prefix.length();

    // context
    char context[32];   // The documentation will guarantee a buffer of at least 32 bytes.
    int nContext = 0;

    if (this_unit.context_provider)
    {
        nContext = this_unit.context_provider(context, sizeof(context));

        if (nContext != 0)
        {
            nContext += 3;      // +3 due to "(...) "
        }
    }

    // module
    int nModname = zModname ? strlen(zModname) + 3 : 0;     // +3 due to "[...] "

    // scope
    // If we know the actual object name, add that also
    auto zScope = mxb::LogScope::current_scope();
    int nScope = zScope ? strlen(zScope) + 4 : 0;       // +4 due to "(...); "

    // augmentation
    static const char AUGMENTATION_FORMAT[] = "(%s): ";
    // Other thread might change this_unit.augmentation.
    int augmentation = this_unit.augmentation;
    int nAugmentation = 0;

    switch (augmentation)
    {
    case MXB_LOG_AUGMENT_WITH_FUNCTION:
        nAugmentation = sizeof(AUGMENTATION_FORMAT) - 1;// Remove trailing 0
        nAugmentation -= 2;                             // Remove the %s
        nAugmentation += strlen(zFunction);
        break;

    default:
        break;
    }

    // message
    std::string streamlined_message;    // I.e. no newlines.
    bool not_debug = true;
    MXB_AT_DEBUG(not_debug = LOG_PRI(priority) != LOG_DEBUG);

    auto i = message.find('\n');
    if (i != std::string_view::npos && not_debug)
    {
        streamlined_message = message;

        do
        {
            streamlined_message.replace(i, 1, "\\n");
            i = streamlined_message.find('\n', i + 2);
        }
        while (i != std::string::npos);

        message = streamlined_message;
    }

    int nMessage = message.length();

    // suppression
    static const char SUPPRESSION_FORMAT[] =
        " (subsequent similar messages suppressed for %lu milliseconds)";
    int nSuppression = 0;
    size_t suppress_ms = this_unit.throttling.suppress_ms;
    static const char UNSUPPRESSION_FORMAT[] =
        " (%lu similar messages were previously suppressed)";

    if (status == MESSAGE_SUPPRESSED)
    {
        nSuppression += sizeof(SUPPRESSION_FORMAT) - 1; // Remove trailing NULL
        nSuppression -= 3;                              // Remove the %lu
        nSuppression += UINTLEN(suppress_ms);
    }
    else if (status == MESSAGE_UNSUPPRESSED)
    {
        nSuppression += sizeof(UNSUPPRESSION_FORMAT) - 1;   // Remove trailing NULL
        nSuppression -= 3;                                  // Remove the %lu
        nSuppression += UINTLEN(msg_count);
    }

    // All set, now the final message can be constructed.

    int nLog_line = 0;
    nLog_line += nTimestamp;
    nLog_line += nPrefix;
    nLog_line += nContext;
    nLog_line += nModname;
    nLog_line += nScope;
    nLog_line += nAugmentation;
    nLog_line += nMessage;
    nLog_line += nSuppression;

    if (nLog_line > MAX_LOGSTRLEN)
    {
        nMessage -= (nLog_line - MAX_LOGSTRLEN);
        nLog_line = MAX_LOGSTRLEN;

        assert(nTimestamp + nPrefix + nContext + nModname + nScope
               + nAugmentation + nMessage + nSuppression == nLog_line);
    }

    char log_line[nLog_line + 2];   // +2 for the '\n' that will be added and the final 0.

    // NOTE: All of these point into the same buffer, which will have a single NULL at the end.
    // NOTE: Thus, if printed without the length specified explicitly, not just that particular
    // NOTE: item will be printed, but all subsequent ones as well.
    char* pTimestamp = log_line;
    char* pPrefix = pTimestamp + nTimestamp;
    char* pContext = pPrefix + nPrefix;
    char* pModname = pContext + nContext;
    char* pScope = pModname + nModname;
    char* pAugmentation = pScope + nScope;
    char* pMessage = pAugmentation + nAugmentation;
    char* pSuppression = pMessage + nMessage;

    memcpy(pPrefix, prefix.data(), nPrefix);

    if (nContext)
    {
        strcpy(pContext, "(");
        strcat(pContext, context);
        strcat(pContext, ") ");
    }

    if (nModname)
    {
        strcpy(pModname, "[");
        strcat(pModname, zModname);
        strcat(pModname, "] ");
    }

    if (nScope)
    {
        strcpy(pScope, "(");
        strcat(pScope, zScope);
        strcat(pScope, "); ");
    }

    if (nAugmentation)
    {
        int len = 0;

        switch (augmentation)
        {
        case MXB_LOG_AUGMENT_WITH_FUNCTION:
            len = sprintf(pAugmentation, AUGMENTATION_FORMAT, zFunction);
            break;

        default:
            assert(!true);
        }

        (void)len;
        assert(len == nAugmentation);
    }

    memcpy(pMessage, message.data(), nMessage);
    pMessage[nMessage] = 0;

    if (status == MESSAGE_SUPPRESSED)
    {
        sprintf(pSuppression, SUPPRESSION_FORMAT, suppress_ms);
    }
    else if (status == MESSAGE_UNSUPPRESSED)
    {
        sprintf(pSuppression, UNSUPPRESSION_FORMAT, msg_count);
    }

    // Add a final newline.
    char* end = log_line + nLog_line;

    *end = '\n';
    *(end + 1) = 0;

    if (is_session_tracing())
    {
        this_unit.in_memory_log(now, {pPrefix, (std::string_view::size_type)nLog_line - nTimestamp});
    }

    if (should_level_be_logged(level))
    {
        // Converting the raw timestamp value into the formatted local time string is expensive. The
        // __tz_convert function that localtime_r ends up calling has a global mutex which introduces a
        // bottleneck for scaling. Delaying the timestamp string generation to this point makes it possible
        // for the in-memory logging to avoid this cost.
        std::string timestamp = mxb::format_timestamp(now, highprecision);
        memcpy(pTimestamp, timestamp.c_str(), timestamp.size());

        // Debug messages are never logged into syslog
        if (this_unit.do_syslog && LOG_PRI(priority) != LOG_DEBUG)
        {
#ifdef HAVE_SYSTEMD
            sd_journal_send("MESSAGE=%s", pMessage,
                            "PRIORITY=%d", LOG_PRI(priority),
                            "SESSION=%s", nContext ? context : "",
                            "MODULE=%s", nModname ? zModname : "",
                            "OBJECT=%s", nScope ? zScope : "",
                            "TIMESTAMP=%s", timestamp.c_str(),
                            "SYSLOG_IDENTIFIER=%s", this_unit.syslog_identifier,
                            LOG_FAC(priority) ? "SYSLOG_FACILITY=%d" : nullptr, LOG_FAC(priority),
                            nullptr);
#else
            // pContext does not only include the context, but the context and
            // everything that follows.
            syslog(priority, "%s", pContext);
#endif
        }

        err = this_unit.sLogger->write(log_line, nLog_line + 1) ? 0 : -1;
    }
    else
    {
        err = 0;
    }

    return err;
}
}

int mxb_log_message(int priority,
                    const char* modname,
                    const char* file,
                    int line,
                    const char* function,
                    const char* format,
                    ...)
{
    int err = 0;

    // The following will leave a stacktrace in the log in case something tries to log a message when it is
    // not possible. Otherwise we'll just get a single line message about this particular assertion failing
    // and nothing else.
#ifdef SS_DEBUG
    if (!this_unit.sLogger || !this_unit.sMessage_registry)
    {
        mxb::emergency_stacktrace();
    }
#endif

    assert(this_unit.sLogger && this_unit.sMessage_registry);
    assert((priority & ~(LOG_PRIMASK | LOG_FACMASK)) == 0);

    int level = priority & LOG_PRIMASK;

    if ((priority & ~(LOG_PRIMASK | LOG_FACMASK)) == 0)     // Check that the priority is ok,
    {
        message_suppression_t status = MESSAGE_NOT_SUPPRESSED;
        size_t msg_count = 0;

        // We only throttle errors and warnings. Info and debug messages
        // are never on during normal operation, so if they are enabled,
        // we are presumably debugging something. Notice messages are
        // assumed to be logged for a reason and always in a context where
        // flooding cannot be caused. If log_info is enabled, the throttling
        // is disabled as it would cause messages to be lost that bring context
        // to other messages.
        if (!mxb_log_is_priority_enabled(LOG_INFO)
            && (level == LOG_ERR || level == LOG_WARNING))
        {
            std::tie(status, msg_count) = this_unit.sMessage_registry->get_status(file, line);
        }

        if (status != MESSAGE_STILL_SUPPRESSED)
        {
            char message[MAX_LOGSTRLEN + 1];

            va_list valist;
            va_start(valist, format);
            int nMessage = vsnprintf(message, sizeof(message), format, valist);
            va_end(valist);

            if (nMessage >= 0)
            {
                // If the string got truncated, the return value from vsnprintf is the size that would've been
                // printed if there was enough space.
                nMessage = std::min(nMessage, (int)sizeof(message) - 1);

                // If there is redirection and the redirectee handles the message,
                // the regular logging is bypassed.
                bool redirected = false;

                if (auto redirect = mxb::LogRedirect::current_redirect())
                {
                    redirected = redirect(level, std::string_view(message, nMessage));
                }

                if ((!redirected && should_level_be_logged(level)) || is_session_tracing())
                {
                    err = log_message(status, msg_count, level,
                                      priority, modname, function,
                                      std::string_view(message, nMessage));
                }
            }
        }
    }
    else
    {
        MXB_WARNING("Invalid syslog priority: %d", priority);
    }

    return err;
}

int mxb_log_fatal_error(const char* message)
{
    return this_unit.sLogger->write(message, strlen(message)) ? 0 : -1;
}

namespace maxbase
{
thread_local LogScope* LogScope::s_current_scope {nullptr};
thread_local LogRedirect::Func LogRedirect::s_redirect {nullptr};

LogRedirect::LogRedirect(Func func)
{
    mxb_assert(s_redirect == nullptr);
    s_redirect = func;
}

LogRedirect::~LogRedirect()
{
    s_redirect = nullptr;
}

// static
LogRedirect::Func LogRedirect::current_redirect()
{
    return s_redirect;
}

<<<<<<< HEAD
std::string format_timestamp(const struct timeval& tv, bool highprecision)
{
    struct tm tm;
    localtime_r(&tv.tv_sec, &tm);
    char buf[100];
    MXB_AT_DEBUG(int rc);

    if (highprecision)
    {
        int usec = tv.tv_usec / 1000;
        MXB_AT_DEBUG(rc = ) snprintf(buf, sizeof(buf),
                                     "%04d-%02d-%02d %02d:%02d:%02d.%03d   ",
                                     tm.tm_year + 1900,
                                     tm.tm_mon + 1,
                                     tm.tm_mday,
                                     tm.tm_hour,
                                     tm.tm_min,
                                     tm.tm_sec,
                                     usec);
    }
    else
    {
        MXB_AT_DEBUG(rc = ) snprintf(buf, sizeof(buf),
                                     "%04d-%02d-%02d %02d:%02d:%02d   ",
                                     tm.tm_year + 1900,
                                     tm.tm_mon + 1,
                                     tm.tm_mday,
                                     tm.tm_hour,
                                     tm.tm_min,
                                     tm.tm_sec);
    }

    mxb_assert(rc < (int)sizeof(buf) && rc > 0);

    return buf;
=======
void set_log_throttling_clock(uint64_t (* fn)())
{
    time_ms_func = fn;
>>>>>>> 92f7550a
}
}<|MERGE_RESOLUTION|>--- conflicted
+++ resolved
@@ -65,86 +65,10 @@
     return now.tv_sec * 1000 + now.tv_nsec / 1000000;
 }
 
-<<<<<<< HEAD
+uint64_t (* time_ms_func)() = time_monotonic_ms;
+
 static const int TIMESTAMP_LENGTH = mxb::format_timestamp(timeval {}, false).size();
 static const int TIMESTAMP_LENGTH_HP = mxb::format_timestamp(timeval {}, true).size();
-=======
-uint64_t (* time_ms_func)() = time_monotonic_ms;
-
-// Regular timestamp
-std::string get_timestamp(void)
-{
-    time_t t = time(NULL);
-    struct tm tm;
-    localtime_r(&t, &tm);
-    static const char timestamp_formatstr[] = "%04d-%02d-%02d %02d:%02d:%02d   ";
-    static int required = snprintf(NULL,
-                                   0,
-                                   timestamp_formatstr,
-                                   tm.tm_year + 1900,
-                                   tm.tm_mon + 1,
-                                   tm.tm_mday,
-                                   tm.tm_hour,
-                                   tm.tm_min,
-                                   tm.tm_sec);
-    char buf[required + 1];
-
-    snprintf(buf,
-             sizeof(buf),
-             timestamp_formatstr,
-             tm.tm_year + 1900,
-             tm.tm_mon + 1,
-             tm.tm_mday,
-             tm.tm_hour,
-             tm.tm_min,
-             tm.tm_sec);
-
-    return buf;
-}
-
-// High-precision timestamp
-std::string get_timestamp_hp(void)
-{
-    struct timeval tv;
-    gettimeofday(&tv, NULL);
-    struct tm tm;
-    localtime_r(&tv.tv_sec, &tm);
-    int usec = tv.tv_usec / 1000;
-
-    static const char timestamp_formatstr_hp[] = "%04d-%02d-%02d %02d:%02d:%02d.%03d   ";
-    static int required = snprintf(NULL,
-                                   0,
-                                   timestamp_formatstr_hp,
-                                   tm.tm_year + 1900,
-                                   tm.tm_mon + 1,
-                                   tm.tm_mday,
-                                   tm.tm_hour,
-                                   tm.tm_min,
-                                   tm.tm_sec,
-                                   usec);
-
-    char buf[required + 1];
-
-    snprintf(buf,
-             sizeof(buf),
-             timestamp_formatstr_hp,
-             tm.tm_year + 1900,
-             tm.tm_mon + 1,
-             tm.tm_mday,
-             tm.tm_hour,
-             tm.tm_min,
-             tm.tm_sec,
-             usec);
-
-    return buf;
-}
-
-struct LOG_PREFIX
-{
-    const char* text;   // The prefix, e.g. "error: "
-    int         len;    // The length of the prefix without the trailing NULL.
-};
->>>>>>> 92f7550a
 
 const std::string_view PREFIX_EMERG = "emerg  : ";
 const std::string_view PREFIX_ALERT = "alert  : ";
@@ -1145,7 +1069,6 @@
     return s_redirect;
 }
 
-<<<<<<< HEAD
 std::string format_timestamp(const struct timeval& tv, bool highprecision)
 {
     struct tm tm;
@@ -1181,10 +1104,10 @@
     mxb_assert(rc < (int)sizeof(buf) && rc > 0);
 
     return buf;
-=======
+}
+
 void set_log_throttling_clock(uint64_t (* fn)())
 {
     time_ms_func = fn;
->>>>>>> 92f7550a
 }
 }