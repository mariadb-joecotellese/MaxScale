/*
 * Copyright (c) 2016 MariaDB Corporation Ab
 * Copyright (c) 2023 MariaDB plc, Finnish Branch
 *
 * Use of this software is governed by the Business Source License included
 * in the LICENSE.TXT file and at www.mariadb.com/bsl11.
 *
 * Change Date: 2027-11-30
 *
 * On the date above, in accordance with the Business Source License, use
 * of this software will be governed by version 2 or later of the General
 * Public License.
 */

#include <maxbase/semaphore.hh>
#include <maxscale/log.hh>
#include <cstdio>
#include <stdint.h>
#include <cstdlib>
#include <fstream>
#include <iostream>
#include <pthread.h>
#include <sched.h>
#include <thread>

using std::cerr;
using std::cout;
using std::endl;
using std::ios_base;
using std::istream;
using std::ifstream;
using std::ostream;
using std::string;

namespace
{

const char LOGNAME[] = "maxscale.log";
<<<<<<< HEAD
string logfile;
const size_t N_THREADS = 4;
=======
static string logfile;
const size_t N_THREADS = 67;    // A nice prime number of threads
>>>>>>> bc661193

mxb::Semaphore u_semstart;
mxb::Semaphore u_semfinish;

void ensure(bool ok)
{
    if (!ok)
    {
        perror("test_logthrottling");
        exit(EXIT_FAILURE);
    }
}

ostream& operator<<(ostream& out, const MXB_LOG_THROTTLING& t)
{
    out << "{" << t.count << ", " << t.window_ms << ", " << t.suppress_ms << "}";
    return out;
}

void sleep_ms(int millis)
{
    std::this_thread::sleep_for(millis * 1ms);
}
}

bool check_messages(istream& in, size_t n_expected)
{
    string line;
    size_t count = 0;

    while (std::getline(in, line))
    {
        ++count;
    }

    bool ok = (count == n_expected);
    if (ok)
    {
        cout << "Found " << count << " messages, as expected.\n";
    }
    else
    {
        cout << "###ERROR### Found " << count << " messages when " << n_expected << " was expected.\n";
    }

    return count == n_expected;
}

void log_messages(uint32_t id, size_t n_generate, int priority)
{
    for (size_t i = 0; i < n_generate; ++i)
    {
        MXB_LOG_MESSAGE(priority, "[%u] Message %lu.", id, i);

        sched_yield();
    }
}

struct THREAD_ARG
{
    uint32_t id;
    size_t   n_generate;
    int      priority;
};

void* thread_main(void* pv)
{
    THREAD_ARG* parg = static_cast<THREAD_ARG*>(pv);
    u_semstart.wait();

    log_messages(parg->id, parg->n_generate, parg->priority);

    u_semfinish.post();
    return 0;
}

bool run(const MXB_LOG_THROTTLING& throttling, int priority, size_t n_generate, size_t n_expect)
{
    cout << "Trying to log " << n_generate * N_THREADS << " messages with throttling as "
         << throttling << ".\n";

    mxb_log_set_throttling(&throttling);    // Causes message to be logged.

    ifstream in(logfile.c_str());
    in.seekg(0, ios_base::end);

    THREAD_ARG args[N_THREADS];
    pthread_t tids[N_THREADS];

    // Create the threads.
    for (size_t i = 0; i < N_THREADS; ++i)
    {
        THREAD_ARG* parg = &args[i];
        parg->id = i;
        parg->n_generate = n_generate;
        parg->priority = priority;

        int rc = pthread_create(&tids[i], 0, thread_main, parg);
        ensure(rc == 0);
    }

    sleep_ms(1);    // sleep 1ms, should be enough for all threads to be waiting for semaphore.

    // Let them loose.
    u_semstart.post_n(N_THREADS);
    // Wait for the results.
    u_semfinish.wait_n(N_THREADS);

    for (size_t i = 0; i < N_THREADS; ++i)
    {
        void* rv;
        pthread_join(tids[i], &rv);
    }

    return check_messages(in, n_expect);
}

bool check_continued_suppression()
{
    MXB_LOG_THROTTLING t;
    t.count = 5;
    t.window_ms = 2000;
    t.suppress_ms = 3000;

    mxb_log_reset_suppression();
    mxb_log_set_throttling(&t);

    ifstream in(logfile.c_str());
    in.seekg(0, ios_base::end);
    auto offset = in.tellg();

    cout << "Logging 100 messages, expecting 5 in the log." << endl;

    log_messages(0, 100, LOG_ERR);

    if (!check_messages(in, t.count))
    {
        return false;
    }

    in.clear();
    in.seekg(offset, ios_base::beg);

    cout << "Logging messages for 6 seconds, expecting them to continue the suppression." << endl;

    for (int i = 0; i < 6; i++)
    {
        log_messages(0, 1, LOG_ERR);
        sleep_ms(1000);
    }

    if (!check_messages(in, t.count))
    {
        return false;
    }

    in.clear();
    in.seekg(offset, ios_base::beg);

    cout << "Sleeping for 4 seconds and then logging a message." << endl;

    sleep_ms(4000);
    log_messages(0, 1, LOG_ERR);

    if (!check_messages(in, t.count + 1))
    {
        return false;
    }

    return true;
}

int main(int argc, char* argv[])
{
    int rc = 0;
    std::ios::sync_with_stdio();

    char tmpbuf[] = "/tmp/maxscale_test_logthrottling_XXXXXX";
    char* logdir = mkdtemp(tmpbuf);
    ensure(logdir);
    logfile = string(logdir) + '/' + LOGNAME;

    if (mxs_log_init(NULL, logdir, MXB_LOG_TARGET_FS))
    {
        MXB_LOG_THROTTLING t;
        t.count = 0;
        t.window_ms = 0;
        t.suppress_ms = 0;

        // No throttling, so we should get messages from all threads.
        if (!run(t, LOG_ERR, 100, N_THREADS * 100))
        {
            rc = EXIT_FAILURE;
        }

        t.count = 10;
        t.window_ms = 50;
        t.suppress_ms = 200;

        // 100 messages * N_THREADS, but due to the throttling we should get only 10 messages.
        if (!run(t, LOG_ERR, 100, 10))
        {
            rc = EXIT_FAILURE;
        }

        cout << "Sleep over suppression window.\n";
        // The sleep needs to be clearly larger than suppression window to get consistent results.
        int suppress_sleep = 600;
        sleep_ms(suppress_sleep);

        // 100 messages * N_THREADS, but due to the throttling we should get only 10 messages.
        // Since we slept longer than the suppression window, the previous message batch should
        // not affect.
        if (!run(t, LOG_ERR, 100, 10))
        {
            rc = EXIT_FAILURE;
        }

        cout << "Sleep over time window but not over suppression window. Should get no messages.\n";
        sleep_ms(100);

        // 100 messages * N_THREADS, but since we should still be within the suppression
        // window, we should get no messages.
        if (!run(t, LOG_WARNING, 100, 0))
        {
            rc = EXIT_FAILURE;
        }

        cout << "Sleep over suppression window.\n";
        sleep_ms(suppress_sleep);

        t.count = 20;
        t.window_ms = 100;
        t.suppress_ms = 500;

        // 100 messages * N_THREADS, and since we slept longer than the suppression window,
        // we should get 20 messages.
        if (!run(t, LOG_ERR, 100, 20))
        {
            rc = EXIT_FAILURE;
        }

        t.count = 10;

        // 20 messages * N_THREADS, and since we are logging NOTICE messages, we should
        // get 20 * N_THREADS messages.
        if (!run(t, LOG_NOTICE, 20, 20 * N_THREADS))
        {
            rc = EXIT_FAILURE;
        }

        mxb_log_set_priority_enabled(LOG_INFO, true);

        // 20 messages * N_THREADS, and since we are logging INFO messages, we should
        // get 20 * N_THREADS messages.
        if (!run(t, LOG_INFO, 20, 20 * N_THREADS))
        {
            rc = EXIT_FAILURE;
        }

        mxb_log_set_priority_enabled(LOG_INFO, false);

        mxb_log_set_priority_enabled(LOG_DEBUG, true);

        // 20 messages * N_THREADS, and since we are logging DEBUG messages, we should
        // get 20 * N_THREADS messages.
        if (!run(t, LOG_DEBUG, 20, 20 * N_THREADS))
        {
            rc = EXIT_FAILURE;
        }

        if (!check_continued_suppression())
        {
            rc = EXIT_FAILURE;
        }

        mxs_log_finish();
    }
    else
    {
        rc = EXIT_FAILURE;
    }

    // A crude method to remove all files but it works
    string cmd = "rm -r ";
    cmd += logdir;
    if (system(cmd.c_str()) == -1)
    {
        cerr << "Could not remove all files";
    }

    return rc;
}<|MERGE_RESOLUTION|>--- conflicted
+++ resolved
@@ -36,13 +36,8 @@
 {
 
 const char LOGNAME[] = "maxscale.log";
-<<<<<<< HEAD
 string logfile;
-const size_t N_THREADS = 4;
-=======
-static string logfile;
 const size_t N_THREADS = 67;    // A nice prime number of threads
->>>>>>> bc661193
 
 mxb::Semaphore u_semstart;
 mxb::Semaphore u_semfinish;
