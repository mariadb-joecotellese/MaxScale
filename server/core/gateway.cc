/*
 * Copyright (c) 2016 MariaDB Corporation Ab
 *
 * Use of this software is governed by the Business Source License included
 * in the LICENSE.TXT file and at www.mariadb.com/bsl11.
 *
 * Change Date: 2026-10-04
 *
 * On the date above, in accordance with the Business Source License, use
 * of this software will be governed by version 2 or later of the General
 * Public License.
 */

/**
 * @file gateway.c - The entry point of MaxScale
 */

#include <maxscale/ccdefs.hh>

#ifdef HAVE_GLIBC
#include <execinfo.h>
#endif
#include <ftw.h>
#include <stdlib.h>
#include <string.h>
#include <strings.h>
#include <time.h>
#include <unistd.h>
#include <getopt.h>
#ifdef HAVE_SYSTEMD
#include <systemd/sd-daemon.h>
#endif

#include <set>
#include <map>
#include <fstream>

#include <openssl/opensslconf.h>
#include <pwd.h>
#include <sys/file.h>
#include <sys/prctl.h>
#include <sys/stat.h>
#include <sys/types.h>
#include <sys/wait.h>
#include <sys/sysinfo.h>

#include <maxbase/maxbase.hh>
#include <maxbase/ini.hh>
#include <maxbase/stacktrace.hh>
#include <maxbase/format.hh>
#include <maxbase/pretty_print.hh>
#include <maxbase/watchdognotifier.hh>
#include <maxsql/mariadb.hh>
#include <maxscale/built_in_modules.hh>
#include <maxscale/dcb.hh>
#include <maxscale/mainworker.hh>
#include <maxscale/maxscale.hh>
#include <maxscale/paths.hh>
#include <maxscale/query_classifier.hh>
#include <maxscale/routingworker.hh>
#include <maxscale/server.hh>
#include <maxscale/sqlite3.hh>
#include <maxscale/threadpool.hh>
#include <maxscale/utils.hh>
#include <maxscale/version.hh>

#include "internal/admin.hh"
#include "internal/adminusers.hh"
#include "internal/config.hh"
#include "internal/defaults.hh"
#include "internal/dcb.hh"
#include "internal/http_sql.hh"
#include "internal/maxscale.hh"
#include "internal/modules.hh"
#include "internal/monitormanager.hh"
#include "internal/service.hh"
#include "internal/listener.hh"
#include "internal/secrets.hh"
#include "internal/servermanager.hh"
#include "internal/configmanager.hh"

#if !defined (OPENSSL_THREADS)
#error OpenSSL library does not support multi-threading.
#endif

using namespace maxscale;
using std::string;

const int PIDFD_CLOSED = -1;

extern char* program_invocation_name;
extern char* program_invocation_short_name;

static struct ThisUnit
{
    char datadir[PATH_MAX + 1] = "";/* Data directory created for this gateway instance */
    bool datadir_defined = false;   /*< If the datadir was already set */
    char pidfile[PATH_MAX + 1] = "";
    int  pidfd = PIDFD_CLOSED;

    std::map<std::string, int> directory_locks;
    bool                       daemon_mode = true;
    bool                       syslog_configured = false;
    bool                       maxlog_configured = false;
    volatile sig_atomic_t      last_signal = 0;
    bool                       unload_modules_at_exit = true;
    std::string                redirect_output_to;
    bool                       print_stacktrace_to_stdout = true;
    bool                       use_gdb = false;
#ifndef OPENSSL_1_1
    /** SSL multi-threading functions and structures */
    pthread_mutex_t* ssl_locks = nullptr;
#endif
} this_unit;

static const char* maxscale_commit = MAXSCALE_COMMIT;

#ifdef HAVE_GLIBC
// getopt_long is a GNU extension
static struct option long_options[] =
{
    {"config-check",        no_argument,       0, 'c'},
    {"export-config",       required_argument, 0, 'e'},
    {"daemon",              no_argument,       0, 'n'},
    {"nodaemon",            no_argument,       0, 'd'},
    {"config",              required_argument, 0, 'f'},
    {"log",                 required_argument, 0, 'l'},
    {"logdir",              required_argument, 0, 'L'},
    {"cachedir",            required_argument, 0, 'A'},
    {"libdir",              required_argument, 0, 'B'},
    {"configdir",           required_argument, 0, 'C'},
    {"datadir",             required_argument, 0, 'D'},
    {"execdir",             required_argument, 0, 'E'},
    {"persistdir",          required_argument, 0, 'F'},
    {"sharedir",            required_argument, 0, 'J'},
    {"module_configdir",    required_argument, 0, 'M'},
    {"language",            required_argument, 0, 'N'},
    {"piddir",              required_argument, 0, 'P'},
    {"basedir",             required_argument, 0, 'R'},
    {"runtimedir",          required_argument, 0, 'r'},
    {"user",                required_argument, 0, 'U'},
    {"syslog",              required_argument, 0, 's'},
    {"maxlog",              required_argument, 0, 'S'},
    {"log_augmentation",    required_argument, 0, 'G'},
    {"version",             no_argument,       0, 'v'},
    {"version-full",        no_argument,       0, 'V'},
    {"help",                no_argument,       0, '?'},
    {"connector_plugindir", required_argument, 0, 'H'},
    {"passive",             no_argument,       0, 'p'},
    {"debug",               required_argument, 0, 'g'},
    {0,                     0,                 0, 0  }
};
#endif

static int  write_pid_file();   /* write MaxScale pidfile */
static bool lock_dir(const std::string& path);
static bool lock_directories();
static void unlock_directories();
static void unlink_pidfile(void);   /* remove pidfile */
static void unlock_pidfile();
static int  ntfw_cb(const char*, const struct stat*, int, struct FTW*);
static bool handle_path_arg(std::string* dest, const char* path, const char* arg, const char* arg2 = nullptr);
static bool handle_debug_args(char* args);
static void set_log_augmentation(const char* value);
static void usage(void);
static void print_alert(int eno, const char* format, ...) mxb_attribute((format(printf, 2, 3)));
static void print_alert(const char* format, ...) mxb_attribute((format(printf, 1, 2)));
static void print_info(int eno, const char* format, ...) mxb_attribute((format(printf, 2, 3)));
static void print_info(const char* format, ...) mxb_attribute((format(printf, 1, 2)));
static void print_warning(int eno, const char* format, ...) mxb_attribute((format(printf, 2, 3)));
static void print_warning(const char* format, ...) mxb_attribute((format(printf, 1, 2)));
static void log_startup_error(int eno, const char* format, ...) mxb_attribute((format(printf, 2, 3)));
static void log_startup_error(const char* format, ...) mxb_attribute((format(printf, 1, 2)));
bool        check_paths();
static int  set_user(const char* user);
bool        pid_file_exists();
void        write_child_exit_code(int fd, int code);
static bool change_cwd();
static void log_exit_status();
static int  daemonize();
static void disable_module_unloading(const char* arg);
static void enable_module_unloading(const char* arg);
static void enable_statement_logging(const char* arg);
static void disable_statement_logging(const char* arg);
static void enable_cors(const char* arg);
static void cors_allow_origin(const char* arg);
static void allow_duplicate_servers(const char* arg);
static void use_gdb(const char* arg);
static void redirect_output_to_file(const char* arg);
static bool user_is_acceptable(const char* specified_user);
static bool init_sqlite3();
static bool init_base_libraries();
static void finish_base_libraries();
static bool redirect_stdout_and_stderr(const std::string& path);
static bool is_maxscale_already_running();

namespace
{

/* Exit status for MaxScale */
const int MAXSCALE_SHUTDOWN = 0;        /* Normal shutdown */
const int MAXSCALE_BADCONFIG = 1;       /* Configuration file error */
const int MAXSCALE_NOLIBRARY = 2;       /* No embedded library found */
const int MAXSCALE_NOSERVICES = 3;      /* No services could be started */
const int MAXSCALE_ALREADYRUNNING = 4;  /* MaxScale is already running */
const int MAXSCALE_BADARG = 5;          /* Bad command line argument */
const int MAXSCALE_INTERNALERROR = 6;   /* Internal error, see error log */
const int MAXSCALE_RESTARTING = 75;     /* MaxScale must restart (same as EX_TEMPFAIL from BSD sysexits.h */

// The default configuration file name
const char default_cnf_fname[] = "maxscale.cnf";

string get_absolute_fname(const string& relative_path, const char* fname);
bool   is_file_and_readable(const string& absolute_pathname);
bool   path_is_readable(const string& absolute_pathname);

struct SniffResult
{
    bool                                success {false};
    mxb::ini::map_result::Configuration config;
};

SniffResult sniff_configuration(const string& filepath);
string      resolve_maxscale_conf_fname(const string& cnf_file_arg);
}

#define VA_MESSAGE(message, format) \
    va_list ap ## __LINE__; \
    va_start(ap ## __LINE__, format); \
    int len ## __LINE__ = vsnprintf(nullptr, 0, format, ap ## __LINE__); \
    va_end(ap ## __LINE__); \
    char message[len ## __LINE__ + 1]; \
    va_start(ap ## __LINE__, format); \
    vsnprintf(message, sizeof(message), format, ap ## __LINE__); \
    va_end(ap ## __LINE__);

struct DEBUG_ARGUMENT
{
    const char* name;                       /**< The name of the debug argument */
    void        (* action)(const char* arg);/**< The function implementing the argument */
    const char* description;                /**< Help text */
};

#define SPACER "                              "

const DEBUG_ARGUMENT debug_arguments[] =
{
    {
        "disable-module-unloading", disable_module_unloading,
        "disable module unloading at exit. Will produce better\n"
        SPACER "Valgrind leak reports if leaked memory was allocated in\n"
        SPACER "a shared library"
    },
    {
        "enable-module-unloading", enable_module_unloading,
        "cancels disable-module-unloading"
    },
    {
        "redirect-output-to-file", redirect_output_to_file,
        "redirect stdout and stderr to the file given as an argument"
    },
    {
        "enable-statement-logging", enable_statement_logging,
        "enable the logging of monitor and authenticator SQL statements sent by MaxScale to the servers"
    },
    {
        "disable-statement-logging", disable_statement_logging,
        "disable the logging of monitor and authenticator SQL statements sent by MaxScale to the servers"
    },
    {
        "enable-cors", enable_cors,
        "enable CORS support in the REST API"
    },
    {
        "cors-allow-origin", cors_allow_origin,
        "enable CORS and set Access-Control-Allow-Origin header to the given value"
    },
    {
        "allow-duplicate-servers", allow_duplicate_servers,
        "allow multiple servers to have the same address/port combination"
    },
    {
        "gdb-stacktrace", use_gdb, "Use GDB to generate stacktraces"
    },
    {NULL, NULL, NULL}
};

#ifndef OPENSSL_1_1
/** SSL multi-threading functions and structures */

static void ssl_locking_function(int mode, int n, const char* file, int line)
{
    if (mode & CRYPTO_LOCK)
    {
        pthread_mutex_lock(&this_unit.ssl_locks[n]);
    }
    else
    {
        pthread_mutex_unlock(&this_unit.ssl_locks[n]);
    }
}
/**
 * OpenSSL requires this struct to be defined in order to use dynamic locks
 */
struct CRYPTO_dynlock_value
{
    pthread_mutex_t lock;
};

/**
 * Create a dynamic OpenSSL lock. The dynamic lock is just a wrapper structure
 * around a SPINLOCK structure.
 * @param file File name
 * @param line Line number
 * @return Pointer to new lock or NULL of an error occurred
 */
static struct CRYPTO_dynlock_value* ssl_create_dynlock(const char* file, int line)
{
    struct CRYPTO_dynlock_value* lock =
        (struct CRYPTO_dynlock_value*) MXB_MALLOC(sizeof(struct CRYPTO_dynlock_value));
    if (lock)
    {
        pthread_mutex_init(&lock->lock, NULL);
    }
    return lock;
}

/**
 * Lock a dynamic lock for OpenSSL.
 * @param mode
 * @param n pointer to lock
 * @param file File name
 * @param line Line number
 */
static void ssl_lock_dynlock(int mode, struct CRYPTO_dynlock_value* n, const char* file, int line)
{
    if (mode & CRYPTO_LOCK)
    {
        pthread_mutex_lock(&n->lock);
    }
    else
    {
        pthread_mutex_unlock(&n->lock);
    }
}

/**
 * Free a dynamic OpenSSL lock.
 * @param n Lock to free
 * @param file File name
 * @param line Line number
 */
static void ssl_free_dynlock(struct CRYPTO_dynlock_value* n, const char* file, int line)
{
    MXB_FREE(n);
}

#ifdef OPENSSL_1_0
/**
 * The thread ID callback function for OpenSSL dynamic locks.
 * @param id Id to modify
 */
static void maxscale_ssl_id(CRYPTO_THREADID* id)
{
    CRYPTO_THREADID_set_numeric(id, pthread_self());
}
#endif
#endif

/**
 * Handler for SIGHUP signal.
 */
static void sighup_handler(int i)
{
    // Legacy configuration reload handler
}

/**
 * Handler for SIGUSR1 signal. A SIGUSR1 signal will cause
 * maxscale to rotate all log files.
 */
static void sigusr1_handler(int i)
{
    MXB_NOTICE("Log file flush following reception of SIGUSR1\n");
    mxs_log_rotate();
}

static const char shutdown_msg[] = "\n\nShutting down MaxScale\n\n";
static const char patience_msg[] =
    "\n"
    "Patience is a virtue...\n"
    "Shutdown in progress, but one more Ctrl-C or SIGTERM and MaxScale goes down,\n"
    "no questions asked.\n";

static void sigterm_handler(int i)
{
    this_unit.last_signal = i;
    int n_shutdowns = maxscale_shutdown();

    if (n_shutdowns == 1)
    {
        if (!this_unit.daemon_mode)
        {
            if (write(STDERR_FILENO, shutdown_msg, sizeof(shutdown_msg) - 1) == -1)
            {
                printf("Failed to write shutdown message!\n");
            }
        }
    }
    else
    {
        exit(EXIT_FAILURE);
    }
}

static void sigint_handler(int i)
{
    this_unit.last_signal = i;
    int n_shutdowns = maxscale_shutdown();

    if (n_shutdowns == 1)
    {
        if (!this_unit.daemon_mode)
        {
            if (write(STDERR_FILENO, shutdown_msg, sizeof(shutdown_msg) - 1) == -1)
            {
                printf("Failed to write shutdown message!\n");
            }
        }
    }
    else if (n_shutdowns == 2)
    {
        if (!this_unit.daemon_mode)
        {
            if (write(STDERR_FILENO, patience_msg, sizeof(patience_msg) - 1) == -1)
            {
                printf("Failed to write shutdown message!\n");
            }
        }
    }
    else
    {
        exit(EXIT_FAILURE);
    }
}

volatile sig_atomic_t fatal_handling = 0;

static int signal_set(int sig, void (* handler)(int));

static void sigfatal_handler(int i)
{
    thread_local std::thread::id current_id;
    std::thread::id no_id;

    if (current_id != no_id)
    {
        // Fatal error when processing a fatal error.
        // TODO: This should be overhauled to proper signal handling (MXS-599).
        signal_set(i, SIG_DFL);
        raise(i);
    }

    current_id = std::this_thread::get_id();

    const mxs::Config& cnf = mxs::Config::get();

    print_alert("MaxScale %s received fatal signal %d. "
                "Commit ID: %s System name: %s Release string: %s\n\n",
                MAXSCALE_VERSION, i, maxscale_commit, cnf.sysname.c_str(), cnf.release_string);

    MXB_ALERT("MaxScale %s received fatal signal %d. "
              "Commit ID: %s System name: %s Release string: %s",
              MAXSCALE_VERSION, i, maxscale_commit, cnf.sysname.c_str(), cnf.release_string);

    const char* pStmt;
    size_t nStmt;

    if (!qc_get_current_stmt(&pStmt, &nStmt))
    {
        pStmt = "none/unknown";
        nStmt = strlen(pStmt);
    }

<<<<<<< HEAD
    MXB_ALERT("Statement currently being classified: %.*s", (int)nStmt, pStmt);
=======
    MXS_ALERT("Statement currently being classified: %.*s", (int)nStmt, pStmt);
    DCB* dcb = dcb_get_current();
    MXS_SESSION* ses = dcb ? dcb->session() : session_get_current();
>>>>>>> 18c6f9ed

    if (ses)
    {
<<<<<<< HEAD
        auto ses = dcb->session();
        if (ses)
        {
            ses->dump_statements();
            ses->dump_session_log();
            MXB_ALERT("DCB: %p Session: %lu Service: %s",
                      dcb, dcb->session()->id(), dcb->session()->service->name());
        }
=======
        ses->dump_statements();
        ses->dump_session_log();
        MXS_ALERT("Session: %lu Service: %s", ses->id(), ses->service->name());
>>>>>>> 18c6f9ed
    }

    thread_local std::string msg;

    if (this_unit.use_gdb && mxb::have_gdb())
    {
        mxb::dump_gdb_stacktrace(
            [](const char* line) {
                msg += line;
            });
    }
    else
    {
        MXB_NOTICE("For a more detailed stacktrace, install GDB and "
                   "add 'debug=gdb-stacktrace' under the [maxscale] section.");

        auto cb = [](const char* symbol, const char* cmd) {
                char buf[512];
                snprintf(buf, sizeof(buf), "  %s: %s\n", symbol, cmd);
                msg += buf;
            };

        mxb::dump_stacktrace(cb);
    }

    if (this_unit.print_stacktrace_to_stdout)
    {
        // If stdout is not redirected to the log, print the stacktrace there as well.
        print_alert("%s\n", msg.c_str());
    }

    mxb_log_fatal_error(msg.c_str());

    /* re-raise signal to enforce core dump */
    print_alert("Writing core dump.");
    signal_set(i, SIG_DFL);
    raise(i);
}

/**
 * @node Wraps sigaction calls
 *
 * Parameters:
 * @param sig Signal to set
 * @param void Handler function for signal *
 *
 * @return 0 in success, 1 otherwise
 *
 *
 * @details (write detailed description here)
 *
 */
static int signal_set(int sig, void (* handler)(int))
{
    int rc = 0;

    struct sigaction sigact = {};
    sigact.sa_handler = handler;

    int err;

    do
    {
        errno = 0;
        err = sigaction(sig, &sigact, NULL);
    }
    while (errno == EINTR);

    if (err < 0)
    {
        MXB_ERROR("Failed call sigaction() in %s due to %d, %s.",
                  program_invocation_short_name,
                  errno,
                  mxb_strerror(errno));
        rc = 1;
    }

    return rc;
}

/**
 * @brief Create the data directory for this process
 *
 * This will prevent conflicts when multiple MaxScale instances are run on the
 * same machine.
 * @param base Base datadir path
 * @param datadir The result where the process specific datadir is stored
 * @return True if creation was successful and false on error
 */
static bool create_datadir(const char* base, char* datadir)
{
    bool created = false;
    int len = 0;

    if ((len = snprintf(datadir, PATH_MAX, "%s", base)) < PATH_MAX
        && (mkdir(datadir, 0777) == 0 || errno == EEXIST))
    {
        if ((len = snprintf(datadir, PATH_MAX, "%s/data%d", base, getpid())) < PATH_MAX)
        {
            if ((mkdir(datadir, 0777) == 0) || (errno == EEXIST))
            {
                created = true;
            }
            else
            {
                MXB_ERROR("Cannot create data directory '%s': %s",
                          datadir,
                          mxb_strerror(errno));
            }
        }
    }
    else
    {
        if (len < PATH_MAX)
        {
            MXB_ERROR("Cannot create data directory '%s': %s",
                      datadir,
                      mxb_strerror(errno));
        }
        else
        {
            MXB_ERROR("Data directory pathname exceeds the maximum allowed pathname "
                      "length: %s/data%d.",
                      base,
                      getpid());
        }
    }

    return created;
}

/**
 * Cleanup the temporary data directory we created for the gateway
 */
int ntfw_cb(const char* filename,
            const struct stat* filestat,
            int fileflags,
            struct FTW* pfwt)
{
    int rc = 0;
    int datadir_len = strlen(mxs::datadir());
    std::string filename_string(filename + datadir_len);

    if (strncmp(filename_string.c_str(), "/data", 5) == 0)
    {
        rc = remove(filename);
        if (rc != 0)
        {
            int eno = errno;
            errno = 0;
            MXB_ERROR("Failed to remove the data directory %s of MaxScale due to %d, %s.",
                      filename_string.c_str(),
                      eno,
                      mxb_strerror(eno));
        }
    }
    return rc;
}

/**
 * @brief Clean up the data directory
 *
 * This removes the process specific datadir which is currently only used by
 * the embedded library. In the future this directory could contain other
 * temporary files and relocating this to to, for example, /tmp/ could make sense.
 */
void cleanup_process_datadir()
{
    int depth = 1;
    int flags = FTW_CHDIR | FTW_DEPTH | FTW_MOUNT;
    const char* proc_datadir = mxs::process_datadir();

    if (strcmp(proc_datadir, mxs::datadir()) != 0 && access(proc_datadir, F_OK) == 0)
    {
        nftw(proc_datadir, ntfw_cb, depth, flags);
    }
}

void cleanup_old_process_datadirs()
{
    int depth = 1;
    int flags = FTW_CHDIR | FTW_DEPTH | FTW_MOUNT;
    nftw(mxs::datadir(), ntfw_cb, depth, flags);
}

namespace
{
string resolve_maxscale_conf_fname(const string& cnf_file_arg)
{
    string cnf_full_path;
    if (!cnf_file_arg.empty())
    {
        char resolved_path[PATH_MAX + 1];
        if (realpath(cnf_file_arg.c_str(), resolved_path) == nullptr)
        {
            log_startup_error(errno, "Failed to open read access to configuration file");
        }
        else
        {
            cnf_full_path = resolved_path;
        }
    }
    else
    {
        /*< default config file name is used */
        string home_dir = mxs::configdir();
        if (home_dir.empty() || home_dir.back() != '/')
        {
            home_dir += '/';
        }
        cnf_full_path = get_absolute_fname(home_dir, default_cnf_fname);
    }

    if (!cnf_full_path.empty() && !is_file_and_readable(cnf_full_path))
    {
        cnf_full_path.clear();
    }
    return cnf_full_path;
}
}


/**
 * Check read and write accessibility to a directory.
 * @param dirname       directory to be checked
 *
 * @return NULL if directory can be read and written, an error message if either
 *      read or write is not permitted.
 */
static bool check_dir_access(const char* dirname, bool rd, bool wr)
{
    mxb_assert(dirname);
    std::ostringstream ss;

    if (access(dirname, F_OK) != 0)
    {
        ss << "Can't access '" << dirname << "'.";
    }
    else if (rd && access(dirname, R_OK) != 0)
    {
        ss << "MaxScale doesn't have read permission to '" << dirname << "'.";
    }
    else if (wr && access(dirname, W_OK) != 0)
    {
        ss << "MaxScale doesn't have write permission to '" << dirname << "'.";
    }

    auto err = ss.str();

    if (!err.empty())
    {
        print_alert(errno, "%s", err.c_str());
    }

    return err.empty();
}

static bool init_log()
{
    bool rval = false;
    const mxs::Config& cnf = mxs::Config::get();

    if (!cnf.config_check && !mxs_mkdir_all(mxs::logdir(), 0777, false))
    {
        print_alert(errno, "Cannot create log directory '%s'", mxs::logdir());
    }
    else if (mxs_log_init("maxscale", mxs::logdir(), cnf.log_target))
    {
        // Since init_log() may be called more than once, we need to ensure
        // that the cleanup-function is not registered more than once.
        static bool atexit_registered = false;

        if (!atexit_registered)
        {
            atexit(mxs_log_finish);
            atexit_registered = true;
        }
        rval = true;
    }

    return rval;
}

static void print_message(const char* tag, int eno, const char* message)
{
    fprintf(stderr,
            "%s: %s%s%s%s\n",
            tag,
            message,
            eno == 0 ? "" : ": ",
            eno == 0 ? "" : mxb_strerror(eno),
            eno == 0 ? "" : ".");
    fflush(stderr);
}

/**
 * Print message to stderr
 *
 * @param eno      Errno value, ignored if 0.
 * @param message  Message to be printed.
 */
static void print_alert(int eno, const char* format, ...)
{
    VA_MESSAGE(message, format);

    print_message("alert  ", eno, message);
}

static void print_alert(const char* format, ...)
{
    VA_MESSAGE(message, format);

    print_message("alert  ", 0, message);
}

static void print_info(int eno, const char* format, ...)
{
    VA_MESSAGE(message, format);

    print_message("info   ", eno, message);
}

static void print_info(const char* format, ...)
{
    VA_MESSAGE(message, format);

    print_message("info   ", 0, message);
}

static void print_warning(int eno, const char* format, ...)
{
    VA_MESSAGE(message, format);

    print_message("warning", eno, message);
}

static void print_warning(const char* format, ...)
{
    VA_MESSAGE(message, format);

    print_message("warning", 0, message);
}

static void log_startup_message(int eno, const char* message)
{
    if (mxb_log_inited() || init_log())
    {
        MXB_ALERT("%s%s%s%s",
                  message,
                  eno == 0 ? "" : ": ",
                  eno == 0 ? "" : mxb_strerror(eno),
                  eno == 0 ? "" : ".");
    }

    print_alert(eno, "%s", message);
}

/**
 * Log startup error.
 *
 * - If possible, log message as an error to the log.
 * - Always print the message to stdeerr.
 *
 * @param eno     Errno value, ignored if 0.
 * @param format  Printf format string.
 * @param ...     Arguments according to @c format.
 */
static void log_startup_error(int eno, const char* format, ...)
{
    VA_MESSAGE(message, format);

    log_startup_message(eno, message);
}

/**
 * Log startup error.
 *
 * - If possible, log message as an error to the log.
 * - Always print the message to stdeerr.
 *
 * @param format  Printf format string.
 * @param ...     Arguments according to @c format.
 */
static void log_startup_error(const char* format, ...)
{
    VA_MESSAGE(message, format);

    log_startup_message(0, message);
}

namespace
{
/**
 * Check that a path refers to a readable file.
 *
 * @param absolute_pathname The path to check.
 * @return True if the path refers to a readable file. is readable
 */
bool is_file_and_readable(const string& absolute_pathname)
{
    bool rv = false;
    struct stat info {};

    if (stat(absolute_pathname.c_str(), &info) == 0)
    {
        if ((info.st_mode & S_IFMT) == S_IFREG)
        {
            // There is a race here as the file can be deleted and a directory
            // created in its stead between the stat() call here and the access()
            // call in file_is_readable().
            rv = path_is_readable(absolute_pathname);
        }
        else
        {
            log_startup_error("'%s' does not refer to a regular file.", absolute_pathname.c_str());
        }
    }
    else
    {
        log_startup_error(errno, "Could not access '%s'", absolute_pathname.c_str());
    }

    return rv;
}

/**
 * Check if the file or directory is readable
 * @param absolute_pathname Path of the file or directory to check
 * @return True if file is readable
 */
bool path_is_readable(const string& absolute_pathname)
{
    bool succp = true;

    if (access(absolute_pathname.c_str(), R_OK) != 0)
    {
        log_startup_error(errno, "Opening file '%s' for reading failed", absolute_pathname.c_str());
        succp = false;
    }
    return succp;
}


/**
 * Get absolute pathname, given a relative path and a filename.
 *
 * @param relative_path  Relative path.
 * @param fname          File name to be concatenated to the path.
 *
 * @return Absolute path if resulting path exists and the file is
 *         readable, otherwise an empty string.
 */
string get_absolute_fname(const string& relative_path, const char* fname)
{
    mxb_assert(fname);

    string absolute_fname;

    /*<
     * Expand possible relative pathname to absolute path
     */
    char expanded_path[PATH_MAX];
    if (realpath(relative_path.c_str(), expanded_path) == NULL)
    {
        log_startup_error(errno, "Failed to read the directory '%s'.", relative_path.c_str());
    }
    else
    {
        /*<
         * Concatenate an absolute filename and test its existence and
         * readability.
         */

        absolute_fname += expanded_path;
        absolute_fname += "/";
        absolute_fname += fname;

        if (!path_is_readable(absolute_fname))
        {
            absolute_fname.clear();
        }
    }

    return absolute_fname;
}
}

static void usage()
{
    fprintf(stderr,
            "\nUsage : %s [OPTION]...\n\n"
            "  -c, --config-check          validate configuration file and exit\n"
            "  -e, --export-config=FILE    export configuration to a single file\n"
            "  -d, --nodaemon              enable running in terminal process\n"
            "  -f, --config=FILE           relative or absolute pathname of config file\n"
            "  -l, --log=[file|stdout]     log to file or stdout\n"
            "                              (default: file)\n"
            "  -L, --logdir=PATH           path to log file directory\n"
            "  -A, --cachedir=PATH         path to cache directory\n"
            "  -B, --libdir=PATH           path to module directory\n"
            "  -C, --configdir=PATH        path to configuration file directory\n"
            "  -D, --datadir=PATH          path to data directory,\n"
            "                              stores internal MaxScale data\n"
            "  -E, --execdir=PATH          path to the maxscale and other executable files\n"
            "  -F, --persistdir=PATH       path to persisted configuration directory\n"
            "  -M, --module_configdir=PATH path to module configuration directory\n"
            "  -H, --connector_plugindir=PATH\n"
            "                              path to MariaDB Connector-C plugin directory\n"
            "  -J, --sharedir=PATH         path to share directory\n"
            "  -N, --language=PATH         path to errmsg.sys file\n"
            "  -P, --piddir=PATH           path to PID file directory\n"
            "  -R, --basedir=PATH          base path for all other paths\n"
            "  -r  --runtimedir=PATH       base path for all other paths expect binaries\n"
            "  -U, --user=USER             user ID and group ID of specified user are used to\n"
            "                              run MaxScale\n"
            "  -s, --syslog=[yes|no]       log messages to syslog (default:yes)\n"
            "  -S, --maxlog=[yes|no]       log messages to MaxScale log (default: yes)\n"
            "  -G, --log_augmentation=0|1  augment messages with the name of the function\n"
            "                              where the message was logged (default: 0)\n"
            "  -p, --passive               start MaxScale as a passive standby\n"
            "  -g, --debug=arg1,arg2,...   enable or disable debug features. Supported arguments:\n",
            program_invocation_short_name);
    for (int i = 0; debug_arguments[i].action != NULL; i++)
    {
        fprintf(stderr,
                "   %-25s  %s\n",
                debug_arguments[i].name,
                debug_arguments[i].description);
    }
    fprintf(stderr,
            "  -v, --version               print version info and exit\n"
            "  -V, --version-full          print full version info and exit\n"
            "  -?, --help                  show this help\n"
            "\n"
            "Defaults paths:\n"
            "  config file       : %s/%s\n"
            "  configdir         : %s\n"
            "  logdir            : %s\n"
            "  cachedir          : %s\n"
            "  libdir            : %s\n"
            "  sharedir          : %s\n"
            "  datadir           : %s\n"
            "  execdir           : %s\n"
            "  language          : %s\n"
            "  piddir            : %s\n"
            "  persistdir        : %s\n"
            "  module configdir  : %s\n"
            "  connector plugins : %s\n"
            "\n"
            "If '--basedir' is provided then all other paths, including the default\n"
            "configuration file path, are defined relative to that. As an example,\n"
            "if '--basedir /path/maxscale' is specified, then, for instance, the log\n"
            "dir will be '/path/maxscale/var/log/maxscale', the config dir will be\n"
            "'/path/maxscale/etc' and the default config file will be\n"
            "'/path/maxscale/etc/maxscale.cnf'.\n\n"
            "MaxScale documentation: https://mariadb.com/kb/en/maxscale/ \n",
            mxs::configdir(),
            default_cnf_fname,
            mxs::configdir(),
            mxs::logdir(),
            mxs::cachedir(),
            mxs::libdir(),
            mxs::sharedir(),
            mxs::datadir(),
            mxs::execdir(),
            mxs::langdir(),
            mxs::piddir(),
            mxs::config_persistdir(),
            mxs::module_configdir(),
            mxs::connector_plugindir());
}

/**
 * Deletes a particular signal from a provided signal set.
 *
 * @param sigset  The signal set to be manipulated.
 * @param signum  The signal to be deleted.
 * @param signame The name of the signal.
 *
 * @return True, if the signal could be deleted from the set, false otherwise.
 */
static bool delete_signal(sigset_t* sigset, int signum, const char* signame)
{
    int rc = sigdelset(sigset, signum);

    if (rc != 0)
    {
        log_startup_error(errno, "Failed to delete signal %s from the signal set of MaxScale", signame);
    }

    return rc == 0;
}

/**
 * Disables all signals.
 *
 * @return True, if all signals could be disabled, false otherwise.
 */
bool disable_signals(void)
{
    sigset_t sigset;

    if (sigfillset(&sigset) != 0)
    {
        log_startup_error(errno, "Failed to initialize set the signal set for MaxScale");
        return false;
    }

    if (!delete_signal(&sigset, SIGHUP, "SIGHUP"))
    {
        return false;
    }

    if (!delete_signal(&sigset, SIGUSR1, "SIGUSR1"))
    {
        return false;
    }

    if (!delete_signal(&sigset, SIGTERM, "SIGTERM"))
    {
        return false;
    }

    if (!delete_signal(&sigset, SIGSEGV, "SIGSEGV"))
    {
        return false;
    }

    if (!delete_signal(&sigset, SIGABRT, "SIGABRT"))
    {
        return false;
    }

    if (!delete_signal(&sigset, SIGILL, "SIGILL"))
    {
        return false;
    }

    if (!delete_signal(&sigset, SIGFPE, "SIGFPE"))
    {
        return false;
    }

    if (!delete_signal(&sigset, SIGCHLD, "SIGCHLD"))
    {
        return false;
    }

#ifdef SIGBUS
    if (!delete_signal(&sigset, SIGBUS, "SIGBUS"))
    {
        return false;
    }
#endif

    if (sigprocmask(SIG_SETMASK, &sigset, NULL) != 0)
    {
        log_startup_error(errno, "Failed to set the signal set for MaxScale");
        return false;
    }

    return true;
}

bool disable_normal_signals(void)
{
    sigset_t sigset;

    if (sigfillset(&sigset) != 0)
    {
        log_startup_error(errno, "Failed to initialize the signal set for MaxScale");
        return false;
    }

    if (!delete_signal(&sigset, SIGHUP, "SIGHUP"))
    {
        return false;
    }

    if (!delete_signal(&sigset, SIGUSR1, "SIGUSR1"))
    {
        return false;
    }

    if (!delete_signal(&sigset, SIGTERM, "SIGTERM"))
    {
        return false;
    }

    if (sigprocmask(SIG_SETMASK, &sigset, NULL) != 0)
    {
        log_startup_error(errno, "Failed to set the signal set for MaxScale");
        return false;
    }

    return true;
}

/**
 * Configures the handling of a particular signal.
 *
 * @param signum  The signal number.
 * @param signame The name of the signal.
 * @param handler The handler function for the signal.
 *
 * @return True, if the signal could be configured, false otherwise.
 */
static bool configure_signal(int signum, const char* signame, void (* handler)(int))
{
    int rc = signal_set(signum, handler);

    if (rc != 0)
    {
        log_startup_error("Failed to set signal handler for %s.", signame);
    }

    return rc == 0;
}

/**
 * Configure fatal signal handlers
 *
 * @return True if signal handlers were installed correctly
 */
bool configure_critical_signals(void)
{
    if (!configure_signal(SIGSEGV, "SIGSEGV", sigfatal_handler))
    {
        return false;
    }

    if (!configure_signal(SIGABRT, "SIGABRT", sigfatal_handler))
    {
        return false;
    }

    if (!configure_signal(SIGILL, "SIGILL", sigfatal_handler))
    {
        return false;
    }

    if (!configure_signal(SIGFPE, "SIGFPE", sigfatal_handler))
    {
        return false;
    }

#ifdef SIGBUS
    if (!configure_signal(SIGBUS, "SIGBUS", sigfatal_handler))
    {
        return false;
    }
#endif

    return true;
}

/**
 * Configures signal handling of MaxScale.
 *
 * @return True, if all signals could be configured, false otherwise.
 */
bool configure_normal_signals(void)
{
    if (!configure_signal(SIGHUP, "SIGHUP", sighup_handler))
    {
        return false;
    }

    if (!configure_signal(SIGUSR1, "SIGUSR1", sigusr1_handler))
    {
        return false;
    }

    if (!configure_signal(SIGTERM, "SIGTERM", sigterm_handler))
    {
        return false;
    }

    if (!configure_signal(SIGINT, "SIGINT", sigint_handler))
    {
        return false;
    }

    return true;
}

bool setup_signals()
{
    bool rv = false;

    if (!configure_critical_signals())
    {
        log_startup_error("Failed to configure fatal signal handlers.");
    }
    else
    {
        sigset_t sigpipe_mask;
        sigemptyset(&sigpipe_mask);
        sigaddset(&sigpipe_mask, SIGPIPE);
        sigset_t saved_mask;
        int eno = pthread_sigmask(SIG_BLOCK, &sigpipe_mask, &saved_mask);

        if (eno != 0)
        {
            log_startup_error(eno, "Failed to initialise signal mask for MaxScale");
        }
        else
        {
            rv = true;
        }
    }

    return rv;
}

/**
 * Restore default signals
 */
void restore_signals()
{
    configure_signal(SIGHUP, "SIGHUP", SIG_DFL);
    configure_signal(SIGUSR1, "SIGUSR1", SIG_DFL);
    configure_signal(SIGTERM, "SIGTERM", SIG_DFL);
    configure_signal(SIGINT, "SIGINT", SIG_DFL);
    configure_signal(SIGSEGV, "SIGSEGV", SIG_DFL);
    configure_signal(SIGABRT, "SIGABRT", SIG_DFL);
    configure_signal(SIGILL, "SIGILL", SIG_DFL);
    configure_signal(SIGFPE, "SIGFPE", SIG_DFL);
#ifdef SIGBUS
    configure_signal(SIGBUS, "SIGBUS", SIG_DFL);
#endif
}

bool set_runtime_dirs(const char* basedir)
{
    bool rv = true;
    std::string path;

    if (rv && (rv = handle_path_arg(&path, basedir, cmake_defaults::DEFAULT_SHARE_SUBPATH)))
    {
        set_sharedir(path.c_str());
    }

    if (rv && (rv = handle_path_arg(&path, basedir, "var", cmake_defaults::DEFAULT_LOG_SUBPATH)))
    {
        set_logdir(path.c_str());
    }

    if (rv && (rv = handle_path_arg(&path, basedir, "var", cmake_defaults::DEFAULT_CACHE_SUBPATH)))
    {
        set_cachedir(path.c_str());
    }

    if (rv && (rv = handle_path_arg(&path, basedir, cmake_defaults::DEFAULT_CONFIG_SUBPATH)))
    {
        set_configdir(path.c_str());
    }

    if (rv && (rv = handle_path_arg(&path, basedir, cmake_defaults::DEFAULT_MODULE_CONFIG_SUBPATH)))
    {
        set_module_configdir(path.c_str());
    }

    if (rv && (rv = handle_path_arg(&path, basedir, "var", cmake_defaults::DEFAULT_DATA_SUBPATH)))
    {
        mxs::set_datadir(path.c_str());
    }

    if (rv && (rv = handle_path_arg(&path, basedir, "var", cmake_defaults::DEFAULT_LANG_SUBPATH)))
    {
        mxs::set_langdir(path.c_str());
    }

    if (rv && (rv = handle_path_arg(&path, basedir, "var", cmake_defaults::DEFAULT_PID_SUBPATH)))
    {
        set_piddir(path.c_str());
    }

    if (rv && (rv = handle_path_arg(&path, basedir, "var", cmake_defaults::DEFAULT_CONFIG_PERSIST_SUBPATH)))
    {
        set_config_persistdir(path.c_str());
    }

    if (rv && (rv = handle_path_arg(&path, basedir, cmake_defaults::DEFAULT_CONNECTOR_PLUGIN_SUBPATH)))
    {
        set_connector_plugindir(path.c_str());
    }

    return rv;
}

/**
 * Set the directories of MaxScale relative to a basedir
 *
 * @param basedir The base directory relative to which the other are set.
 *
 * @return True if the directories could be set, false otherwise.
 */
bool set_dirs(const char* basedir)
{
    bool rv = true;
    std::string path;

    rv = set_runtime_dirs(basedir);

    // The two paths here are not inside set_runtime_dirs on purpose: they are set by --basedir but not by
    // --runtimedir. The former is used with tarball installations and the latter is used to run multiple
    // MaxScale instances on the same server.

    if (rv && (rv = handle_path_arg(&path, basedir, cmake_defaults::DEFAULT_LIB_SUBPATH)))
    {
        set_libdir(path.c_str());
    }

    if (rv && (rv = handle_path_arg(&path, basedir, cmake_defaults::DEFAULT_EXEC_SUBPATH)))
    {
        set_execdir(path.c_str());
    }

    return rv;
}

static mxb::ThreadPool thread_pool;

mxb::ThreadPool& mxs::thread_pool()
{
    return ::thread_pool;
}

/**
 * A RAII class that at construction time takes overship of pipe
 * handle and at destruction time notifies parent if there is
 * a need for that.
 */
class ChildExit
{
public:
    ChildExit(const ChildExit&) = delete;
    ChildExit& operator=(const ChildExit&) = delete;

    ChildExit(int child_pipe, int* pRc)
        : m_child_pipe(child_pipe)
        , m_rc(*pRc)
    {
    }

    ~ChildExit()
    {
        if (m_child_pipe != -1 && m_rc != MAXSCALE_SHUTDOWN)
        {
            write_child_exit_code(m_child_pipe, m_rc) ;
            ::close(m_child_pipe);
        }

        if (this_unit.unload_modules_at_exit)
        {
            unload_all_modules();
        }

        log_exit_status();
        restore_signals();
    }

private:
    int        m_child_pipe;
    const int& m_rc;
};

/**
 * @mainpage
 * The main entry point into MaxScale
 *
 * Logging and error printing
 * ---
 * What is printed to the terminal is something that the user can understand,
 * and/or something what the user can do for. For example, fix configuration.
 * More detailed messages are printed to error log, and optionally to trace
 * and debug log.
 *
 * As soon as process switches to daemon process, stderr printing is stopped -
 * except when it comes to command-line argument processing.
 * This is not an obvious solution because stderr is often directed to somewhere,
 * but currently this is the case.
 *
 * The configuration file is by default /etc/maxscale.cnf
 * The name of configuration file and its location can also be specified with a
 * command-line argument.
 *
 * @param argc The argument count
 * @param argv The array of arguments themselves
 * @return 0 if process exited normally, otherwise a non-zero value is returned
 */
int main(int argc, char** argv)
{
    int rc = MAXSCALE_SHUTDOWN;

    mxs::Config& cnf = mxs::Config::init(argc, argv);

    maxscale_reset_starttime();

    snprintf(this_unit.datadir, PATH_MAX, "%s", cmake_defaults::DEFAULT_DATADIR);
    this_unit.datadir[PATH_MAX] = '\0';

    // Option string for getopt
    const char accepted_opts[] = "dnce:f:g:l:vVs:S:?L:D:C:B:U:A:P:G:N:E:F:M:H:J:p:R:r:";
    const char* specified_user = NULL;
    char export_cnf[PATH_MAX + 1] = "";
    string cnf_file_arg;    /*< conf filename from cmd-line arg */
    string tmp_path;
    int opt;
#ifdef HAVE_GLIBC
    int option_index;
    while ((opt = getopt_long(argc,
                              argv,
                              accepted_opts,
                              long_options,
                              &option_index)) != -1)
#else
    while ((opt = getopt(argc, argv, accepted_opts)) != -1)
#endif
    {
        bool succp = true;

        switch (opt)
        {
        case 'n':
            /*< Daemon mode, MaxScale forks and parent exits. */
            this_unit.daemon_mode = true;
            break;

        case 'd':
            /*< Non-daemon mode, MaxScale does not fork. */
            this_unit.daemon_mode = false;
            break;

        case 'f':
            /*<
             * Simply copy the conf file argument. Expand or validate
             * it when MaxScale home directory is resolved.
             */
            if (optarg[0] != '-')
            {
                cnf_file_arg = optarg;
            }
            if (cnf_file_arg.empty())
            {
                log_startup_error("Configuration file argument identifier \'-f\' was specified but "
                                  "the argument didn't specify a valid configuration file or the "
                                  "argument was missing.");
                usage();
                succp = false;
            }
            break;

        case 'v':
            printf("MaxScale %s\n", MAXSCALE_VERSION);
            return EXIT_SUCCESS;

        case 'V':
            printf("MaxScale %s - %s\n", MAXSCALE_VERSION, maxscale_commit);

            // MAXSCALE_SOURCE is two values separated by a space, see CMakeLists.txt
            if (strcmp(MAXSCALE_SOURCE, " ") != 0)
            {
                printf("Source:        %s\n", MAXSCALE_SOURCE);
            }
            if (strcmp(MAXSCALE_CMAKE_FLAGS, "") != 0)
            {
                printf("CMake flags:   %s\n", MAXSCALE_CMAKE_FLAGS);
            }
            if (strcmp(MAXSCALE_JENKINS_BUILD_TAG, "") != 0)
            {
                printf("Jenkins build: %s\n", MAXSCALE_JENKINS_BUILD_TAG);
            }
            return EXIT_SUCCESS;

        case 'l':
            if (strncasecmp(optarg, "file", PATH_MAX) == 0)
            {
                cnf.log_target = MXB_LOG_TARGET_FS;
            }
            else if (strncasecmp(optarg, "stdout", PATH_MAX) == 0)
            {
                cnf.log_target = MXB_LOG_TARGET_STDOUT;
            }
            else
            {
                log_startup_error("Configuration file argument identifier \'-l\' was specified but "
                                  "the argument didn't specify a valid configuration file or the "
                                  "argument was missing.");
                usage();
                succp = false;
            }
            break;

        case 'L':
            if (handle_path_arg(&tmp_path, optarg, NULL))
            {
                set_logdir(tmp_path.c_str());
            }
            else
            {
                succp = false;
            }
            break;

        case 'N':
            if (handle_path_arg(&tmp_path, optarg, NULL))
            {
                mxs::set_langdir(tmp_path.c_str());
            }
            else
            {
                succp = false;
            }
            break;

        case 'P':
            if (handle_path_arg(&tmp_path, optarg, NULL))
            {
                set_piddir(tmp_path.c_str());
            }
            else
            {
                succp = false;
            }
            break;

        case 'D':
            snprintf(this_unit.datadir, PATH_MAX, "%s", optarg);
            this_unit.datadir[PATH_MAX] = '\0';
            mxs::set_datadir(optarg);
            this_unit.datadir_defined = true;
            break;

        case 'C':
            if (handle_path_arg(&tmp_path, optarg, NULL))
            {
                set_configdir(tmp_path.c_str());
            }
            else
            {
                succp = false;
            }
            break;

        case 'B':
            if (handle_path_arg(&tmp_path, optarg, NULL))
            {
                set_libdir(tmp_path.c_str());
            }
            else
            {
                succp = false;
            }
            break;

        case 'A':
            if (handle_path_arg(&tmp_path, optarg, NULL))
            {
                set_cachedir(tmp_path.c_str());
            }
            else
            {
                succp = false;
            }
            break;

        case 'E':
            if (handle_path_arg(&tmp_path, optarg, NULL))
            {
                set_execdir(tmp_path.c_str());
            }
            else
            {
                succp = false;
            }
            break;

        case 'H':
            if (handle_path_arg(&tmp_path, optarg, NULL))
            {
                set_connector_plugindir(tmp_path.c_str());
            }
            else
            {
                succp = false;
            }
            break;

        case 'J':
            if (handle_path_arg(&tmp_path, optarg, NULL))
            {
                set_sharedir(tmp_path.c_str());
            }
            else
            {
                succp = false;
            }
            break;

        case 'F':
            if (handle_path_arg(&tmp_path, optarg, NULL))
            {
                set_config_persistdir(tmp_path.c_str());
            }
            else
            {
                succp = false;
            }
            break;

        case 'M':
            if (handle_path_arg(&tmp_path, optarg, NULL))
            {
                set_module_configdir(tmp_path.c_str());
            }
            else
            {
                succp = false;
            }
            break;

        case 'R':
            if (handle_path_arg(&tmp_path, optarg, NULL))
            {
                succp = set_dirs(tmp_path.c_str());
            }
            else
            {
                succp = false;
            }
            break;

        case 'r':
            if (handle_path_arg(&tmp_path, optarg, NULL))
            {
                succp = set_runtime_dirs(tmp_path.c_str());
            }
            else
            {
                succp = false;
            }
            break;

        case 'S':
            {
                char* tok = strstr(optarg, "=");
                if (tok)
                {
                    tok++;
                    if (tok)
                    {
                        cnf.maxlog.set(config_truth_value(tok));
                        this_unit.maxlog_configured = true;
                    }
                }
                else
                {
                    cnf.maxlog.set(config_truth_value(optarg));
                    this_unit.maxlog_configured = true;
                }
            }
            break;

        case 's':
            {
                char* tok = strstr(optarg, "=");
                if (tok)
                {
                    tok++;
                    if (tok)
                    {
                        cnf.syslog.set(config_truth_value(tok));
                        this_unit.syslog_configured = true;
                    }
                }
                else
                {
                    cnf.syslog.set(config_truth_value(optarg));
                    this_unit.syslog_configured = true;
                }
            }
            break;

        case 'U':
            specified_user = optarg;
            if (set_user(specified_user) != 0)
            {
                succp = false;
            }
            break;

        case 'G':
            set_log_augmentation(optarg);
            break;

        case '?':
            usage();
            return EXIT_SUCCESS;

        case 'c':
            cnf.config_check = true;
            break;

        case 'e':
            cnf.config_check = true;
            strcpy(export_cnf, optarg);
            break;

        case 'p':
            cnf.passive.set(true);
            break;

        case 'g':
            if (!handle_debug_args(optarg))
            {
                succp = false;
            }
            break;

        default:
            usage();
            succp = false;
            break;
        }

        if (!succp)
        {
            return MAXSCALE_BADARG;
        }
    }

    if (!user_is_acceptable(specified_user))
    {
        // Error was logged in user_is_acceptable().
        return EXIT_FAILURE;
    }

    if (cnf.config_check)
    {
        this_unit.daemon_mode = false;
        cnf.log_target = MXB_LOG_TARGET_STDOUT;
    }

    uint64_t systemd_interval = 0;      // in microseconds
#ifdef HAVE_SYSTEMD
    // Systemd watchdog. Must be called in the initial thread */
    if (sd_watchdog_enabled(false, &systemd_interval) <= 0)
    {
        systemd_interval = 0;   // Disabled
    }
#endif

    int child_pipe = -1;
    if (!this_unit.daemon_mode)
    {
        print_info("MaxScale will be run in the terminal process.");
    }
    else
    {
        // If the function returns, we are in the child.
        child_pipe = daemonize();

        if (child_pipe == -1)
        {
            return MAXSCALE_INTERNALERROR;
        }
    }

    // This RAII class ensures that the parent is notified at process exit.
    ChildExit child_exit(child_pipe, &rc);

    // NOTE: From here on, rc *must* be assigned the return value, before returning.
    if (!setup_signals())
    {
        rc = MAXSCALE_INTERNALERROR;
        return rc;
    }

    const string cnf_file_path = resolve_maxscale_conf_fname(cnf_file_arg);
    if (cnf_file_path.empty())
    {
        rc = MAXSCALE_BADCONFIG;
        return rc;
    }

    auto cfg_file_read_res = sniff_configuration(cnf_file_path);
    if (!cfg_file_read_res.success)
    {
        rc = MAXSCALE_BADCONFIG;
        return rc;
    }

    // Set the default location for plugins. Path-related settings have been read by now.
    mxq::MariaDB::set_default_plugin_dir(mxs::connector_plugindir());

    if (mxb_log_inited())
    {
        // If the log was inited due to some error logging *and* we did not exit,
        // we need to close it so that it can be opened again, this time with
        // the final settings.
        mxs_log_finish();
    }

    if (cnf.log_target != MXB_LOG_TARGET_STDOUT && this_unit.daemon_mode)
    {
        mxs_log_redirect_stdout(true);
        this_unit.print_stacktrace_to_stdout = false;
    }

    if (!init_log())
    {
        rc = MAXSCALE_BADCONFIG;
        return rc;
    }

    if (!init_base_libraries())
    {
        rc = MAXSCALE_INTERNALERROR;
        return rc;
    }

    atexit(finish_base_libraries);

    mxb::WatchdogNotifier watchdog_notifier(systemd_interval);
    MainWorker main_worker(&watchdog_notifier);

    if (!apply_main_config(cfg_file_read_res.config))
    {
        rc = MAXSCALE_BADCONFIG;
        return rc;
    }

    mxb_log_set_syslog_enabled(cnf.syslog.get());
    mxb_log_set_maxlog_enabled(cnf.maxlog.get());

    MXB_NOTICE("syslog logging is %s.", cnf.syslog.get() ? "enabled" : "disabled");
    MXB_NOTICE("maxlog logging is %s.", cnf.maxlog.get() ? "enabled" : "disabled");

    // Try to create the persisted configuration directory. This needs to be done before the path validation
    // done by check_paths() to prevent it from failing. The directory wont' exist if it's the first time
    // MaxScale is starting up with this configuration.
    mxs_mkdir_all(mxs::config_persistdir(), S_IRWXU | S_IRWXG | S_IROTH | S_IXOTH);

    if (!check_paths())
    {
        rc = MAXSCALE_BADCONFIG;
        return rc;
    }

    if (!cnf.debug.empty() && !handle_debug_args(&cnf.debug[0]))
    {
        rc = MAXSCALE_INTERNALERROR;
        return rc;
    }

    if (!this_unit.redirect_output_to.empty())
    {
        if (!redirect_stdout_and_stderr(this_unit.redirect_output_to))
        {
            rc = MAXSCALE_INTERNALERROR;
            return rc;
        }
    }

    if (!cnf.config_check)
    {
        if (is_maxscale_already_running())
        {
            rc = MAXSCALE_ALREADYRUNNING;
            return rc;
        }
    }

    if (!cnf.syslog.get() && !cnf.maxlog.get())
    {
        print_warning("Both MaxScale and Syslog logging disabled.");
    }

    // Config successfully read and we are a unique MaxScale, time to log some info.
    MXB_NOTICE("Host: '%s' OS: %s@%s, %s, %s with %ld processor cores (%.2f available).",
               cnf.nodename.c_str(), cnf.sysname.c_str(), cnf.release.c_str(),
               cnf.version.c_str(), cnf.machine.c_str(), get_processor_count(),
               get_vcpu_count());

    MXB_NOTICE("Total main memory: %s (%s usable).",
               mxb::pretty_size(get_total_memory()).c_str(),
               mxb::pretty_size(get_available_memory()).c_str());
    MXB_NOTICE("MariaDB MaxScale %s started (Commit: %s)", MAXSCALE_VERSION, MAXSCALE_COMMIT);
    MXB_NOTICE("MaxScale is running in process %i", getpid());

    if (!this_unit.daemon_mode)
    {
        fprintf(stderr,
                "\n"
                "Configuration file : %s\n"
                "Log directory      : %s\n"
                "Data directory     : %s\n"
                "Module directory   : %s\n"
                "Service cache      : %s\n\n",
                cnf_file_path.c_str(),
                mxs::logdir(),
                mxs::datadir(),
                mxs::libdir(),
                mxs::cachedir());
    }

    MXB_NOTICE("Configuration file: %s", cnf_file_path.c_str());
    MXB_NOTICE("Log directory: %s", mxs::logdir());
    MXB_NOTICE("Data directory: %s", mxs::datadir());
    MXB_NOTICE("Module directory: %s", mxs::libdir());
    MXB_NOTICE("Service cache: %s", mxs::cachedir());

    if (this_unit.daemon_mode)
    {
        if (!change_cwd())
        {
            rc = MAXSCALE_INTERNALERROR;
            return rc;
        }
    }

    cleanup_old_process_datadirs();
    if (!cnf.config_check)
    {
        /*
         * Set the data directory. We use a unique directory name to avoid conflicts
         * if multiple instances of MaxScale are being run on the same machine.
         */
        if (create_datadir(mxs::datadir(), this_unit.datadir))
        {
            mxs::set_process_datadir(this_unit.datadir);
            atexit(cleanup_process_datadir);
        }
        else
        {
            log_startup_error(errno, "Cannot create data directory '%s'", this_unit.datadir);
            rc = MAXSCALE_BADCONFIG;
            return rc;
        }
    }

    if (!qc_setup(&cnf.qc_cache_properties,
                  cnf.qc_sql_mode,
                  cnf.qc_name.c_str(),
                  cnf.qc_args.c_str()))
    {
        log_startup_error("Failed to initialise query classifier library.");
        rc = MAXSCALE_INTERNALERROR;
        return rc;
    }

    // Load the password encryption/decryption key, as monitors and services may need it.
    if (!load_encryption_keys())
    {
        log_startup_error("Error loading password decryption key.");
        rc = MAXSCALE_SHUTDOWN;
        return rc;
    }

    /** Load the admin users */
    rest_users_init();

    // Create the configuration manager
    mxs::ConfigManager manager(&main_worker);

    /**
     * The following lambda function is executed as the first event on the main worker. This is what starts
     * up the listeners for all services.
     *
     * Due to the fact that the main thread runs a worker thread we have to queue the starting
     * of the listeners to happen after all workers have started. This allows worker messages to be used
     * when listeners are being started.
     *
     * Once the main worker is dedicated to doing work other than handling traffic the code could be executed
     * immediately after the worker thread have been started. This would make the startup logic clearer as
     * the order of the events would be the way they appear to be.
     */
    auto do_startup = [&]() {
            bool use_static_cnf = !manager.load_cached_config();

            if (use_static_cnf || cnf.config_check)
            {
                ConfigSectionMap config_context;
                if (!config_load_and_process(cnf_file_path, cfg_file_read_res.config, config_context))
                {
                    print_alert("Failed to open, read or process the MaxScale configuration "
                                "file. See the error log for details.");
                    MXB_ALERT("Failed to open, read or process the MaxScale configuration file %s.",
                              cnf_file_path.c_str());
                    rc = MAXSCALE_BADCONFIG;
                    maxscale_shutdown();
                    return;
                }

                if (cnf.config_check)
                {
                    MXB_NOTICE("Configuration was successfully verified.");

                    if (*export_cnf && export_config_file(export_cnf, config_context))
                    {
                        MXB_NOTICE("Configuration exported to '%s'", export_cnf);
                    }

                    rc = MAXSCALE_SHUTDOWN;
                    maxscale_shutdown();
                    return;
                }
            }
            else
            {
                auto res = manager.process_cached_config();

                if (res != mxs::ConfigManager::Startup::OK)
                {
                    if (res == mxs::ConfigManager::Startup::RESTART)
                    {
                        MXB_NOTICE("Attempting to restart MaxScale");

                        if (this_unit.daemon_mode)
                        {
                            // We have to fake success on the main process since we are using Type=forking.
                            // This has to be done because systemd only considers the final process as the
                            // main process whose return code is checked against RestartForceExitStatus. For
                            // more information, refer to the following issues:
                            //   https://github.com/systemd/systemd/issues/19295
                            //   https://github.com/systemd/systemd/pull/19685

                            write_child_exit_code(child_pipe, MAXSCALE_SHUTDOWN);
                        }

                        rc = MAXSCALE_RESTARTING;
                    }
                    else
                    {
                        MXB_ALERT("Failed to apply cached configuration, cannot continue. "
                                  "To start MaxScale without the cached configuration, disable "
                                  "configuration synchronization or remove the cached file.");
                        rc = MAXSCALE_BADCONFIG;
                    }

                    maxscale_shutdown();
                    return;
                }
            }

            if (cnf.admin_enabled)
            {
                bool success = mxs_admin_init();

                if (!success && (cnf.admin_host == "::"))
                {
                    MXB_WARNING("Failed to bind on address '::', attempting to "
                                "bind on IPv4 address '0.0.0.0'.");
                    cnf.admin_host = "0.0.0.0";
                    success = mxs_admin_init();
                }

                if (success)
                {
                    MXB_NOTICE("Started REST API on [%s]:%d",
                               cnf.admin_host.c_str(), (int)cnf.admin_port);
                    // Start HttpSql cleanup thread.
                    HttpSql::start_cleanup();
                }
                else
                {
                    log_startup_error("Failed to initialize REST API.");
                    rc = MAXSCALE_INTERNALERROR;
                    maxscale_shutdown();
                    return;
                }
            }

            // If the configuration was read from the static configuration file, the objects need to be
            // started after they have been created.
            if (use_static_cnf)
            {
                // Ideally we'd do this in mxs::Config::Specification::validate but since it is configured
                // before the objects are created, it's simpler to do the check here. For runtime changes it
                // is done inside the validation function.
                auto cluster = cnf.config_sync_cluster;

                if (!cluster.empty() && !MonitorManager::find_monitor(cluster.c_str()))
                {
                    log_startup_error("The value of '%s' is not the name of a monitor: %s.",
                                      CN_CONFIG_SYNC_CLUSTER, cluster.c_str());
                    rc = MAXSCALE_BADCONFIG;
                    maxscale_shutdown();
                    return;
                }

                MonitorManager::start_all_monitors();
                MonitorManager::wait_one_tick();

                if (!Service::launch_all())
                {
                    log_startup_error("Failed to start all MaxScale services.");
                    rc = MAXSCALE_NOSERVICES;
                    maxscale_shutdown();
                    return;
                }
            }

            manager.start_sync();

            if (this_unit.daemon_mode)
            {
                // Successful start, notify the parent process that it can exit.
                write_child_exit_code(child_pipe, rc);
            }
        };

    watchdog_notifier.start();

    add_built_in_module(mariadbprotocol_info());
    add_built_in_module(mariadbauthenticator_info());
    // Initialize the internal query classifier. The actual plugin will be
    // initialized via the module initialization below.
    if (qc_process_init(QC_INIT_SELF))
    {
        // Before we start the workers we need to check if a shutdown signal has been received
        if (!maxscale_is_shutting_down())
        {
            if (RoutingWorker::init(&watchdog_notifier))
            {
                // If a shutdown signal was received while we were initializing the workers,
                // we need to exit. After this point, the shutdown will be driven by the workers.
                if (!maxscale_is_shutting_down())
                {

                    // Start the routing workers, each in a thread of its own.
                    if (RoutingWorker::start_workers())
                    {
                        MXB_NOTICE("MaxScale started with %d worker threads.", config_threadcount());

                        if (configure_normal_signals())
                        {
                            if (main_worker.execute(do_startup, RoutingWorker::EXECUTE_QUEUED))
                            {
                                // This call will block until MaxScale is shut down.
                                main_worker.run();
                                MXB_NOTICE("MaxScale is shutting down.");

                                disable_normal_signals();
                                mxs_admin_finish();

                                // Shutting down started, wait for all routing workers.
                                RoutingWorker::join_workers();
                                MXB_NOTICE("All workers have shut down.");

                                MonitorManager::destroy_all_monitors();

                                maxscale_start_teardown();
                                service_destroy_instances();
                                filter_destroy_instances();
                                listener_destroy_instances();
                                ServerManager::destroy_all();

                                MXB_NOTICE("MaxScale shutdown completed.");
                            }
                            else
                            {
                                log_startup_error("Failed to queue startup task.");
                                rc = MAXSCALE_INTERNALERROR;
                            }
                        }
                        else
                        {
                            log_startup_error("Failed to install signal handlers.");
                            rc = MAXSCALE_INTERNALERROR;
                        }
                    }
                    else
                    {
                        log_startup_error("Failed to start routing workers.");
                        rc = MAXSCALE_INTERNALERROR;
                    }
                }
                else
                {
                    rc = MAXSCALE_SHUTDOWN;
                }

                RoutingWorker::finish();
            }
            else
            {
                log_startup_error("Failed to initialize routing workers.");
                rc = MAXSCALE_INTERNALERROR;
            }
        }
        else
        {
            rc = MAXSCALE_SHUTDOWN;
        }

        // Finalize the internal query classifier. The actual plugin was finalized
        // via the module finalizarion above.
        qc_process_end(QC_INIT_SELF);
    }
    else
    {
        log_startup_error("Failed to initialize the internal query classifier.");
        rc = MAXSCALE_INTERNALERROR;
    }

    watchdog_notifier.stop();

    return rc;
}   /*< End of main */

static void unlock_pidfile()
{
    if (this_unit.pidfd != PIDFD_CLOSED)
    {
        if (flock(this_unit.pidfd, LOCK_UN | LOCK_NB) != 0)
        {
            log_startup_error(errno, "Failed to unlock PID file '%s'", this_unit.pidfile);
        }
        close(this_unit.pidfd);
        this_unit.pidfd = PIDFD_CLOSED;
    }
}

/**
 * Unlink pid file, called at program exit
 */
static void unlink_pidfile(void)
{
    unlock_pidfile();

    if (strlen(this_unit.pidfile))
    {
        if (unlink(this_unit.pidfile))
        {
            MXB_WARNING("Failed to remove pidfile %s: %s", this_unit.pidfile, mxb_strerror(errno));
        }
    }
}

bool pid_is_maxscale(int pid)
{
    bool rval = false;
    std::stringstream ss;
    ss << "/proc/" << pid << "/comm";
    std::ifstream file(ss.str());
    std::string line;

    if (file && std::getline(file, line))
    {
        if (line == "maxscale" && pid != getpid())
        {
            rval = true;
        }
    }

    return rval;
}

/**
 * Check if the maxscale.pid file exists and has a valid PID in it. If one has already been
 * written and a MaxScale process is running, this instance of MaxScale should shut down.
 * @return True if the conditions for starting MaxScale are not met and false if
 * no PID file was found or there is no process running with the PID of the maxscale.pid
 * file. If false is returned, this process should continue normally.
 */
bool pid_file_exists()
{
    const int PIDSTR_SIZE = 1024;

    char pathbuf[PATH_MAX + 1];
    char pidbuf[PIDSTR_SIZE];
    pid_t pid;
    bool lock_failed = false;

    snprintf(pathbuf, PATH_MAX, "%s/maxscale.pid", mxs::piddir());
    pathbuf[PATH_MAX] = '\0';

    if (access(pathbuf, F_OK) != 0)
    {
        return false;
    }

    if (access(pathbuf, R_OK) == 0)
    {
        int fd, b;

        if ((fd = open(pathbuf, O_RDWR)) == -1)
        {
            log_startup_error(errno, "Failed to open PID file '%s'", pathbuf);
            return true;
        }
        if (flock(fd, LOCK_EX | LOCK_NB))
        {
            if (errno != EWOULDBLOCK)
            {
                log_startup_error(errno, "Failed to lock PID file '%s'", pathbuf);
                close(fd);
                return true;
            }
            lock_failed = true;
        }

        this_unit.pidfd = fd;
        b = read(fd, pidbuf, sizeof(pidbuf));

        if (b == -1)
        {
            log_startup_error(errno, "Failed to read from PID file '%s'", pathbuf);
            unlock_pidfile();
            return true;
        }
        else if (b == 0)
        {
            /** Empty file */
            log_startup_error("PID file read from '%s'. File was empty. If the file is the "
                              "correct PID file and no other MaxScale processes are running, "
                              "please remove it manually and start MaxScale again.", pathbuf);
            unlock_pidfile();
            return true;
        }

        pidbuf[(size_t)b < sizeof(pidbuf) ? (size_t)b : sizeof(pidbuf) - 1] = '\0';
        pid = strtol(pidbuf, NULL, 0);

        if (pid < 1)
        {
            /** Bad PID */
            log_startup_error("PID file read from '%s'. File contents not valid. If the file "
                              "is the correct PID file and no other MaxScale processes are "
                              "running, please remove it manually and start MaxScale again.", pathbuf);
            unlock_pidfile();
            return true;
        }

        if (pid_is_maxscale(pid))
        {
            log_startup_error("MaxScale is already running. Process id: %d. "
                              "Use another location for the PID file to run multiple "
                              "instances of MaxScale on the same machine.", pid);
            unlock_pidfile();
        }
        else
        {
            /** no such process, old PID file */
            if (lock_failed)
            {
                log_startup_error("Locking the PID file '%s' failed. Read PID from file "
                                  "and no process found with PID %d. Confirm that no other "
                                  "process holds the lock on the PID file.",
                                  pathbuf, pid);
                close(fd);
            }
            return lock_failed;
        }
    }
    else
    {
        log_startup_error("Cannot open PID file '%s', no read permissions. Please confirm "
                          "that the user running MaxScale has read permissions on the file.",
                          pathbuf);
    }
    return true;
}

/**
 * Write process pid into pidfile anc close it
 * Parameters:
 * @param home_dir The MaxScale home dir
 * @return 0 on success, 1 on failure
 *
 */

static int write_pid_file()
{
    if (!mxs_mkdir_all(mxs::piddir(), S_IRWXU | S_IRWXG | S_IROTH | S_IXOTH))
    {
        MXB_ERROR("Failed to create PID directory.");
        return 1;
    }

    snprintf(this_unit.pidfile, PATH_MAX, "%s/maxscale.pid", mxs::piddir());

    if (this_unit.pidfd == PIDFD_CLOSED)
    {
        int fd = -1;

        fd = open(this_unit.pidfile, O_WRONLY | O_CREAT, 0777);
        if (fd == -1)
        {
            log_startup_error(errno, "Failed to open PID file '%s'", this_unit.pidfile);
            return -1;
        }

        if (flock(fd, LOCK_EX | LOCK_NB))
        {
            if (errno == EWOULDBLOCK)
            {
                log_startup_error("Failed to lock PID file '%s', another process is holding a lock on it. "
                                  "Please confirm that no other MaxScale process is using the same "
                                  "PID file location.",
                                  this_unit.pidfile);
            }
            else
            {
                log_startup_error("Failed to lock PID file '%s'.", this_unit.pidfile);
            }
            close(fd);
            return -1;
        }
        this_unit.pidfd = fd;
    }

    /* truncate pidfile content */
    if (ftruncate(this_unit.pidfd, 0))
    {
        log_startup_error("MaxScale failed to truncate PID file '%s'.", this_unit.pidfile);
        unlock_pidfile();
        return -1;
    }

    string pidstr = std::to_string(getpid());
    ssize_t len = pidstr.length();

    if (pwrite(this_unit.pidfd, pidstr.c_str(), len, 0) != len)
    {
        log_startup_error(errno, "MaxScale failed to write into PID file '%s'", this_unit.pidfile);
        unlock_pidfile();
        return -1;
    }

    /* success */
    return 0;
}

static bool handle_path_arg(std::string* dest, const char* path, const char* arg, const char* arg2)
{
    bool rval = false;
    if (path)
    {
        string tmp = path;
        if (tmp.empty() || tmp.back() != '/')
        {
            tmp += '/';
        }

        if (arg)
        {
            tmp += arg;
        }
        if (arg2)
        {
            if (tmp.back() != '/')
            {
                tmp += '/';
            }
            tmp += arg2;
        }

        *dest = move(tmp);
        rval = true;
    }
    return rval;
}

bool check_paths()
{
    // The default path for the connector_plugindir isn't valid. This doesn't matter that much as we don't
    // include the plugins in the installation.
    if (strcmp(mxs::connector_plugindir(), cmake_defaults::DEFAULT_CONNECTOR_PLUGINDIR) != 0)
    {
        if (!check_dir_access(mxs::connector_plugindir(), true, false))
        {
            return false;
        }
    }

    return check_dir_access(mxs::logdir(), true, false)
           && check_dir_access(mxs::cachedir(), true, true)
           && check_dir_access(mxs::configdir(), true, false)
           && check_dir_access(mxs::module_configdir(), true, false)
           && check_dir_access(mxs::datadir(), true, false)
           && check_dir_access(mxs::langdir(), true, false)
           && check_dir_access(mxs::piddir(), true, true)
           && check_dir_access(mxs::config_persistdir(), true, true)
           && check_dir_access(mxs::libdir(), true, false)
           && check_dir_access(mxs::execdir(), true, false);
}

void set_log_augmentation(const char* value)
{
    // Command line arguments are handled first, thus command line argument
    // has priority.

    static bool augmentation_set = false;

    if (!augmentation_set)
    {
        mxb_log_set_augmentation(atoi(value));

        augmentation_set = true;
    }
}

/**
 * Read various directory paths and log settings from configuration. Variable substitution is
 * assumed to be already performed.
 *
 * @param main_config Parsed [maxscale]-section from the main configuration file.
 */
static void apply_dir_log_config(const mxb::ini::map_result::ConfigSection& main_config)
{
    const string* value = nullptr;

    auto find_helper = [&main_config, &value](const string& key) {
            bool rval = false;
            const auto& kvs = main_config.key_values;
            auto it = kvs.find(key);
            if (it != kvs.end())
            {
                value = &it->second.value;
                rval = true;
            }
            return rval;
        };

    auto add_slash = [](const string* path) {
            string rval;
            rval.reserve(path->length() + 1);
            rval += *path;
            if (rval.empty() || rval.back() != '/')
            {
                rval += '/';
            }
            return rval;
        };

    // These will not override command line parameters but will override default values. */
    if (find_helper(CN_LOGDIR))
    {
        if (strcmp(mxs::logdir(), cmake_defaults::DEFAULT_LOGDIR) == 0)
        {
            auto tmp = add_slash(value);
            set_logdir(tmp.c_str());
        }
    }

    if (find_helper(CN_LIBDIR))
    {
        if (strcmp(mxs::libdir(), cmake_defaults::DEFAULT_LIBDIR) == 0)
        {
            auto tmp = add_slash(value);
            set_libdir(tmp.c_str());
        }
    }

    if (find_helper(CN_SHAREDIR))
    {
        if (strcmp(mxs::sharedir(), cmake_defaults::DEFAULT_SHAREDIR) == 0)
        {
            auto tmp = add_slash(value);
            set_sharedir(tmp.c_str());
        }
    }

    if (find_helper(CN_PIDDIR))
    {
        if (strcmp(mxs::piddir(), cmake_defaults::DEFAULT_PIDDIR) == 0)
        {
            auto tmp = add_slash(value);
            set_piddir(tmp.c_str());
        }
    }

    if (find_helper(CN_DATADIR))
    {
        if (!this_unit.datadir_defined)
        {
            auto tmp = add_slash(value);
            snprintf(this_unit.datadir, PATH_MAX, "%s", tmp.c_str());
            this_unit.datadir[PATH_MAX] = '\0';
            mxs::set_datadir(tmp.c_str());
            this_unit.datadir_defined = true;
        }
    }

    if (find_helper(CN_CACHEDIR))
    {
        if (strcmp(mxs::cachedir(), cmake_defaults::DEFAULT_CACHEDIR) == 0)
        {
            auto tmp = add_slash(value);
            set_cachedir(tmp.c_str());
        }
    }

    if (find_helper(CN_LANGUAGE))
    {
        if (strcmp(mxs::langdir(), cmake_defaults::DEFAULT_LANGDIR) == 0)
        {
            auto tmp = add_slash(value);
            mxs::set_langdir(tmp.c_str());
        }
    }

    if (find_helper(CN_EXECDIR))
    {
        if (strcmp(mxs::execdir(), cmake_defaults::DEFAULT_EXECDIR) == 0)
        {
            auto tmp = add_slash(value);
            set_execdir(tmp.c_str());
        }
    }

    if (find_helper(CN_CONNECTOR_PLUGINDIR))
    {
        if (strcmp(mxs::connector_plugindir(), cmake_defaults::DEFAULT_CONNECTOR_PLUGINDIR) == 0)
        {
            auto tmp = add_slash(value);
            set_connector_plugindir(tmp.c_str());
        }
    }

    if (find_helper(CN_PERSISTDIR))
    {
        if (strcmp(mxs::config_persistdir(), cmake_defaults::DEFAULT_CONFIG_PERSISTDIR) == 0)
        {
            auto tmp = add_slash(value);
            set_config_persistdir(tmp.c_str());
        }
    }

    if (find_helper(CN_MODULE_CONFIGDIR))
    {
        if (strcmp(mxs::module_configdir(), cmake_defaults::DEFAULT_MODULE_CONFIGDIR) == 0)
        {
            auto tmp = add_slash(value);
            set_module_configdir(tmp.c_str());
        }
    }

    mxs::Config& cnf = mxs::Config::get();
    if (find_helper(CN_SYSLOG))
    {
        if (!this_unit.syslog_configured)
        {
            cnf.syslog.set(config_truth_value(*value));
        }
    }

    if (find_helper(CN_MAXLOG))
    {
        if (!this_unit.maxlog_configured)
        {
            cnf.maxlog.set(config_truth_value(*value));
        }
    }

    if (find_helper(CN_LOG_AUGMENTATION))
    {
        set_log_augmentation(value->c_str());
    }
}

static int set_user(const char* user)
{
    errno = 0;
    struct passwd* pwname;
    int rval;

    pwname = getpwnam(user);
    if (pwname == NULL)
    {
        printf("Error: Failed to retrieve user information for '%s': %d %s\n",
               user,
               errno,
               errno == 0 ? "User not found" : mxb_strerror(errno));
        return -1;
    }

    rval = setgid(pwname->pw_gid);
    if (rval != 0)
    {
        printf("Error: Failed to change group to '%d': %d %s\n",
               pwname->pw_gid,
               errno,
               mxb_strerror(errno));
        return rval;
    }

    rval = setuid(pwname->pw_uid);
    if (rval != 0)
    {
        printf("Error: Failed to change user to '%s': %d %s\n",
               pwname->pw_name,
               errno,
               mxb_strerror(errno));
        return rval;
    }
    if (prctl(PR_GET_DUMPABLE) == 0)
    {
        if (prctl(PR_SET_DUMPABLE, 1) == -1)
        {
            printf("Error: Failed to set dumpable flag on for the process '%s': %d %s\n",
                   pwname->pw_name,
                   errno,
                   mxb_strerror(errno));
            return -1;
        }
    }
#ifdef SS_DEBUG
    else
    {
        printf("Running MaxScale as: %s %d:%d\n", pwname->pw_name, pwname->pw_uid, pwname->pw_gid);
    }
#endif


    return rval;
}

/**
 * Write the exit status of the child process to the parent process.
 * @param fd File descriptor to write to
 * @param code Exit status of the child process
 */
void write_child_exit_code(int fd, int code)
{
    /** Notify the parent process that an error has occurred */
    if (write(fd, &code, sizeof(int)) == -1)
    {
        printf("Failed to write child process message!\n");
    }
    close(fd);
}

/**
 * Change the current working directory
 *
 * Change the current working directory to the log directory. If this is not
 * possible, try to change location to the file system root. If this also fails,
 * return with an error.
 * @return True if changing the current working directory was successful.
 */
static bool change_cwd()
{
    bool rval = true;

    if (chdir(mxs::logdir()) != 0)
    {
        MXB_ERROR("Failed to change working directory to '%s': %d, %s. "
                  "Trying to change working directory to '/'.",
                  mxs::logdir(),
                  errno,
                  mxb_strerror(errno));
        if (chdir("/") != 0)
        {
            MXB_ERROR("Failed to change working directory to '/': %d, %s",
                      errno,
                      mxb_strerror(errno));
            rval = false;
        }
        else
        {
            MXB_WARNING("Using '/' instead of '%s' as the current working directory.",
                        mxs::logdir());
        }
    }
    else
    {
        MXB_NOTICE("Working directory: %s", mxs::logdir());
    }

    return rval;
}

/**
 * @brief Log a message about the last received signal
 */
static void log_exit_status()
{
    switch (this_unit.last_signal)
    {
    case SIGTERM:
        MXB_NOTICE("MaxScale received signal SIGTERM. Exiting.");
        break;

    case SIGINT:
        MXB_NOTICE("MaxScale received signal SIGINT. Exiting.");
        break;

    default:
        break;
    }
}

/**
 * Daemonize the process by forking and putting the process into the
 * background.
 *
 * @return File descriptor the child process should write its exit
 *          code to. -1 if the daemonization failed.
 */
static int daemonize(void)
{
    int child_pipe = -1;

    int daemon_pipe[2] = {-1, -1};
    if (pipe(daemon_pipe) == -1)
    {
        log_startup_error(errno, "Failed to create pipe for inter-process communication");
    }
    else
    {
        if (!disable_signals())
        {
            log_startup_error("Failed to disable signals.");
        }
        else
        {
            pid_t pid = fork();

            if (pid < 0)
            {
                log_startup_error(errno,
                                  "Forking MaxScale failed, the process cannot be turned into a daemon");
            }
            else if (pid != 0)
            {
                // The parent.
                close(daemon_pipe[1]);
                int child_status;
                int nread = read(daemon_pipe[0], (void*)&child_status, sizeof(int));
                close(daemon_pipe[0]);

                if (nread == -1)
                {
                    log_startup_error(errno, "Failed to read data from child process pipe");
                    exit(MAXSCALE_INTERNALERROR);
                }
                else if (nread == 0)
                {
                    /** Child process has exited or closed write pipe */
                    log_startup_error("No data read from child process pipe.");
                    exit(MAXSCALE_INTERNALERROR);
                }

                _exit(child_status);
            }
            else
            {
                // The child.
                close(daemon_pipe[0]);
                if (setsid() < 0)
                {
                    log_startup_error(errno,
                                      "Creating a new session for the daemonized MaxScale process failed");
                    close(daemon_pipe[1]);
                }
                else
                {
                    child_pipe = daemon_pipe[1];
                }
            }
        }
    }

    return child_pipe;
}

namespace
{
/**
 * Sniffs the configuration file, primarily for various directory paths, so that certain settings
 * take effect immediately.
 *
 * @param filepath The path of the configuration file.
 * @return Result object
 */
SniffResult sniff_configuration(const string& filepath)
{
    SniffResult rval;
    auto load_res = mxb::ini::parse_config_file_to_map(filepath);
    if (load_res.errors.empty())
    {
        rval.success = true;
        // At this point, we are only interested in the "maxscale"-section.
        auto& config = load_res.config;
        auto it = config.find(CN_MAXSCALE);
        if (it != config.end())
        {
            bool substitution_ok = true;

            auto& mxs_section = it->second.key_values;
            auto it2 = mxs_section.find(CN_SUBSTITUTE_VARIABLES);
            if (it2 != mxs_section.end())
            {
                bool subst_on = config_truth_value(it2->second.value);
                // Substitution affects other config files as well so save the setting.
                if (subst_on)
                {
                    mxs::Config& cnf = mxs::Config::get();
                    cnf.substitute_variables = true;
                    auto subst_errors = mxb::ini::substitute_env_vars(config);
                    if (!subst_errors.empty())
                    {
                        string errmsg = mxb::string_printf("Variable substitution to file '%s' failed. ",
                                                           filepath.c_str());
                        errmsg += mxb::create_list_string(subst_errors, " ");
                        print_alert("%s", errmsg.c_str());
                        substitution_ok = false;
                    }
                }
            }

            if (substitution_ok)
            {
                apply_dir_log_config(it->second);
            }
            rval.success = substitution_ok;
        }

        if (rval.success)
        {
            rval.config = move(load_res.config);
        }
    }
    else
    {
        string all_errors = mxb::create_list_string(load_res.errors, " ");
        print_alert("Failed to read configuration file '%s'. %s", filepath.c_str(), all_errors.c_str());
    }
    return rval;
}
}

static void enable_module_unloading(const char* arg)
{
    this_unit.unload_modules_at_exit = true;
}

static void disable_module_unloading(const char* arg)
{
    this_unit.unload_modules_at_exit = false;
}

static void enable_statement_logging(const char* arg)
{
    maxsql::mysql_set_log_statements(true);
}

static void disable_statement_logging(const char* arg)
{
    maxsql::mysql_set_log_statements(false);
}

static void enable_cors(const char* arg)
{
    mxs_admin_enable_cors();
}

static void cors_allow_origin(const char* arg)
{
    if (arg)
    {
        mxs_admin_enable_cors();
        mxs_admin_allow_origin(arg);
    }
}

static void allow_duplicate_servers(const char* arg)
{
    ServerManager::set_allow_duplicates(true);
}

static void use_gdb(const char* arg)
{
    this_unit.use_gdb = true;
}

static void redirect_output_to_file(const char* arg)
{
    if (arg)
    {
        this_unit.redirect_output_to = arg;
    }
}

/**
 * Process command line debug arguments
 *
 * @param args The debug argument list
 * @return True on success, false on error
 */
static bool handle_debug_args(char* args)
{
    bool arg_error = false;
    int args_found = 0;
    char* endptr = NULL;
    char* token = strtok_r(args, ",", &endptr);
    while (token)
    {
        char* value = strchr(token, '=');

        if (value)
        {
            *value++ = '\0';
        }

        bool found = false;
        for (int i = 0; debug_arguments[i].action != NULL; i++)
        {

            // Debug features are activated by running functions in the struct-array.
            if (strcmp(token, debug_arguments[i].name) == 0)
            {
                found = true;
                args_found++;
                debug_arguments[i].action(value);
                break;
            }
        }
        if (!found)
        {
            log_startup_error("Unrecognized debug setting: '%s'.", token);
            arg_error = true;
        }
        token = strtok_r(NULL, ",", &endptr);
    }
    if (args_found == 0)
    {
        arg_error = true;
    }
    if (arg_error)
    {
        // Form a string with all debug argument names listed.
        size_t total_len = 1;
        for (int i = 0; debug_arguments[i].action != NULL; i++)
        {
            total_len += strlen(debug_arguments[i].name) + 2;
        }
        char arglist[total_len];
        arglist[0] = '\0';
        for (int i = 0; debug_arguments[i].action != NULL; i++)
        {
            strcat(arglist, debug_arguments[i].name);
            // If not the last element, add a comma
            if (debug_arguments[i + 1].action != NULL)
            {
                strcat(arglist, ", ");
            }
        }
        log_startup_error("Debug argument identifier '-g' or '--debug' was specified "
                          "but no arguments were found or one of them was invalid. Supported "
                          "arguments are: %s.",
                          arglist);
    }
    return !arg_error;
}

static bool user_is_acceptable(const char* specified_user)
{
    bool acceptable = false;

    // This is very early, so we do not have logging available, but write to stderr.
    // As this is security related, we want to do as little as possible.

    uid_t uid = getuid();   // Always succeeds
    errno = 0;
    struct passwd* pw = getpwuid(uid);
    if (pw)
    {
        if (strcmp(pw->pw_name, "root") == 0)
        {
            if (specified_user && (strcmp(specified_user, "root") == 0))
            {
                // MaxScale was invoked as root and with --user=root.
                acceptable = true;
            }
            else
            {
                log_startup_error("MaxScale cannot be run as root.");
            }
        }
        else
        {
            acceptable = true;
        }
    }
    else
    {
        log_startup_error(errno, "Could not obtain user information, MaxScale will not run");
    }

    return acceptable;
}

static bool init_sqlite3()
{
    bool rv = true;

    // Collecting the memstatus introduces locking that, according to customer reports,
    // has a significant impact on the performance.
    if (sqlite3_config(SQLITE_CONFIG_MEMSTATUS, (int)0) != SQLITE_OK)   // 0 turns off.
    {
        MXB_WARNING("Could not turn off the collection of SQLite memory allocation statistics.");
        // Non-fatal, we simply will take a small performance hit.
    }

    if (sqlite3_config(SQLITE_CONFIG_MULTITHREAD) != SQLITE_OK)
    {
        MXB_ERROR("Could not set the threading mode of SQLite to Multi-thread. "
                  "MaxScale will terminate.");
        rv = false;
    }

    return rv;
}

static bool lock_dir(const std::string& path)
{
    std::string lock = path + "/maxscale.lock";
    int fd = open(lock.c_str(), O_WRONLY | O_CREAT, 0777);
    std::string pid = std::to_string(getpid());

    if (fd == -1)
    {
        MXB_ERROR("Failed to open lock file %s: %s", lock.c_str(), mxb_strerror(errno));
        return false;
    }

    if (lockf(fd, F_TLOCK, 0) == -1)
    {
        if (errno == EACCES || errno == EAGAIN)
        {
            MXB_ERROR("Failed to lock directory with file '%s', another process is holding a lock on it. "
                      "Please confirm that no other MaxScale process is using the "
                      "directory %s",
                      lock.c_str(),
                      path.c_str());
        }
        else
        {
            MXB_ERROR("Failed to lock file %s. %s", lock.c_str(), mxb_strerror(errno));
        }
        close(fd);
        return false;
    }

    if (ftruncate(fd, 0) == -1)
    {
        MXB_ERROR("Failed to truncate lock file %s: %s", lock.c_str(), mxb_strerror(errno));
        close(fd);
        unlink(lock.c_str());
        return false;
    }

    if (write(fd, pid.c_str(), pid.length()) == -1)
    {
        MXB_ERROR("Failed to write into lock file %s: %s", lock.c_str(), mxb_strerror(errno));
        close(fd);
        unlink(lock.c_str());
        return false;
    }

    this_unit.directory_locks.insert(std::pair<std::string, int>(lock, fd));

    return true;
}

bool lock_directories()
{
    std::set<std::string> paths {mxs::cachedir(), mxs::datadir()};
    return std::all_of(paths.begin(), paths.end(), lock_dir);
}

static void unlock_directories()
{
    std::for_each(this_unit.directory_locks.begin(),
                  this_unit.directory_locks.end(),
                  [&](std::pair<std::string, int> pair) {
                      close(pair.second);
                      unlink(pair.first.c_str());
                  });
}

static bool init_ssl()
{
    bool initialized = true;

#ifndef OPENSSL_1_1
    int numlocks = CRYPTO_num_locks();
    this_unit.ssl_locks = (pthread_mutex_t*)MXB_MALLOC(sizeof(pthread_mutex_t) * (numlocks + 1));

    if (this_unit.ssl_locks != NULL)
    {
        for (int i = 0; i < numlocks + 1; i++)
        {
            pthread_mutex_init(&this_unit.ssl_locks[i], NULL);
        }
    }
    else
    {
        initialized = false;
    }
#endif

    if (initialized)
    {
        SSL_library_init();
        SSL_load_error_strings();
        OPENSSL_add_all_algorithms_noconf();

#ifndef OPENSSL_1_1
        CRYPTO_set_locking_callback(ssl_locking_function);
        CRYPTO_set_dynlock_create_callback(ssl_create_dynlock);
        CRYPTO_set_dynlock_destroy_callback(ssl_free_dynlock);
        CRYPTO_set_dynlock_lock_callback(ssl_lock_dynlock);
#ifdef OPENSSL_1_0
        CRYPTO_THREADID_set_callback(maxscale_ssl_id);
#else
        CRYPTO_set_id_callback(pthread_self);
#endif
#endif
    }

    return initialized;
}

static void finish_ssl()
{
    ERR_free_strings();
    EVP_cleanup();

#ifndef OPENSSL_1_1
    int numlocks = CRYPTO_num_locks();
    for (int i = 0; i < numlocks + 1; i++)
    {
        pthread_mutex_destroy(&this_unit.ssl_locks[i]);
    }

    MXB_FREE(this_unit.ssl_locks);
    this_unit.ssl_locks = nullptr;
#endif
}

static bool init_base_libraries()
{
    bool initialized = false;

    if (init_ssl())
    {
        if (init_sqlite3())
        {
            if (maxbase::init())
            {
                initialized = true;
            }
            else
            {
                log_startup_error("Failed to initialize MaxScale base library.");

                // No finalization of sqlite3
                finish_ssl();
            }
        }
        else
        {
            log_startup_error("Failed to initialize sqlite3.");

            finish_ssl();
        }
    }
    else
    {
        log_startup_error("Failed to initialize SSL.");
    }

    return initialized;
}

static void finish_base_libraries()
{
    maxbase::finish();
    // No finalization of sqlite3
    finish_ssl();
}

static bool redirect_stdout_and_stderr(const std::string& path)
{
    bool rv = false;

    if (freopen(path.c_str(), "a", stdout))
    {
        if (freopen(path.c_str(), "a", stderr))
        {
            rv = true;
        }
        else
        {
            // The state of stderr is now somewhat unclear. We log nonetheless.
            log_startup_error(errno, "Failed to redirect stderr to file");
        }
    }
    else
    {
        log_startup_error(errno,
                          "Failed to redirect stdout (and will not attempt to redirect stderr) to file");
    }

    return rv;
}

static bool is_maxscale_already_running()
{
    bool rv = true;

    if (!pid_file_exists())
    {
        if (write_pid_file() == 0)
        {
            atexit(unlink_pidfile);

            if (lock_directories())
            {
                atexit(unlock_directories);

                rv = false;
            }
        }
    }

    return rv;
}<|MERGE_RESOLUTION|>--- conflicted
+++ resolved
@@ -482,30 +482,15 @@
         nStmt = strlen(pStmt);
     }
 
-<<<<<<< HEAD
     MXB_ALERT("Statement currently being classified: %.*s", (int)nStmt, pStmt);
-=======
-    MXS_ALERT("Statement currently being classified: %.*s", (int)nStmt, pStmt);
     DCB* dcb = dcb_get_current();
     MXS_SESSION* ses = dcb ? dcb->session() : session_get_current();
->>>>>>> 18c6f9ed
 
     if (ses)
     {
-<<<<<<< HEAD
-        auto ses = dcb->session();
-        if (ses)
-        {
-            ses->dump_statements();
-            ses->dump_session_log();
-            MXB_ALERT("DCB: %p Session: %lu Service: %s",
-                      dcb, dcb->session()->id(), dcb->session()->service->name());
-        }
-=======
         ses->dump_statements();
         ses->dump_session_log();
-        MXS_ALERT("Session: %lu Service: %s", ses->id(), ses->service->name());
->>>>>>> 18c6f9ed
+        MXB_ALERT("Session: %lu Service: %s", ses->id(), ses->service->name());
     }
 
     thread_local std::string msg;
