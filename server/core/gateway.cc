/*
 * Copyright (c) 2016 MariaDB Corporation Ab
 * Copyright (c) 2023 MariaDB plc, Finnish Branch
 *
 * Use of this software is governed by the Business Source License included
 * in the LICENSE.TXT file and at www.mariadb.com/bsl11.
 *
 * Change Date: 2027-08-18
 *
 * On the date above, in accordance with the Business Source License, use
 * of this software will be governed by version 2 or later of the General
 * Public License.
 */

/**
 * @file gateway.c - The entry point of MaxScale
 */

#include <maxscale/ccdefs.hh>

#ifdef HAVE_GLIBC
#include <execinfo.h>
#endif
#include <ftw.h>
#include <stdlib.h>
#include <string.h>
#include <strings.h>
#include <time.h>
#include <unistd.h>
#include <getopt.h>
#ifdef HAVE_SYSTEMD
#include <systemd/sd-daemon.h>
#endif

#include <set>
#include <map>
#include <fstream>

#include <openssl/opensslconf.h>
#include <pwd.h>
#include <sys/file.h>
#include <sys/prctl.h>
#include <sys/stat.h>
#include <sys/types.h>
#include <sys/wait.h>

#include <maxbase/maxbase.hh>
#include <maxbase/ini.hh>
#include <maxbase/stacktrace.hh>
#include <maxbase/format.hh>
#include <maxbase/pretty_print.hh>
#include <maxbase/watchdognotifier.hh>
#include <maxsql/mariadb.hh>
#include <maxscale/built_in_modules.hh>
#include <maxscale/dcb.hh>
#include <maxscale/mainworker.hh>
#include <maxscale/maxscale.hh>
#include <maxscale/paths.hh>
#include <maxscale/query_classifier.hh>
#include <maxscale/routingworker.hh>
#include <maxscale/server.hh>
#include <maxscale/sqlite3.hh>
#include <maxscale/threadpool.hh>
#include <maxscale/utils.hh>
#include <maxscale/version.hh>

#include "internal/admin.hh"
#include "internal/adminusers.hh"
#include "internal/config.hh"
#include "internal/defaults.hh"
#include "internal/dcb.hh"
#include "internal/http_sql.hh"
#include "internal/maxscale.hh"
#include "internal/modules.hh"
#include "internal/monitormanager.hh"
#include "internal/service.hh"
#include "internal/listener.hh"
#include "internal/secrets.hh"
#include "internal/servermanager.hh"
#include "internal/configmanager.hh"

#if !defined (OPENSSL_THREADS)
#error OpenSSL library does not support multi-threading.
#endif

#ifdef MXS_WITH_ASAN
#include <sanitizer/lsan_interface.h>
#endif

using namespace maxscale;
using std::string;

const int PIDFD_CLOSED = -1;

extern char* program_invocation_name;
extern char* program_invocation_short_name;

static struct ThisUnit
{
    char datadir[PATH_MAX + 1] = "";/* Data directory created for this gateway instance */
    bool datadir_defined = false;   /*< If the datadir was already set */
    char pidfile[PATH_MAX + 1] = "";
    int  pidfd = PIDFD_CLOSED;

    std::map<std::string, int> directory_locks;
    bool                       daemon_mode = true;
    bool                       syslog_configured = false;
    bool                       maxlog_configured = false;
    volatile sig_atomic_t      last_signal = 0;
    bool                       unload_modules_at_exit = true;
    std::string                redirect_output_to;
    bool                       print_stacktrace_to_stdout = true;
    bool                       use_gdb = false;
#ifndef OPENSSL_1_1
    /** SSL multi-threading functions and structures */
    pthread_mutex_t* ssl_locks = nullptr;
#endif
} this_unit;

#ifdef HAVE_GLIBC
// getopt_long is a GNU extension
static struct option long_options[] =
{
    {"config-check",        no_argument,       0, 'c'},
    {"export-config",       required_argument, 0, 'e'},
    {"daemon",              no_argument,       0, 'n'},
    {"nodaemon",            no_argument,       0, 'd'},
    {"config",              required_argument, 0, 'f'},
    {"log",                 required_argument, 0, 'l'},
    {"logdir",              required_argument, 0, 'L'},
    {"cachedir",            required_argument, 0, 'A'},
    {"libdir",              required_argument, 0, 'B'},
    {"configdir",           required_argument, 0, 'C'},
    {"datadir",             required_argument, 0, 'D'},
    {"execdir",             required_argument, 0, 'E'},
    {"persistdir",          required_argument, 0, 'F'},
    {"sharedir",            required_argument, 0, 'J'},
    {"module_configdir",    required_argument, 0, 'M'},
    {"language",            required_argument, 0, 'N'},
    {"piddir",              required_argument, 0, 'P'},
    {"basedir",             required_argument, 0, 'R'},
    {"runtimedir",          required_argument, 0, 'r'},
    {"user",                required_argument, 0, 'U'},
    {"syslog",              required_argument, 0, 's'},
    {"maxlog",              required_argument, 0, 'S'},
    {"log_augmentation",    required_argument, 0, 'G'},
    {"version",             no_argument,       0, 'v'},
    {"version-full",        no_argument,       0, 'V'},
    {"help",                no_argument,       0, '?'},
    {"connector_plugindir", required_argument, 0, 'H'},
    {"passive",             no_argument,       0, 'p'},
    {"debug",               required_argument, 0, 'g'},
    {0,                     0,                 0, 0  }
};
#endif

static int  write_pid_file();   /* write MaxScale pidfile */
static bool lock_dir(const std::string& path);
static bool lock_directories();
static void unlock_directories();
static void unlink_pidfile(void);   /* remove pidfile */
static void unlock_pidfile();
static int  ntfw_cb(const char*, const struct stat*, int, struct FTW*);
static bool handle_path_arg(std::string* dest, const char* path, const char* arg, const char* arg2 = nullptr);
static bool handle_debug_args(char* args);
static void set_log_augmentation(const char* value);
static void usage(void);
static void print_alert(int eno, const char* format, ...) mxb_attribute((format(printf, 2, 3)));
static void print_alert(const char* format, ...) mxb_attribute((format(printf, 1, 2)));
static void print_info(int eno, const char* format, ...) mxb_attribute((format(printf, 2, 3)));
static void print_info(const char* format, ...) mxb_attribute((format(printf, 1, 2)));
static void print_warning(int eno, const char* format, ...) mxb_attribute((format(printf, 2, 3)));
static void print_warning(const char* format, ...) mxb_attribute((format(printf, 1, 2)));
static void log_startup_error(int eno, const char* format, ...) mxb_attribute((format(printf, 2, 3)));
static void log_startup_error(const char* format, ...) mxb_attribute((format(printf, 1, 2)));
bool        check_paths();
static int  set_user(const char* user);
bool        pid_file_exists();
void        write_child_exit_code(int fd, int code);
static bool change_cwd();
static void log_exit_status();
static int  daemonize();
static void disable_module_unloading(const char* arg);
static void enable_module_unloading(const char* arg);
static void enable_statement_logging(const char* arg);
static void disable_statement_logging(const char* arg);
static void enable_cors(const char* arg);
static void cors_allow_origin(const char* arg);
static void allow_duplicate_servers(const char* arg);
static void use_gdb(const char* arg);
static void redirect_output_to_file(const char* arg);
static bool user_is_acceptable(const char* specified_user);
static bool init_sqlite3();
static bool init_base_libraries();
static void finish_base_libraries();
static bool redirect_stdout_and_stderr(const std::string& path);
static bool is_maxscale_already_running();

namespace
{

/* Exit status for MaxScale */
const int MAXSCALE_SHUTDOWN = 0;        /* Normal shutdown */
const int MAXSCALE_BADCONFIG = 1;       /* Configuration file error */
const int MAXSCALE_NOLIBRARY = 2;       /* No embedded library found */
const int MAXSCALE_NOSERVICES = 3;      /* No services could be started */
const int MAXSCALE_ALREADYRUNNING = 4;  /* MaxScale is already running */
const int MAXSCALE_BADARG = 5;          /* Bad command line argument */
const int MAXSCALE_INTERNALERROR = 6;   /* Internal error, see error log */
const int MAXSCALE_RESTARTING = 75;     /* MaxScale must restart (same as EX_TEMPFAIL from BSD sysexits.h */

// The default configuration file name
const char default_cnf_fname[] = "maxscale.cnf";

string get_absolute_fname(const string& relative_path, const char* fname);
bool   is_file_and_readable(const string& absolute_pathname);
bool   path_is_readable(const string& absolute_pathname);

struct SniffResult
{
    bool                                success {false};
    mxb::ini::map_result::Configuration config;
    std::string                         warning;
};

SniffResult sniff_configuration(const string& filepath);
string      resolve_maxscale_conf_fname(const string& cnf_file_arg);
}

#define VA_MESSAGE(message, format) \
    va_list ap ## __LINE__; \
    va_start(ap ## __LINE__, format); \
    int len ## __LINE__ = vsnprintf(nullptr, 0, format, ap ## __LINE__); \
    va_end(ap ## __LINE__); \
    char message[len ## __LINE__ + 1]; \
    va_start(ap ## __LINE__, format); \
    vsnprintf(message, sizeof(message), format, ap ## __LINE__); \
    va_end(ap ## __LINE__);

struct DEBUG_ARGUMENT
{
    const char* name;                       /**< The name of the debug argument */
    void        (* action)(const char* arg);/**< The function implementing the argument */
    const char* description;                /**< Help text */
};

#define SPACER "                              "

const DEBUG_ARGUMENT debug_arguments[] =
{
    {
        "disable-module-unloading", disable_module_unloading,
        "disable module unloading at exit. Will produce better\n"
        SPACER "Valgrind leak reports if leaked memory was allocated in\n"
        SPACER "a shared library"
    },
    {
        "enable-module-unloading", enable_module_unloading,
        "cancels disable-module-unloading"
    },
    {
        "redirect-output-to-file", redirect_output_to_file,
        "redirect stdout and stderr to the file given as an argument"
    },
    {
        "enable-statement-logging", enable_statement_logging,
        "enable the logging of monitor and authenticator SQL statements sent by MaxScale to the servers"
    },
    {
        "disable-statement-logging", disable_statement_logging,
        "disable the logging of monitor and authenticator SQL statements sent by MaxScale to the servers"
    },
    {
        "enable-cors", enable_cors,
        "enable CORS support in the REST API"
    },
    {
        "cors-allow-origin", cors_allow_origin,
        "enable CORS and set Access-Control-Allow-Origin header to the given value"
    },
    {
        "allow-duplicate-servers", allow_duplicate_servers,
        "allow multiple servers to have the same address/port combination"
    },
    {
        "gdb-stacktrace", use_gdb, "Use GDB to generate stacktraces"
    },
    {NULL, NULL, NULL}
};

#ifndef OPENSSL_1_1
/** SSL multi-threading functions and structures */

static void ssl_locking_function(int mode, int n, const char* file, int line)
{
    if (mode & CRYPTO_LOCK)
    {
        pthread_mutex_lock(&this_unit.ssl_locks[n]);
    }
    else
    {
        pthread_mutex_unlock(&this_unit.ssl_locks[n]);
    }
}
/**
 * OpenSSL requires this struct to be defined in order to use dynamic locks
 */
struct CRYPTO_dynlock_value
{
    pthread_mutex_t lock;
};

/**
 * Create a dynamic OpenSSL lock. The dynamic lock is just a wrapper structure
 * around a SPINLOCK structure.
 * @param file File name
 * @param line Line number
 * @return Pointer to new lock or NULL of an error occurred
 */
static struct CRYPTO_dynlock_value* ssl_create_dynlock(const char* file, int line)
{
    struct CRYPTO_dynlock_value* lock =
        (struct CRYPTO_dynlock_value*) MXB_MALLOC(sizeof(struct CRYPTO_dynlock_value));
    if (lock)
    {
        pthread_mutex_init(&lock->lock, NULL);
    }
    return lock;
}

/**
 * Lock a dynamic lock for OpenSSL.
 * @param mode
 * @param n pointer to lock
 * @param file File name
 * @param line Line number
 */
static void ssl_lock_dynlock(int mode, struct CRYPTO_dynlock_value* n, const char* file, int line)
{
    if (mode & CRYPTO_LOCK)
    {
        pthread_mutex_lock(&n->lock);
    }
    else
    {
        pthread_mutex_unlock(&n->lock);
    }
}

/**
 * Free a dynamic OpenSSL lock.
 * @param n Lock to free
 * @param file File name
 * @param line Line number
 */
static void ssl_free_dynlock(struct CRYPTO_dynlock_value* n, const char* file, int line)
{
    MXB_FREE(n);
}

#ifdef OPENSSL_1_0
/**
 * The thread ID callback function for OpenSSL dynamic locks.
 * @param id Id to modify
 */
static void maxscale_ssl_id(CRYPTO_THREADID* id)
{
    CRYPTO_THREADID_set_numeric(id, pthread_self());
}
#endif
#endif

/**
 * Handler for SIGHUP signal.
 */
static void sighup_handler(int i)
{
    // Legacy configuration reload handler
}

static void process_sigusr1()
{
    MXB_NOTICE("Log file flush following reception of SIGUSR1\n");
    mxs_log_rotate();
}

/**
 * Handler for SIGUSR1 signal. A SIGUSR1 signal will cause
 * maxscale to rotate all log files.
 */
static void sigusr1_handler(int i)
{
    mxs::MainWorker::get()->execute_signal_safe(process_sigusr1);
}

static const char shutdown_msg[] = "\n\nShutting down MaxScale\n\n";
static const char patience_msg[] =
    "\n"
    "Patience is a virtue...\n"
    "Shutdown in progress, but one more Ctrl-C or SIGTERM and MaxScale goes down,\n"
    "no questions asked.\n";

static void sigterm_handler(int i)
{
    this_unit.last_signal = i;
    int n_shutdowns = maxscale_shutdown();

    if (n_shutdowns == 1)
    {
        if (!this_unit.daemon_mode)
        {
            if (write(STDERR_FILENO, shutdown_msg, sizeof(shutdown_msg) - 1) == -1)
            {
                printf("Failed to write shutdown message!\n");
            }
        }
    }
    else
    {
        exit(EXIT_FAILURE);
    }
}

static void sigint_handler(int i)
{
    this_unit.last_signal = i;
    int n_shutdowns = maxscale_shutdown();

    if (n_shutdowns == 1)
    {
        if (!this_unit.daemon_mode)
        {
            if (write(STDERR_FILENO, shutdown_msg, sizeof(shutdown_msg) - 1) == -1)
            {
                printf("Failed to write shutdown message!\n");
            }
        }
    }
    else if (n_shutdowns == 2)
    {
        if (!this_unit.daemon_mode)
        {
            if (write(STDERR_FILENO, patience_msg, sizeof(patience_msg) - 1) == -1)
            {
                printf("Failed to write shutdown message!\n");
            }
        }
    }
    else
    {
        exit(EXIT_FAILURE);
    }
}

volatile sig_atomic_t fatal_handling = 0;

static int signal_set(int sig, void (* handler)(int));

static void sigfatal_handler(int i)
{
    thread_local std::thread::id current_id;
    std::thread::id no_id;

    if (current_id != no_id)
    {
        // Fatal error when processing a fatal error.
        // TODO: This should be overhauled to proper signal handling (MXS-599).
        signal_set(i, SIG_DFL);
        raise(i);
    }

    current_id = std::this_thread::get_id();

    const mxs::Config& cnf = mxs::Config::get();

    print_alert("MaxScale %s received fatal signal %d. "
                "Commit ID: %s System name: %s Release string: %s\n\n",
                MAXSCALE_VERSION, i, maxscale_commit(), cnf.sysname.c_str(), cnf.release_string);

    MXB_ALERT("MaxScale %s received fatal signal %d. "
              "Commit ID: %s System name: %s Release string: %s",
              MAXSCALE_VERSION, i, maxscale_commit(), cnf.sysname.c_str(), cnf.release_string);

    const char* pStmt;
    size_t nStmt;

    if (!qc_get_current_stmt(&pStmt, &nStmt))
    {
        pStmt = "none/unknown";
        nStmt = strlen(pStmt);
    }

    MXB_ALERT("Statement currently being classified: %.*s", (int)nStmt, pStmt);

#ifdef MXS_WITH_ASAN
    __lsan_do_leak_check();
#endif

    DCB* dcb = dcb_get_current();
    MXS_SESSION* ses = dcb ? dcb->session() : session_get_current();

    if (ses)
    {
        ses->dump_statements();
        ses->dump_session_log();
        MXB_ALERT("Session: %lu Service: %s", ses->id(), ses->service->name());
    }

    thread_local std::string msg;

    if (this_unit.use_gdb && mxb::have_gdb())
    {
        mxb::dump_gdb_stacktrace(
            [](const char* line) {
                msg += line;
            });
    }
    else
    {
        MXB_NOTICE("For a more detailed stacktrace, install GDB and "
                   "add 'debug=gdb-stacktrace' under the [maxscale] section.");

        auto cb = [](const char* symbol, const char* cmd) {
                char buf[512];
                snprintf(buf, sizeof(buf), "  %s: %s\n", symbol, cmd);
                msg += buf;
            };

        mxb::dump_stacktrace(cb);
    }

    if (this_unit.print_stacktrace_to_stdout)
    {
        // If stdout is not redirected to the log, print the stacktrace there as well.
        print_alert("%s\n", msg.c_str());
    }

    mxb_log_fatal_error(msg.c_str());

    /* re-raise signal to enforce core dump */
    print_alert("Writing core dump.");
    signal_set(i, SIG_DFL);
    raise(i);
}

/**
 * @node Wraps sigaction calls
 *
 * Parameters:
 * @param sig Signal to set
 * @param void Handler function for signal *
 *
 * @return 0 in success, 1 otherwise
 *
 *
 * @details (write detailed description here)
 *
 */
static int signal_set(int sig, void (* handler)(int))
{
    int rc = 0;

    struct sigaction sigact = {};
    sigact.sa_handler = handler;

    int err;

    do
    {
        errno = 0;
        err = sigaction(sig, &sigact, NULL);
    }
    while (errno == EINTR);

    if (err < 0)
    {
        MXB_ERROR("Failed call sigaction() in %s due to %d, %s.",
                  program_invocation_short_name,
                  errno,
                  mxb_strerror(errno));
        rc = 1;
    }

    return rc;
}

/**
 * @brief Create the data directory for this process
 *
 * This will prevent conflicts when multiple MaxScale instances are run on the
 * same machine.
 * @param base Base datadir path
 * @param datadir The result where the process specific datadir is stored
 * @return True if creation was successful and false on error
 */
static bool create_datadir(const char* base, char* datadir)
{
    bool created = false;
    int len = 0;

    if ((len = snprintf(datadir, PATH_MAX, "%s", base)) < PATH_MAX
        && (mkdir(datadir, 0777) == 0 || errno == EEXIST))
    {
        if ((len = snprintf(datadir, PATH_MAX, "%s/data%d", base, getpid())) < PATH_MAX)
        {
            if ((mkdir(datadir, 0777) == 0) || (errno == EEXIST))
            {
                created = true;
            }
            else
            {
                MXB_ERROR("Cannot create data directory '%s': %s",
                          datadir,
                          mxb_strerror(errno));
            }
        }
    }
    else
    {
        if (len < PATH_MAX)
        {
            MXB_ERROR("Cannot create data directory '%s': %s",
                      datadir,
                      mxb_strerror(errno));
        }
        else
        {
            MXB_ERROR("Data directory pathname exceeds the maximum allowed pathname "
                      "length: %s/data%d.",
                      base,
                      getpid());
        }
    }

    return created;
}

/**
 * Cleanup the temporary data directory we created for the gateway
 */
int ntfw_cb(const char* filename,
            const struct stat* filestat,
            int fileflags,
            struct FTW* pfwt)
{
    int rc = 0;
    int datadir_len = strlen(mxs::datadir());
    std::string filename_string(filename + datadir_len);

    if (strncmp(filename_string.c_str(), "/data", 5) == 0)
    {
        rc = remove(filename);
        if (rc != 0)
        {
            int eno = errno;
            errno = 0;
            MXB_ERROR("Failed to remove the data directory %s of MaxScale due to %d, %s.",
                      filename_string.c_str(),
                      eno,
                      mxb_strerror(eno));
        }
    }
    return rc;
}

/**
 * @brief Clean up the data directory
 *
 * This removes the process specific datadir which is currently only used by
 * the embedded library. In the future this directory could contain other
 * temporary files and relocating this to to, for example, /tmp/ could make sense.
 */
void cleanup_process_datadir()
{
    int depth = 1;
    int flags = FTW_CHDIR | FTW_DEPTH | FTW_MOUNT;
    const char* proc_datadir = mxs::process_datadir();

    if (strcmp(proc_datadir, mxs::datadir()) != 0 && access(proc_datadir, F_OK) == 0)
    {
        nftw(proc_datadir, ntfw_cb, depth, flags);
    }
}

void cleanup_old_process_datadirs()
{
    int depth = 1;
    int flags = FTW_CHDIR | FTW_DEPTH | FTW_MOUNT;
    nftw(mxs::datadir(), ntfw_cb, depth, flags);
}

namespace
{
string resolve_maxscale_conf_fname(const string& cnf_file_arg)
{
    string cnf_full_path;
    if (!cnf_file_arg.empty())
    {
        char resolved_path[PATH_MAX + 1];
        if (realpath(cnf_file_arg.c_str(), resolved_path) == nullptr)
        {
            log_startup_error(errno, "Failed to open read access to configuration file");
        }
        else
        {
            cnf_full_path = resolved_path;
        }
    }
    else
    {
        /*< default config file name is used */
        string home_dir = mxs::configdir();
        if (home_dir.empty() || home_dir.back() != '/')
        {
            home_dir += '/';
        }
        cnf_full_path = get_absolute_fname(home_dir, default_cnf_fname);
    }

    if (!cnf_full_path.empty() && !is_file_and_readable(cnf_full_path))
    {
        cnf_full_path.clear();
    }
    return cnf_full_path;
}
}


/**
 * Check read and write accessibility to a directory.
 * @param dirname       directory to be checked
 *
 * @return NULL if directory can be read and written, an error message if either
 *      read or write is not permitted.
 */
static bool check_dir_access(const char* dirname, bool rd, bool wr)
{
    mxb_assert(dirname);
    std::ostringstream ss;

    if (access(dirname, F_OK) != 0)
    {
        ss << "Can't access '" << dirname << "'.";
    }
    else if (rd && access(dirname, R_OK) != 0)
    {
        ss << "MaxScale doesn't have read permission to '" << dirname << "'.";
    }
    else if (wr && access(dirname, W_OK) != 0)
    {
        ss << "MaxScale doesn't have write permission to '" << dirname << "'.";
    }

    auto err = ss.str();

    if (!err.empty())
    {
        log_startup_error(errno, "%s", err.c_str());
    }

    return err.empty();
}

static bool init_log()
{
    bool rval = false;
    const mxs::Config& cnf = mxs::Config::get();

    if (!cnf.config_check && !mxs_mkdir_all(mxs::logdir(), 0777, false))
    {
        print_alert(errno, "Cannot create log directory '%s'", mxs::logdir());
    }
    else if (mxs_log_init("maxscale", mxs::logdir(), cnf.log_target))
    {
        // Since init_log() may be called more than once, we need to ensure
        // that the cleanup-function is not registered more than once.
        static bool atexit_registered = false;

        if (!atexit_registered)
        {
            atexit(mxs_log_finish);
            atexit_registered = true;
        }
        rval = true;
    }

    return rval;
}

static void print_message(const char* tag, int eno, const char* message)
{
    fprintf(stderr,
            "%s: %s%s%s%s\n",
            tag,
            message,
            eno == 0 ? "" : ": ",
            eno == 0 ? "" : mxb_strerror(eno),
            eno == 0 ? "" : ".");
    fflush(stderr);
}

/**
 * Print message to stderr
 *
 * @param eno      Errno value, ignored if 0.
 * @param message  Message to be printed.
 */
static void print_alert(int eno, const char* format, ...)
{
    VA_MESSAGE(message, format);

    print_message("alert  ", eno, message);
}

static void print_alert(const char* format, ...)
{
    VA_MESSAGE(message, format);

    print_message("alert  ", 0, message);
}

static void print_info(int eno, const char* format, ...)
{
    VA_MESSAGE(message, format);

    print_message("info   ", eno, message);
}

static void print_info(const char* format, ...)
{
    VA_MESSAGE(message, format);

    print_message("info   ", 0, message);
}

static void print_warning(int eno, const char* format, ...)
{
    VA_MESSAGE(message, format);

    print_message("warning", eno, message);
}

static void print_warning(const char* format, ...)
{
    VA_MESSAGE(message, format);

    print_message("warning", 0, message);
}

static void log_startup_message(int eno, const char* message)
{
    if (mxb_log_inited() || init_log())
    {
        MXB_ALERT("%s%s%s%s",
                  message,
                  eno == 0 ? "" : ": ",
                  eno == 0 ? "" : mxb_strerror(eno),
                  eno == 0 ? "" : ".");
    }

    print_alert(eno, "%s", message);
}

/**
 * Log startup error.
 *
 * - If possible, log message as an error to the log.
 * - Always print the message to stdeerr.
 *
 * @param eno     Errno value, ignored if 0.
 * @param format  Printf format string.
 * @param ...     Arguments according to @c format.
 */
static void log_startup_error(int eno, const char* format, ...)
{
    VA_MESSAGE(message, format);

    log_startup_message(eno, message);
}

/**
 * Log startup error.
 *
 * - If possible, log message as an error to the log.
 * - Always print the message to stdeerr.
 *
 * @param format  Printf format string.
 * @param ...     Arguments according to @c format.
 */
static void log_startup_error(const char* format, ...)
{
    VA_MESSAGE(message, format);

    log_startup_message(0, message);
}

namespace
{
/**
 * Check that a path refers to a readable file.
 *
 * @param absolute_pathname The path to check.
 * @return True if the path refers to a readable file. is readable
 */
bool is_file_and_readable(const string& absolute_pathname)
{
    bool rv = false;
    struct stat info {};

    if (stat(absolute_pathname.c_str(), &info) == 0)
    {
        if ((info.st_mode & S_IFMT) == S_IFREG)
        {
            // There is a race here as the file can be deleted and a directory
            // created in its stead between the stat() call here and the access()
            // call in file_is_readable().
            rv = path_is_readable(absolute_pathname);
        }
        else
        {
            log_startup_error("'%s' does not refer to a regular file.", absolute_pathname.c_str());
        }
    }
    else
    {
        log_startup_error(errno, "Could not access '%s'", absolute_pathname.c_str());
    }

    return rv;
}

/**
 * Check if the file or directory is readable
 * @param absolute_pathname Path of the file or directory to check
 * @return True if file is readable
 */
bool path_is_readable(const string& absolute_pathname)
{
    bool succp = true;

    if (access(absolute_pathname.c_str(), R_OK) != 0)
    {
        log_startup_error(errno, "Opening file '%s' for reading failed", absolute_pathname.c_str());
        succp = false;
    }
    return succp;
}


/**
 * Get absolute pathname, given a relative path and a filename.
 *
 * @param relative_path  Relative path.
 * @param fname          File name to be concatenated to the path.
 *
 * @return Absolute path if resulting path exists and the file is
 *         readable, otherwise an empty string.
 */
string get_absolute_fname(const string& relative_path, const char* fname)
{
    mxb_assert(fname);

    string absolute_fname;

    /*<
     * Expand possible relative pathname to absolute path
     */
    char expanded_path[PATH_MAX];
    if (realpath(relative_path.c_str(), expanded_path) == NULL)
    {
        log_startup_error(errno, "Failed to read the directory '%s'.", relative_path.c_str());
    }
    else
    {
        /*<
         * Concatenate an absolute filename and test its existence and
         * readability.
         */

        absolute_fname += expanded_path;
        absolute_fname += "/";
        absolute_fname += fname;

        if (!path_is_readable(absolute_fname))
        {
            absolute_fname.clear();
        }
    }

    return absolute_fname;
}
}

static void usage()
{
    fprintf(stderr,
            "\nUsage : %s [OPTION]...\n\n"
            "  -c, --config-check          validate configuration file and exit\n"
            "  -e, --export-config=FILE    export configuration to a single file\n"
            "  -d, --nodaemon              enable running in terminal process\n"
            "  -f, --config=FILE           relative or absolute pathname of config file\n"
            "  -l, --log=[file|stdout]     log to file or stdout\n"
            "                              (default: file)\n"
            "  -L, --logdir=PATH           path to log file directory\n"
            "  -A, --cachedir=PATH         path to cache directory\n"
            "  -B, --libdir=PATH           path to module directory\n"
            "  -C, --configdir=PATH        path to configuration file directory\n"
            "  -D, --datadir=PATH          path to data directory,\n"
            "                              stores internal MaxScale data\n"
            "  -E, --execdir=PATH          path to the maxscale and other executable files\n"
            "  -F, --persistdir=PATH       path to persisted configuration directory\n"
            "  -M, --module_configdir=PATH path to module configuration directory\n"
            "  -H, --connector_plugindir=PATH\n"
            "                              path to MariaDB Connector-C plugin directory\n"
            "  -J, --sharedir=PATH         path to share directory\n"
            "  -N, --language=PATH         path to errmsg.sys file\n"
            "  -P, --piddir=PATH           path to PID file directory\n"
            "  -R, --basedir=PATH          base path for all other paths\n"
            "  -r  --runtimedir=PATH       base path for all other paths expect binaries\n"
            "  -U, --user=USER             user ID and group ID of specified user are used to\n"
            "                              run MaxScale\n"
            "  -s, --syslog=[yes|no]       log messages to syslog (default:yes)\n"
            "  -S, --maxlog=[yes|no]       log messages to MaxScale log (default: yes)\n"
            "  -G, --log_augmentation=0|1  augment messages with the name of the function\n"
            "                              where the message was logged (default: 0)\n"
            "  -p, --passive               start MaxScale as a passive standby\n"
            "  -g, --debug=arg1,arg2,...   enable or disable debug features. Supported arguments:\n",
            program_invocation_short_name);
    for (int i = 0; debug_arguments[i].action != NULL; i++)
    {
        fprintf(stderr,
                "   %-25s  %s\n",
                debug_arguments[i].name,
                debug_arguments[i].description);
    }
    fprintf(stderr,
            "  -v, --version               print version info and exit\n"
            "  -V, --version-full          print full version info and exit\n"
            "  -?, --help                  show this help\n"
            "\n"
            "Defaults paths:\n"
            "  config file       : %s/%s\n"
            "  configdir         : %s\n"
            "  logdir            : %s\n"
            "  cachedir          : %s\n"
            "  libdir            : %s\n"
            "  sharedir          : %s\n"
            "  datadir           : %s\n"
            "  execdir           : %s\n"
            "  language          : %s\n"
            "  piddir            : %s\n"
            "  persistdir        : %s\n"
            "  module configdir  : %s\n"
            "  connector plugins : %s\n"
            "\n"
            "If '--basedir' is provided then all other paths, including the default\n"
            "configuration file path, are defined relative to that. As an example,\n"
            "if '--basedir /path/maxscale' is specified, then, for instance, the log\n"
            "dir will be '/path/maxscale/var/log/maxscale', the config dir will be\n"
            "'/path/maxscale/etc' and the default config file will be\n"
            "'/path/maxscale/etc/maxscale.cnf'.\n\n"
            "MaxScale documentation: https://mariadb.com/kb/en/maxscale/ \n",
            mxs::configdir(),
            default_cnf_fname,
            mxs::configdir(),
            mxs::logdir(),
            mxs::cachedir(),
            mxs::libdir(),
            mxs::sharedir(),
            mxs::datadir(),
            mxs::execdir(),
            mxs::langdir(),
            mxs::piddir(),
            mxs::config_persistdir(),
            mxs::module_configdir(),
            mxs::connector_plugindir());
}

/**
 * Deletes a particular signal from a provided signal set.
 *
 * @param sigset  The signal set to be manipulated.
 * @param signum  The signal to be deleted.
 * @param signame The name of the signal.
 *
 * @return True, if the signal could be deleted from the set, false otherwise.
 */
static bool delete_signal(sigset_t* sigset, int signum, const char* signame)
{
    int rc = sigdelset(sigset, signum);

    if (rc != 0)
    {
        log_startup_error(errno, "Failed to delete signal %s from the signal set of MaxScale", signame);
    }

    return rc == 0;
}

/**
 * Disables all signals.
 *
 * @return True, if all signals could be disabled, false otherwise.
 */
bool disable_signals(void)
{
    sigset_t sigset;

    if (sigfillset(&sigset) != 0)
    {
        log_startup_error(errno, "Failed to initialize set the signal set for MaxScale");
        return false;
    }

    if (!delete_signal(&sigset, SIGHUP, "SIGHUP"))
    {
        return false;
    }

    if (!delete_signal(&sigset, SIGUSR1, "SIGUSR1"))
    {
        return false;
    }

    if (!delete_signal(&sigset, SIGTERM, "SIGTERM"))
    {
        return false;
    }

    if (!delete_signal(&sigset, SIGSEGV, "SIGSEGV"))
    {
        return false;
    }

    if (!delete_signal(&sigset, SIGABRT, "SIGABRT"))
    {
        return false;
    }

    if (!delete_signal(&sigset, SIGILL, "SIGILL"))
    {
        return false;
    }

    if (!delete_signal(&sigset, SIGFPE, "SIGFPE"))
    {
        return false;
    }

    if (!delete_signal(&sigset, SIGCHLD, "SIGCHLD"))
    {
        return false;
    }

#ifdef SIGBUS
    if (!delete_signal(&sigset, SIGBUS, "SIGBUS"))
    {
        return false;
    }
#endif

    if (sigprocmask(SIG_SETMASK, &sigset, NULL) != 0)
    {
        log_startup_error(errno, "Failed to set the signal set for MaxScale");
        return false;
    }

    return true;
}

bool disable_normal_signals(void)
{
    sigset_t sigset;

    if (sigfillset(&sigset) != 0)
    {
        log_startup_error(errno, "Failed to initialize the signal set for MaxScale");
        return false;
    }

    if (!delete_signal(&sigset, SIGHUP, "SIGHUP"))
    {
        return false;
    }

    if (!delete_signal(&sigset, SIGUSR1, "SIGUSR1"))
    {
        return false;
    }

    if (!delete_signal(&sigset, SIGTERM, "SIGTERM"))
    {
        return false;
    }

    if (sigprocmask(SIG_SETMASK, &sigset, NULL) != 0)
    {
        log_startup_error(errno, "Failed to set the signal set for MaxScale");
        return false;
    }

    return true;
}

/**
 * Configures the handling of a particular signal.
 *
 * @param signum  The signal number.
 * @param signame The name of the signal.
 * @param handler The handler function for the signal.
 *
 * @return True, if the signal could be configured, false otherwise.
 */
static bool configure_signal(int signum, const char* signame, void (* handler)(int))
{
    int rc = signal_set(signum, handler);

    if (rc != 0)
    {
        log_startup_error("Failed to set signal handler for %s.", signame);
    }

    return rc == 0;
}

/**
 * Configure fatal signal handlers
 *
 * @return True if signal handlers were installed correctly
 */
bool configure_critical_signals(void)
{
    if (!configure_signal(SIGSEGV, "SIGSEGV", sigfatal_handler))
    {
        return false;
    }

    if (!configure_signal(SIGABRT, "SIGABRT", sigfatal_handler))
    {
        return false;
    }

    if (!configure_signal(SIGILL, "SIGILL", sigfatal_handler))
    {
        return false;
    }

    if (!configure_signal(SIGFPE, "SIGFPE", sigfatal_handler))
    {
        return false;
    }

#ifdef SIGBUS
    if (!configure_signal(SIGBUS, "SIGBUS", sigfatal_handler))
    {
        return false;
    }
#endif

    return true;
}

/**
 * Configures signal handling of MaxScale.
 *
 * @return True, if all signals could be configured, false otherwise.
 */
bool configure_normal_signals(void)
{
    if (!configure_signal(SIGHUP, "SIGHUP", sighup_handler))
    {
        return false;
    }

    if (!configure_signal(SIGUSR1, "SIGUSR1", sigusr1_handler))
    {
        return false;
    }

    if (!configure_signal(SIGTERM, "SIGTERM", sigterm_handler))
    {
        return false;
    }

    if (!configure_signal(SIGINT, "SIGINT", sigint_handler))
    {
        return false;
    }

    return true;
}

bool setup_signals()
{
    bool rv = false;

    if (!configure_critical_signals())
    {
        log_startup_error("Failed to configure fatal signal handlers.");
    }
    else
    {
        sigset_t sigpipe_mask;
        sigemptyset(&sigpipe_mask);
        sigaddset(&sigpipe_mask, SIGPIPE);
        sigset_t saved_mask;
        int eno = pthread_sigmask(SIG_BLOCK, &sigpipe_mask, &saved_mask);

        if (eno != 0)
        {
            log_startup_error(eno, "Failed to initialise signal mask for MaxScale");
        }
        else
        {
            rv = true;
        }
    }

    return rv;
}

/**
 * Restore default signals
 */
void restore_signals()
{
    configure_signal(SIGHUP, "SIGHUP", SIG_DFL);
    configure_signal(SIGUSR1, "SIGUSR1", SIG_DFL);
    configure_signal(SIGTERM, "SIGTERM", SIG_DFL);
    configure_signal(SIGINT, "SIGINT", SIG_DFL);
    configure_signal(SIGSEGV, "SIGSEGV", SIG_DFL);
    configure_signal(SIGABRT, "SIGABRT", SIG_DFL);
    configure_signal(SIGILL, "SIGILL", SIG_DFL);
    configure_signal(SIGFPE, "SIGFPE", SIG_DFL);
#ifdef SIGBUS
    configure_signal(SIGBUS, "SIGBUS", SIG_DFL);
#endif
}

bool set_runtime_dirs(const char* basedir)
{
    bool rv = true;
    std::string path;

    if (rv && (rv = handle_path_arg(&path, basedir, cmake_defaults::DEFAULT_SHARE_SUBPATH)))
    {
        set_sharedir(path.c_str());
    }

    if (rv && (rv = handle_path_arg(&path, basedir, "var", cmake_defaults::DEFAULT_LOG_SUBPATH)))
    {
        set_logdir(path.c_str());
    }

    if (rv && (rv = handle_path_arg(&path, basedir, "var", cmake_defaults::DEFAULT_CACHE_SUBPATH)))
    {
        set_cachedir(path.c_str());
    }

    if (rv && (rv = handle_path_arg(&path, basedir, cmake_defaults::DEFAULT_CONFIG_SUBPATH)))
    {
        set_configdir(path.c_str());
    }

    if (rv && (rv = handle_path_arg(&path, basedir, cmake_defaults::DEFAULT_MODULE_CONFIG_SUBPATH)))
    {
        set_module_configdir(path.c_str());
    }

    if (rv && (rv = handle_path_arg(&path, basedir, "var", cmake_defaults::DEFAULT_DATA_SUBPATH)))
    {
        mxs::set_datadir(path.c_str());
    }

    if (rv && (rv = handle_path_arg(&path, basedir, "var", cmake_defaults::DEFAULT_LANG_SUBPATH)))
    {
        mxs::set_langdir(path.c_str());
    }

    if (rv && (rv = handle_path_arg(&path, basedir, "var", cmake_defaults::DEFAULT_PID_SUBPATH)))
    {
        set_piddir(path.c_str());
    }

    if (rv && (rv = handle_path_arg(&path, basedir, "var", cmake_defaults::DEFAULT_CONFIG_PERSIST_SUBPATH)))
    {
        set_config_persistdir(path.c_str());
    }

    if (rv && (rv = handle_path_arg(&path, basedir, cmake_defaults::DEFAULT_CONNECTOR_PLUGIN_SUBPATH)))
    {
        set_connector_plugindir(path.c_str());
    }

    return rv;
}

/**
 * Set the directories of MaxScale relative to a basedir
 *
 * @param basedir The base directory relative to which the other are set.
 *
 * @return True if the directories could be set, false otherwise.
 */
bool set_dirs(const char* basedir)
{
    bool rv = true;
    std::string path;

    rv = set_runtime_dirs(basedir);

    // The two paths here are not inside set_runtime_dirs on purpose: they are set by --basedir but not by
    // --runtimedir. The former is used with tarball installations and the latter is used to run multiple
    // MaxScale instances on the same server.

    if (rv && (rv = handle_path_arg(&path, basedir, cmake_defaults::DEFAULT_LIB_SUBPATH)))
    {
        set_libdir(path.c_str());
    }

    if (rv && (rv = handle_path_arg(&path, basedir, cmake_defaults::DEFAULT_EXEC_SUBPATH)))
    {
        set_execdir(path.c_str());
    }

    return rv;
}

/**
 * A RAII class that at construction time takes overship of pipe
 * handle and at destruction time notifies parent if there is
 * a need for that.
 */
class ChildExit
{
public:
    ChildExit(const ChildExit&) = delete;
    ChildExit& operator=(const ChildExit&) = delete;

    ChildExit(int child_pipe, int* pRc)
        : m_child_pipe(child_pipe)
        , m_rc(*pRc)
    {
    }

    ~ChildExit()
    {
        if (m_child_pipe != -1 && m_rc != MAXSCALE_SHUTDOWN)
        {
            write_child_exit_code(m_child_pipe, m_rc) ;
            ::close(m_child_pipe);
        }

        if (this_unit.unload_modules_at_exit)
        {
            unload_all_modules();
        }

        log_exit_status();
        restore_signals();
    }

private:
    int        m_child_pipe;
    const int& m_rc;
};

/**
 * @mainpage
 * The main entry point into MaxScale
 *
 * Logging and error printing
 * ---
 * What is printed to the terminal is something that the user can understand,
 * and/or something what the user can do for. For example, fix configuration.
 * More detailed messages are printed to error log, and optionally to trace
 * and debug log.
 *
 * As soon as process switches to daemon process, stderr printing is stopped -
 * except when it comes to command-line argument processing.
 * This is not an obvious solution because stderr is often directed to somewhere,
 * but currently this is the case.
 *
 * The configuration file is by default /etc/maxscale.cnf
 * The name of configuration file and its location can also be specified with a
 * command-line argument.
 *
 * @param argc The argument count
 * @param argv The array of arguments themselves
 * @return 0 if process exited normally, otherwise a non-zero value is returned
 */
int main(int argc, char** argv)
{
    int rc = MAXSCALE_SHUTDOWN;

    mxs::Config& cnf = mxs::Config::init(argc, argv);

    maxscale_reset_starttime();

    snprintf(this_unit.datadir, PATH_MAX, "%s", cmake_defaults::DEFAULT_DATADIR);
    this_unit.datadir[PATH_MAX] = '\0';

    // Option string for getopt
    const char accepted_opts[] = "dnce:f:g:l:vVs:S:?L:D:C:B:U:A:P:G:N:E:F:M:H:J:p:R:r:";
    const char* specified_user = NULL;
    char export_cnf[PATH_MAX + 1] = "";
    string cnf_file_arg;    /*< conf filename from cmd-line arg */
    string tmp_path;
    int opt;
#ifdef HAVE_GLIBC
    int option_index;
    while ((opt = getopt_long(argc,
                              argv,
                              accepted_opts,
                              long_options,
                              &option_index)) != -1)
#else
    while ((opt = getopt(argc, argv, accepted_opts)) != -1)
#endif
    {
        bool succp = true;

        switch (opt)
        {
        case 'n':
            /*< Daemon mode, MaxScale forks and parent exits. */
            this_unit.daemon_mode = true;
            break;

        case 'd':
            /*< Non-daemon mode, MaxScale does not fork. */
            this_unit.daemon_mode = false;
            break;

        case 'f':
            /*<
             * Simply copy the conf file argument. Expand or validate
             * it when MaxScale home directory is resolved.
             */
            if (optarg[0] != '-')
            {
                cnf_file_arg = optarg;
            }
            if (cnf_file_arg.empty())
            {
                log_startup_error("Configuration file argument identifier \'-f\' was specified but "
                                  "the argument didn't specify a valid configuration file or the "
                                  "argument was missing.");
                usage();
                succp = false;
            }
            break;

        case 'v':
            printf("MaxScale %s\n", MAXSCALE_VERSION);
            return EXIT_SUCCESS;

        case 'V':
            printf("MaxScale %s - %s\n", MAXSCALE_VERSION, maxscale_commit());

            // MAXSCALE_SOURCE is two values separated by a space, see CMakeLists.txt
            if (strcmp(maxscale_source(), " ") != 0)
            {
                printf("Source:        %s\n", maxscale_source());
            }
            if (strcmp(maxscale_cmake_flags(), "") != 0)
            {
                printf("CMake flags:   %s\n", maxscale_cmake_flags());
            }
            if (strcmp(maxscale_jenkins_build_tag(), "") != 0)
            {
                printf("Jenkins build: %s\n", maxscale_jenkins_build_tag());
            }
            return EXIT_SUCCESS;

        case 'l':
            if (strncasecmp(optarg, "file", PATH_MAX) == 0)
            {
                cnf.log_target = MXB_LOG_TARGET_FS;
            }
            else if (strncasecmp(optarg, "stdout", PATH_MAX) == 0)
            {
                cnf.log_target = MXB_LOG_TARGET_STDOUT;
            }
            else
            {
                log_startup_error("Configuration file argument identifier \'-l\' was specified but "
                                  "the argument didn't specify a valid configuration file or the "
                                  "argument was missing.");
                usage();
                succp = false;
            }
            break;

        case 'L':
            if (handle_path_arg(&tmp_path, optarg, NULL))
            {
                set_logdir(tmp_path.c_str());
            }
            else
            {
                succp = false;
            }
            break;

        case 'N':
            if (handle_path_arg(&tmp_path, optarg, NULL))
            {
                mxs::set_langdir(tmp_path.c_str());
            }
            else
            {
                succp = false;
            }
            break;

        case 'P':
            if (handle_path_arg(&tmp_path, optarg, NULL))
            {
                set_piddir(tmp_path.c_str());
            }
            else
            {
                succp = false;
            }
            break;

        case 'D':
            snprintf(this_unit.datadir, PATH_MAX, "%s", optarg);
            this_unit.datadir[PATH_MAX] = '\0';
            mxs::set_datadir(optarg);
            this_unit.datadir_defined = true;
            break;

        case 'C':
            if (handle_path_arg(&tmp_path, optarg, NULL))
            {
                set_configdir(tmp_path.c_str());
            }
            else
            {
                succp = false;
            }
            break;

        case 'B':
            if (handle_path_arg(&tmp_path, optarg, NULL))
            {
                set_libdir(tmp_path.c_str());
            }
            else
            {
                succp = false;
            }
            break;

        case 'A':
            if (handle_path_arg(&tmp_path, optarg, NULL))
            {
                set_cachedir(tmp_path.c_str());
            }
            else
            {
                succp = false;
            }
            break;

        case 'E':
            if (handle_path_arg(&tmp_path, optarg, NULL))
            {
                set_execdir(tmp_path.c_str());
            }
            else
            {
                succp = false;
            }
            break;

        case 'H':
            if (handle_path_arg(&tmp_path, optarg, NULL))
            {
                set_connector_plugindir(tmp_path.c_str());
            }
            else
            {
                succp = false;
            }
            break;

        case 'J':
            if (handle_path_arg(&tmp_path, optarg, NULL))
            {
                set_sharedir(tmp_path.c_str());
            }
            else
            {
                succp = false;
            }
            break;

        case 'F':
            if (handle_path_arg(&tmp_path, optarg, NULL))
            {
                set_config_persistdir(tmp_path.c_str());
            }
            else
            {
                succp = false;
            }
            break;

        case 'M':
            if (handle_path_arg(&tmp_path, optarg, NULL))
            {
                set_module_configdir(tmp_path.c_str());
            }
            else
            {
                succp = false;
            }
            break;

        case 'R':
            if (handle_path_arg(&tmp_path, optarg, NULL))
            {
                succp = set_dirs(tmp_path.c_str());
            }
            else
            {
                succp = false;
            }
            break;

        case 'r':
            if (handle_path_arg(&tmp_path, optarg, NULL))
            {
                succp = set_runtime_dirs(tmp_path.c_str());
            }
            else
            {
                succp = false;
            }
            break;

        case 'S':
            {
                char* tok = strstr(optarg, "=");
                if (tok)
                {
                    tok++;
                    if (tok)
                    {
                        cnf.maxlog.set(config_truth_value(tok));
                        this_unit.maxlog_configured = true;
                    }
                }
                else
                {
                    cnf.maxlog.set(config_truth_value(optarg));
                    this_unit.maxlog_configured = true;
                }
            }
            break;

        case 's':
            {
                char* tok = strstr(optarg, "=");
                if (tok)
                {
                    tok++;
                    if (tok)
                    {
                        cnf.syslog.set(config_truth_value(tok));
                        this_unit.syslog_configured = true;
                    }
                }
                else
                {
                    cnf.syslog.set(config_truth_value(optarg));
                    this_unit.syslog_configured = true;
                }
            }
            break;

        case 'U':
            specified_user = optarg;
            if (set_user(specified_user) != 0)
            {
                succp = false;
            }
            break;

        case 'G':
            set_log_augmentation(optarg);
            break;

        case '?':
            usage();
            return EXIT_SUCCESS;

        case 'c':
            cnf.config_check = true;
            break;

        case 'e':
            cnf.config_check = true;
            strcpy(export_cnf, optarg);
            break;

        case 'p':
            cnf.passive.set(true);
            break;

        case 'g':
            if (!handle_debug_args(optarg))
            {
                succp = false;
            }
            break;

        default:
            usage();
            succp = false;
            break;
        }

        if (!succp)
        {
            return MAXSCALE_BADARG;
        }
    }

    if (!user_is_acceptable(specified_user))
    {
        // Error was logged in user_is_acceptable().
        return EXIT_FAILURE;
    }

    if (cnf.config_check)
    {
        this_unit.daemon_mode = false;
        cnf.log_target = MXB_LOG_TARGET_STDOUT;
    }

    uint64_t systemd_interval = 0;      // in microseconds
#ifdef HAVE_SYSTEMD
    // Systemd watchdog. Must be called in the initial thread */
    if (sd_watchdog_enabled(false, &systemd_interval) <= 0)
    {
        systemd_interval = 0;   // Disabled
    }
#endif

    int child_pipe = -1;
    if (!this_unit.daemon_mode)
    {
        print_info("MaxScale will be run in the terminal process.");
    }
    else
    {
        // If the function returns, we are in the child.
        child_pipe = daemonize();

        if (child_pipe == -1)
        {
            return MAXSCALE_INTERNALERROR;
        }
    }

    // This RAII class ensures that the parent is notified at process exit.
    ChildExit child_exit(child_pipe, &rc);

    // NOTE: From here on, rc *must* be assigned the return value, before returning.
    if (!setup_signals())
    {
        rc = MAXSCALE_INTERNALERROR;
        return rc;
    }

    const string cnf_file_path = resolve_maxscale_conf_fname(cnf_file_arg);
    if (cnf_file_path.empty())
    {
        rc = MAXSCALE_BADCONFIG;
        return rc;
    }

    auto cfg_file_read_res = sniff_configuration(cnf_file_path);
    if (!cfg_file_read_res.success)
    {
        rc = MAXSCALE_BADCONFIG;
        return rc;
    }

    // Set the default location for plugins. Path-related settings have been read by now.
    mxq::MariaDB::set_default_plugin_dir(mxs::connector_plugindir());

    if (mxb_log_inited())
    {
        // If the log was inited due to some error logging *and* we did not exit,
        // we need to close it so that it can be opened again, this time with
        // the final settings.
        mxs_log_finish();
    }

    if (cnf.log_target != MXB_LOG_TARGET_STDOUT && this_unit.daemon_mode)
    {
        mxs_log_redirect_stdout(true);
        this_unit.print_stacktrace_to_stdout = false;
    }

    if (!init_log())
    {
        rc = MAXSCALE_BADCONFIG;
        return rc;
    }

    if (!init_base_libraries())
    {
        rc = MAXSCALE_INTERNALERROR;
        return rc;
    }

    atexit(finish_base_libraries);

    mxb::WatchdogNotifier watchdog_notifier(systemd_interval);
    MainWorker main_worker(&watchdog_notifier);

    if (!cfg_file_read_res.warning.empty())
    {
        MXB_WARNING("In file '%s': %s", cnf_file_path.c_str(), cfg_file_read_res.warning.c_str());
    }

    if (!apply_main_config(cfg_file_read_res.config))
    {
        rc = MAXSCALE_BADCONFIG;
        return rc;
    }

    mxb_log_set_syslog_enabled(cnf.syslog.get());
    mxb_log_set_maxlog_enabled(cnf.maxlog.get());

    MXB_NOTICE("syslog logging is %s.", cnf.syslog.get() ? "enabled" : "disabled");
    MXB_NOTICE("maxlog logging is %s.", cnf.maxlog.get() ? "enabled" : "disabled");

    // Try to create the persisted configuration directory. This needs to be done before the path validation
    // done by check_paths() to prevent it from failing. The directory wont' exist if it's the first time
    // MaxScale is starting up with this configuration.
    mxs_mkdir_all(mxs::config_persistdir(), S_IRWXU | S_IRWXG | S_IROTH | S_IXOTH);

    if (!check_paths())
    {
        rc = MAXSCALE_BADCONFIG;
        return rc;
    }

    if (!cnf.debug.empty() && !handle_debug_args(&cnf.debug[0]))
    {
        rc = MAXSCALE_INTERNALERROR;
        return rc;
    }

    if (!this_unit.redirect_output_to.empty())
    {
        if (!redirect_stdout_and_stderr(this_unit.redirect_output_to))
        {
            rc = MAXSCALE_INTERNALERROR;
            return rc;
        }
    }

    if (!cnf.config_check)
    {
        if (is_maxscale_already_running())
        {
            rc = MAXSCALE_ALREADYRUNNING;
            return rc;
        }
    }

    if (!cnf.syslog.get() && !cnf.maxlog.get())
    {
        print_warning("Both MaxScale and Syslog logging disabled.");
    }

    // Config successfully read and we are a unique MaxScale, time to log some info.
<<<<<<< HEAD
    MXB_NOTICE("Host: '%s' OS: %s@%s, %s, %s with %ld processor cores (%.2f available).",
               cnf.nodename.c_str(), cnf.sysname.c_str(), cnf.release.c_str(),
               cnf.version.c_str(), cnf.machine.c_str(), get_processor_count(),
               get_vcpu_count());

    MXB_NOTICE("Total main memory: %s (%s usable).",
               mxb::pretty_size(get_total_memory()).c_str(),
               mxb::pretty_size(get_available_memory()).c_str());
    MXB_NOTICE("MariaDB MaxScale %s started (Commit: %s)", MAXSCALE_VERSION, maxscale_commit());
    MXB_NOTICE("MaxScale is running in process %i", getpid());
=======
    maxscale_log_info_blurb(LogBlurbAction::STARTUP);
>>>>>>> be22a56d

    if (!this_unit.daemon_mode)
    {
        fprintf(stderr,
                "\n"
                "Configuration file : %s\n"
                "Log directory      : %s\n"
                "Data directory     : %s\n"
                "Module directory   : %s\n"
                "Service cache      : %s\n\n",
                cnf_file_path.c_str(),
                mxs::logdir(),
                mxs::datadir(),
                mxs::libdir(),
                mxs::cachedir());
    }

    MXB_NOTICE("Configuration file: %s", cnf_file_path.c_str());
    MXB_NOTICE("Log directory: %s", mxs::logdir());
    MXB_NOTICE("Data directory: %s", mxs::datadir());
    MXB_NOTICE("Module directory: %s", mxs::libdir());
    MXB_NOTICE("Service cache: %s", mxs::cachedir());

    if (this_unit.daemon_mode)
    {
        if (!change_cwd())
        {
            rc = MAXSCALE_INTERNALERROR;
            return rc;
        }
    }

    cleanup_old_process_datadirs();
    if (!cnf.config_check)
    {
        /*
         * Set the data directory. We use a unique directory name to avoid conflicts
         * if multiple instances of MaxScale are being run on the same machine.
         */
        if (create_datadir(mxs::datadir(), this_unit.datadir))
        {
            mxs::set_process_datadir(this_unit.datadir);
            atexit(cleanup_process_datadir);
        }
        else
        {
            log_startup_error(errno, "Cannot create data directory '%s'", this_unit.datadir);
            rc = MAXSCALE_BADCONFIG;
            return rc;
        }
    }

    if (!qc_setup(&cnf.qc_cache_properties,
                  cnf.qc_sql_mode,
                  cnf.qc_name.c_str(),
                  cnf.qc_args.c_str()))
    {
        log_startup_error("Failed to initialise query classifier library.");
        rc = MAXSCALE_INTERNALERROR;
        return rc;
    }

    // Load the password encryption/decryption key, as monitors and services may need it.
    if (!load_encryption_keys())
    {
        log_startup_error("Error loading password decryption key.");
        rc = MAXSCALE_SHUTDOWN;
        return rc;
    }

    /** Load the admin users */
    rest_users_init();

    // Create the configuration manager
    mxs::ConfigManager manager(&main_worker);

    /**
     * The following lambda function is executed as the first event on the main worker. This is what starts
     * up the listeners for all services.
     *
     * Due to the fact that the main thread runs a worker thread we have to queue the starting
     * of the listeners to happen after all workers have started. This allows worker messages to be used
     * when listeners are being started.
     *
     * Once the main worker is dedicated to doing work other than handling traffic the code could be executed
     * immediately after the worker thread have been started. This would make the startup logic clearer as
     * the order of the events would be the way they appear to be.
     */
    auto do_startup = [&]() {
            bool use_static_cnf = !manager.load_cached_config();

            if (use_static_cnf || cnf.config_check)
            {
                ConfigSectionMap config_context;
                if (!config_load_and_process(cnf_file_path, cfg_file_read_res.config, config_context))
                {
                    print_alert("Failed to open, read or process the MaxScale configuration "
                                "file. See the error log for details.");
                    MXB_ALERT("Failed to open, read or process the MaxScale configuration file %s.",
                              cnf_file_path.c_str());
                    rc = MAXSCALE_BADCONFIG;
                    main_worker.start_shutdown();
                    return;
                }

                if (cnf.config_check)
                {
                    MXB_NOTICE("Configuration was successfully verified.");

                    if (*export_cnf && export_config_file(export_cnf, config_context))
                    {
                        MXB_NOTICE("Configuration exported to '%s'", export_cnf);
                    }

                    rc = MAXSCALE_SHUTDOWN;
                    main_worker.start_shutdown();
                    return;
                }
            }
            else
            {
                auto res = manager.process_cached_config();

                if (res != mxs::ConfigManager::Startup::OK)
                {
                    if (res == mxs::ConfigManager::Startup::RESTART)
                    {
                        MXB_NOTICE("Attempting to restart MaxScale");

                        if (this_unit.daemon_mode)
                        {
                            // We have to fake success on the main process since we are using Type=forking.
                            // This has to be done because systemd only considers the final process as the
                            // main process whose return code is checked against RestartForceExitStatus. For
                            // more information, refer to the following issues:
                            //   https://github.com/systemd/systemd/issues/19295
                            //   https://github.com/systemd/systemd/pull/19685

                            write_child_exit_code(child_pipe, MAXSCALE_SHUTDOWN);
                        }

                        rc = MAXSCALE_RESTARTING;
                    }
                    else
                    {
                        MXB_ALERT("Failed to apply cached configuration, cannot continue. "
                                  "To start MaxScale without the cached configuration, disable "
                                  "configuration synchronization or remove the cached file.");
                        rc = MAXSCALE_BADCONFIG;
                    }

                    main_worker.start_shutdown();
                    return;
                }
            }

            if (cnf.admin_enabled)
            {
                bool success = mxs_admin_init();

                if (!success && (cnf.admin_host == "::"))
                {
                    MXB_WARNING("Failed to bind on address '::', attempting to "
                                "bind on IPv4 address '0.0.0.0'.");
                    cnf.admin_host = "0.0.0.0";
                    success = mxs_admin_init();
                }

                if (success)
                {
                    MXB_NOTICE("Started REST API on [%s]:%d",
                               cnf.admin_host.c_str(), (int)cnf.admin_port);
                    // Start HttpSql cleanup thread.
                    HttpSql::start_cleanup();
                }
                else
                {
                    log_startup_error("Failed to initialize REST API.");
                    rc = MAXSCALE_INTERNALERROR;
                    main_worker.start_shutdown();
                    return;
                }
            }

            // If the configuration was read from the static configuration file, the objects need to be
            // started after they have been created.
            if (use_static_cnf)
            {
                // Ideally we'd do this in mxs::Config::Specification::validate but since it is configured
                // before the objects are created, it's simpler to do the check here. For runtime changes it
                // is done inside the validation function.
                auto cluster = cnf.config_sync_cluster;

                if (!cluster.empty() && !MonitorManager::find_monitor(cluster.c_str()))
                {
                    log_startup_error("The value of '%s' is not the name of a monitor: %s.",
                                      CN_CONFIG_SYNC_CLUSTER, cluster.c_str());
                    rc = MAXSCALE_BADCONFIG;
                    main_worker.start_shutdown();
                    return;
                }

                MonitorManager::start_all_monitors();
                MonitorManager::wait_one_tick();

                if (!Service::launch_all())
                {
                    log_startup_error("Failed to start all MaxScale services.");
                    rc = MAXSCALE_NOSERVICES;
                    main_worker.start_shutdown();
                    return;
                }
            }

            manager.start_sync();

            if (this_unit.daemon_mode)
            {
                // Successful start, notify the parent process that it can exit.
                write_child_exit_code(child_pipe, rc);
            }
        };

    watchdog_notifier.start();

    add_built_in_module(mariadbprotocol_info());
    add_built_in_module(mariadbauthenticator_info());
    // Initialize the internal query classifier. The actual plugin will be
    // initialized via the module initialization below.
    if (qc_process_init(QC_INIT_SELF))
    {
        // Before we start the workers we need to check if a shutdown signal has been received
        if (!maxscale_is_shutting_down())
        {
            if (RoutingWorker::init(&watchdog_notifier))
            {
                // If a shutdown signal was received while we were initializing the workers,
                // we need to exit. After this point, the shutdown will be driven by the workers.
                if (!maxscale_is_shutting_down())
                {

                    // Start the routing workers, each in a thread of its own.
                    if (RoutingWorker::start_workers())
                    {
                        MXB_NOTICE("MaxScale started with %d worker threads.", config_threadcount());

                        if (configure_normal_signals())
                        {
                            if (main_worker.execute(do_startup, RoutingWorker::EXECUTE_QUEUED))
                            {
                                // This call will block until MaxScale is shut down.
                                main_worker.run();
                                MXB_NOTICE("MaxScale is shutting down.");

                                // Stop the threadpool before shutting down the REST-API. The pool might still
                                // have queued responses in it that use it and thus they should be allowed to
                                // finish before we shut down. New REST-API responses are not possible as they
                                // are actively being refused by the thread that would otherwise accept them.
                                mxs::thread_pool().stop(false);

                                disable_normal_signals();
                                mxs_admin_finish();

                                // Shutting down started, wait for all routing workers.
                                RoutingWorker::join_workers();
                                MXB_NOTICE("All workers have shut down.");

                                MonitorManager::destroy_all_monitors();

                                maxscale_start_teardown();
                                service_destroy_instances();
                                filter_destroy_instances();
                                listener_destroy_instances();
                                ServerManager::destroy_all();

                                MXB_NOTICE("MaxScale shutdown completed.");
                            }
                            else
                            {
                                log_startup_error("Failed to queue startup task.");
                                rc = MAXSCALE_INTERNALERROR;
                            }
                        }
                        else
                        {
                            log_startup_error("Failed to install signal handlers.");
                            rc = MAXSCALE_INTERNALERROR;
                        }
                    }
                    else
                    {
                        log_startup_error("Failed to start routing workers.");
                        rc = MAXSCALE_INTERNALERROR;
                    }
                }
                else
                {
                    rc = MAXSCALE_SHUTDOWN;
                }

                RoutingWorker::finish();
            }
            else
            {
                log_startup_error("Failed to initialize routing workers.");
                rc = MAXSCALE_INTERNALERROR;
            }
        }
        else
        {
            rc = MAXSCALE_SHUTDOWN;
        }

        // Finalize the internal query classifier. The actual plugin was finalized
        // via the module finalizarion above.
        qc_process_end(QC_INIT_SELF);
    }
    else
    {
        log_startup_error("Failed to initialize the internal query classifier.");
        rc = MAXSCALE_INTERNALERROR;
    }

    watchdog_notifier.stop();

    return rc;
}   /*< End of main */

static void unlock_pidfile()
{
    if (this_unit.pidfd != PIDFD_CLOSED)
    {
        if (flock(this_unit.pidfd, LOCK_UN | LOCK_NB) != 0)
        {
            log_startup_error(errno, "Failed to unlock PID file '%s'", this_unit.pidfile);
        }
        close(this_unit.pidfd);
        this_unit.pidfd = PIDFD_CLOSED;
    }
}

/**
 * Unlink pid file, called at program exit
 */
static void unlink_pidfile(void)
{
    unlock_pidfile();

    if (strlen(this_unit.pidfile))
    {
        if (unlink(this_unit.pidfile))
        {
            MXB_WARNING("Failed to remove pidfile %s: %s", this_unit.pidfile, mxb_strerror(errno));
        }
    }
}

bool pid_is_maxscale(int pid)
{
    bool rval = false;
    std::stringstream ss;
    ss << "/proc/" << pid << "/comm";
    std::ifstream file(ss.str());
    std::string line;

    if (file && std::getline(file, line))
    {
        if (line == "maxscale" && pid != getpid())
        {
            rval = true;
        }
    }

    return rval;
}

/**
 * Check if the maxscale.pid file exists and has a valid PID in it. If one has already been
 * written and a MaxScale process is running, this instance of MaxScale should shut down.
 * @return True if the conditions for starting MaxScale are not met and false if
 * no PID file was found or there is no process running with the PID of the maxscale.pid
 * file. If false is returned, this process should continue normally.
 */
bool pid_file_exists()
{
    const int PIDSTR_SIZE = 1024;

    char pathbuf[PATH_MAX + 1];
    char pidbuf[PIDSTR_SIZE];
    pid_t pid;
    bool lock_failed = false;

    snprintf(pathbuf, PATH_MAX, "%s/maxscale.pid", mxs::piddir());
    pathbuf[PATH_MAX] = '\0';

    if (access(pathbuf, F_OK) != 0)
    {
        return false;
    }

    if (access(pathbuf, R_OK) == 0)
    {
        int fd, b;

        if ((fd = open(pathbuf, O_RDWR)) == -1)
        {
            log_startup_error(errno, "Failed to open PID file '%s'", pathbuf);
            return true;
        }
        if (flock(fd, LOCK_EX | LOCK_NB))
        {
            if (errno != EWOULDBLOCK)
            {
                log_startup_error(errno, "Failed to lock PID file '%s'", pathbuf);
                close(fd);
                return true;
            }
            lock_failed = true;
        }

        this_unit.pidfd = fd;
        b = read(fd, pidbuf, sizeof(pidbuf));

        if (b == -1)
        {
            log_startup_error(errno, "Failed to read from PID file '%s'", pathbuf);
            unlock_pidfile();
            return true;
        }
        else if (b == 0)
        {
            /** Empty file */
            log_startup_error("PID file read from '%s'. File was empty. If the file is the "
                              "correct PID file and no other MaxScale processes are running, "
                              "please remove it manually and start MaxScale again.", pathbuf);
            unlock_pidfile();
            return true;
        }

        pidbuf[(size_t)b < sizeof(pidbuf) ? (size_t)b : sizeof(pidbuf) - 1] = '\0';
        pid = strtol(pidbuf, NULL, 0);

        if (pid < 1)
        {
            /** Bad PID */
            log_startup_error("PID file read from '%s'. File contents not valid. If the file "
                              "is the correct PID file and no other MaxScale processes are "
                              "running, please remove it manually and start MaxScale again.", pathbuf);
            unlock_pidfile();
            return true;
        }

        if (pid_is_maxscale(pid))
        {
            log_startup_error("MaxScale is already running. Process id: %d. "
                              "Use another location for the PID file to run multiple "
                              "instances of MaxScale on the same machine.", pid);
            unlock_pidfile();
        }
        else
        {
            /** no such process, old PID file */
            if (lock_failed)
            {
                log_startup_error("Locking the PID file '%s' failed. Read PID from file "
                                  "and no process found with PID %d. Confirm that no other "
                                  "process holds the lock on the PID file.",
                                  pathbuf, pid);
                close(fd);
            }
            return lock_failed;
        }
    }
    else
    {
        log_startup_error("Cannot open PID file '%s', no read permissions. Please confirm "
                          "that the user running MaxScale has read permissions on the file.",
                          pathbuf);
    }
    return true;
}

/**
 * Write process pid into pidfile anc close it
 * Parameters:
 * @param home_dir The MaxScale home dir
 * @return 0 on success, 1 on failure
 *
 */

static int write_pid_file()
{
    if (!mxs_mkdir_all(mxs::piddir(), S_IRWXU | S_IRWXG | S_IROTH | S_IXOTH))
    {
        MXB_ERROR("Failed to create PID directory.");
        return 1;
    }

    snprintf(this_unit.pidfile, PATH_MAX, "%s/maxscale.pid", mxs::piddir());

    if (this_unit.pidfd == PIDFD_CLOSED)
    {
        int fd = -1;

        fd = open(this_unit.pidfile, O_WRONLY | O_CREAT, 0777);
        if (fd == -1)
        {
            log_startup_error(errno, "Failed to open PID file '%s'", this_unit.pidfile);
            return -1;
        }

        if (flock(fd, LOCK_EX | LOCK_NB))
        {
            if (errno == EWOULDBLOCK)
            {
                log_startup_error("Failed to lock PID file '%s', another process is holding a lock on it. "
                                  "Please confirm that no other MaxScale process is using the same "
                                  "PID file location.",
                                  this_unit.pidfile);
            }
            else
            {
                log_startup_error("Failed to lock PID file '%s'.", this_unit.pidfile);
            }
            close(fd);
            return -1;
        }
        this_unit.pidfd = fd;
    }

    /* truncate pidfile content */
    if (ftruncate(this_unit.pidfd, 0))
    {
        log_startup_error("MaxScale failed to truncate PID file '%s'.", this_unit.pidfile);
        unlock_pidfile();
        return -1;
    }

    string pidstr = std::to_string(getpid());
    ssize_t len = pidstr.length();

    if (pwrite(this_unit.pidfd, pidstr.c_str(), len, 0) != len)
    {
        log_startup_error(errno, "MaxScale failed to write into PID file '%s'", this_unit.pidfile);
        unlock_pidfile();
        return -1;
    }

    /* success */
    return 0;
}

static bool handle_path_arg(std::string* dest, const char* path, const char* arg, const char* arg2)
{
    bool rval = false;
    if (path)
    {
        string tmp = path;
        if (tmp.empty() || tmp.back() != '/')
        {
            tmp += '/';
        }

        if (arg)
        {
            tmp += arg;
        }
        if (arg2)
        {
            if (tmp.back() != '/')
            {
                tmp += '/';
            }
            tmp += arg2;
        }

        *dest = move(tmp);
        rval = true;
    }
    return rval;
}

bool check_paths()
{
    // The default path for the connector_plugindir isn't valid. This doesn't matter that much as we don't
    // include the plugins in the installation.
    if (strcmp(mxs::connector_plugindir(), cmake_defaults::DEFAULT_CONNECTOR_PLUGINDIR) != 0)
    {
        if (!check_dir_access(mxs::connector_plugindir(), true, false))
        {
            return false;
        }
    }

    return check_dir_access(mxs::logdir(), true, false)
           && check_dir_access(mxs::cachedir(), true, true)
           && check_dir_access(mxs::configdir(), true, false)
           && check_dir_access(mxs::module_configdir(), true, false)
           && check_dir_access(mxs::datadir(), true, false)
           && check_dir_access(mxs::langdir(), true, false)
           && check_dir_access(mxs::piddir(), true, true)
           && check_dir_access(mxs::config_persistdir(), true, true)
           && check_dir_access(mxs::libdir(), true, false)
           && check_dir_access(mxs::execdir(), true, false);
}

void set_log_augmentation(const char* value)
{
    // Command line arguments are handled first, thus command line argument
    // has priority.

    static bool augmentation_set = false;

    if (!augmentation_set)
    {
        mxb_log_set_augmentation(atoi(value));

        augmentation_set = true;
    }
}

/**
 * Read various directory paths and log settings from configuration. Variable substitution is
 * assumed to be already performed.
 *
 * @param main_config Parsed [maxscale]-section from the main configuration file.
 */
static void apply_dir_log_config(const mxb::ini::map_result::ConfigSection& main_config)
{
    const string* value = nullptr;

    auto find_helper = [&main_config, &value](const string& key) {
            bool rval = false;
            const auto& kvs = main_config.key_values;
            auto it = kvs.find(key);
            if (it != kvs.end())
            {
                value = &it->second.value;
                rval = true;
            }
            return rval;
        };

    auto add_slash = [](const string* path) {
            string rval;
            rval.reserve(path->length() + 1);
            rval += *path;
            if (rval.empty() || rval.back() != '/')
            {
                rval += '/';
            }
            return rval;
        };

    // These will not override command line parameters but will override default values. */
    if (find_helper(CN_LOGDIR))
    {
        if (strcmp(mxs::logdir(), cmake_defaults::DEFAULT_LOGDIR) == 0)
        {
            auto tmp = add_slash(value);
            set_logdir(tmp.c_str());
        }
    }

    if (find_helper(CN_LIBDIR))
    {
        if (strcmp(mxs::libdir(), cmake_defaults::DEFAULT_LIBDIR) == 0)
        {
            auto tmp = add_slash(value);
            set_libdir(tmp.c_str());
        }
    }

    if (find_helper(CN_SHAREDIR))
    {
        if (strcmp(mxs::sharedir(), cmake_defaults::DEFAULT_SHAREDIR) == 0)
        {
            auto tmp = add_slash(value);
            set_sharedir(tmp.c_str());
        }
    }

    if (find_helper(CN_PIDDIR))
    {
        if (strcmp(mxs::piddir(), cmake_defaults::DEFAULT_PIDDIR) == 0)
        {
            auto tmp = add_slash(value);
            set_piddir(tmp.c_str());
        }
    }

    if (find_helper(CN_DATADIR))
    {
        if (!this_unit.datadir_defined)
        {
            auto tmp = add_slash(value);
            snprintf(this_unit.datadir, PATH_MAX, "%s", tmp.c_str());
            this_unit.datadir[PATH_MAX] = '\0';
            mxs::set_datadir(tmp.c_str());
            this_unit.datadir_defined = true;
        }
    }

    if (find_helper(CN_CACHEDIR))
    {
        if (strcmp(mxs::cachedir(), cmake_defaults::DEFAULT_CACHEDIR) == 0)
        {
            auto tmp = add_slash(value);
            set_cachedir(tmp.c_str());
        }
    }

    if (find_helper(CN_LANGUAGE))
    {
        if (strcmp(mxs::langdir(), cmake_defaults::DEFAULT_LANGDIR) == 0)
        {
            auto tmp = add_slash(value);
            mxs::set_langdir(tmp.c_str());
        }
    }

    if (find_helper(CN_EXECDIR))
    {
        if (strcmp(mxs::execdir(), cmake_defaults::DEFAULT_EXECDIR) == 0)
        {
            auto tmp = add_slash(value);
            set_execdir(tmp.c_str());
        }
    }

    if (find_helper(CN_CONNECTOR_PLUGINDIR))
    {
        if (strcmp(mxs::connector_plugindir(), cmake_defaults::DEFAULT_CONNECTOR_PLUGINDIR) == 0)
        {
            auto tmp = add_slash(value);
            set_connector_plugindir(tmp.c_str());
        }
    }

    if (find_helper(CN_PERSISTDIR))
    {
        if (strcmp(mxs::config_persistdir(), cmake_defaults::DEFAULT_CONFIG_PERSISTDIR) == 0)
        {
            auto tmp = add_slash(value);
            set_config_persistdir(tmp.c_str());
        }
    }

    if (find_helper(CN_MODULE_CONFIGDIR))
    {
        if (strcmp(mxs::module_configdir(), cmake_defaults::DEFAULT_MODULE_CONFIGDIR) == 0)
        {
            auto tmp = add_slash(value);
            set_module_configdir(tmp.c_str());
        }
    }

    mxs::Config& cnf = mxs::Config::get();
    if (find_helper(CN_SYSLOG))
    {
        if (!this_unit.syslog_configured)
        {
            cnf.syslog.set(config_truth_value(*value));
        }
    }

    if (find_helper(CN_MAXLOG))
    {
        if (!this_unit.maxlog_configured)
        {
            cnf.maxlog.set(config_truth_value(*value));
        }
    }

    if (find_helper(CN_LOG_AUGMENTATION))
    {
        set_log_augmentation(value->c_str());
    }
}

static int set_user(const char* user)
{
    errno = 0;
    struct passwd* pwname;
    int rval;

    pwname = getpwnam(user);
    if (pwname == NULL)
    {
        printf("Error: Failed to retrieve user information for '%s': %d %s\n",
               user,
               errno,
               errno == 0 ? "User not found" : mxb_strerror(errno));
        return -1;
    }

    rval = setgid(pwname->pw_gid);
    if (rval != 0)
    {
        printf("Error: Failed to change group to '%d': %d %s\n",
               pwname->pw_gid,
               errno,
               mxb_strerror(errno));
        return rval;
    }

    rval = setuid(pwname->pw_uid);
    if (rval != 0)
    {
        printf("Error: Failed to change user to '%s': %d %s\n",
               pwname->pw_name,
               errno,
               mxb_strerror(errno));
        return rval;
    }
    if (prctl(PR_GET_DUMPABLE) == 0)
    {
        if (prctl(PR_SET_DUMPABLE, 1) == -1)
        {
            printf("Error: Failed to set dumpable flag on for the process '%s': %d %s\n",
                   pwname->pw_name,
                   errno,
                   mxb_strerror(errno));
            return -1;
        }
    }
#ifdef SS_DEBUG
    else
    {
        printf("Running MaxScale as: %s %d:%d\n", pwname->pw_name, pwname->pw_uid, pwname->pw_gid);
    }
#endif


    return rval;
}

/**
 * Write the exit status of the child process to the parent process.
 * @param fd File descriptor to write to
 * @param code Exit status of the child process
 */
void write_child_exit_code(int fd, int code)
{
    /** Notify the parent process that an error has occurred */
    if (write(fd, &code, sizeof(int)) == -1)
    {
        printf("Failed to write child process message!\n");
    }
    close(fd);
}

/**
 * Change the current working directory
 *
 * Change the current working directory to the log directory. If this is not
 * possible, try to change location to the file system root. If this also fails,
 * return with an error.
 * @return True if changing the current working directory was successful.
 */
static bool change_cwd()
{
    bool rval = true;

    if (chdir(mxs::logdir()) != 0)
    {
        MXB_ERROR("Failed to change working directory to '%s': %d, %s. "
                  "Trying to change working directory to '/'.",
                  mxs::logdir(),
                  errno,
                  mxb_strerror(errno));
        if (chdir("/") != 0)
        {
            MXB_ERROR("Failed to change working directory to '/': %d, %s",
                      errno,
                      mxb_strerror(errno));
            rval = false;
        }
        else
        {
            MXB_WARNING("Using '/' instead of '%s' as the current working directory.",
                        mxs::logdir());
        }
    }
    else
    {
        MXB_NOTICE("Working directory: %s", mxs::logdir());
    }

    return rval;
}

/**
 * @brief Log a message about the last received signal
 */
static void log_exit_status()
{
    switch (this_unit.last_signal)
    {
    case SIGTERM:
        MXB_NOTICE("MaxScale received signal SIGTERM. Exiting.");
        break;

    case SIGINT:
        MXB_NOTICE("MaxScale received signal SIGINT. Exiting.");
        break;

    default:
        break;
    }
}

/**
 * Daemonize the process by forking and putting the process into the
 * background.
 *
 * @return File descriptor the child process should write its exit
 *          code to. -1 if the daemonization failed.
 */
static int daemonize(void)
{
    int child_pipe = -1;

    int daemon_pipe[2] = {-1, -1};
    if (pipe(daemon_pipe) == -1)
    {
        log_startup_error(errno, "Failed to create pipe for inter-process communication");
    }
    else
    {
        if (!disable_signals())
        {
            log_startup_error("Failed to disable signals.");
        }
        else
        {
            pid_t pid = fork();

            if (pid < 0)
            {
                log_startup_error(errno,
                                  "Forking MaxScale failed, the process cannot be turned into a daemon");
            }
            else if (pid != 0)
            {
                // The parent.
                close(daemon_pipe[1]);
                int child_status;
                int nread = read(daemon_pipe[0], (void*)&child_status, sizeof(int));
                close(daemon_pipe[0]);

                if (nread == -1)
                {
                    log_startup_error(errno, "Failed to read data from child process pipe");
                    exit(MAXSCALE_INTERNALERROR);
                }
                else if (nread == 0)
                {
                    /** Child process has exited or closed write pipe */
                    log_startup_error("No data read from child process pipe.");
                    exit(MAXSCALE_INTERNALERROR);
                }

                _exit(child_status);
            }
            else
            {
                // The child.
                close(daemon_pipe[0]);
                if (setsid() < 0)
                {
                    log_startup_error(errno,
                                      "Creating a new session for the daemonized MaxScale process failed");
                    close(daemon_pipe[1]);
                }
                else
                {
                    child_pipe = daemon_pipe[1];
                }
            }
        }
    }

    return child_pipe;
}

namespace
{
/**
 * Sniffs the configuration file, primarily for various directory paths, so that certain settings
 * take effect immediately.
 *
 * @param filepath The path of the configuration file.
 * @return Result object
 */
SniffResult sniff_configuration(const string& filepath)
{
    SniffResult rval;
    auto [load_res, warning] = parse_mxs_config_file_to_map(filepath);
    if (load_res.errors.empty())
    {
        rval.success = true;
        // At this point, we are only interested in the "maxscale"-section.
        auto& config = load_res.config;
        auto it = config.find(CN_MAXSCALE);
        if (it != config.end())
        {
            bool substitution_ok = true;

            auto& mxs_section = it->second.key_values;
            auto it2 = mxs_section.find(CN_SUBSTITUTE_VARIABLES);
            if (it2 != mxs_section.end())
            {
                bool subst_on = config_truth_value(it2->second.value);
                // Substitution affects other config files as well so save the setting.
                if (subst_on)
                {
                    mxs::Config& cnf = mxs::Config::get();
                    cnf.substitute_variables = true;
                    auto subst_errors = mxb::ini::substitute_env_vars(config);
                    if (!subst_errors.empty())
                    {
                        string errmsg = mxb::string_printf("Variable substitution to file '%s' failed. ",
                                                           filepath.c_str());
                        errmsg += mxb::create_list_string(subst_errors, " ");
                        log_startup_error("%s", errmsg.c_str());
                        substitution_ok = false;
                    }
                }
            }

            if (substitution_ok)
            {
                apply_dir_log_config(it->second);
            }
            rval.success = substitution_ok;
        }

        if (rval.success)
        {
            rval.config = move(load_res.config);
            // The warning, if any, cannot be printed yet since log is not initialized.
            rval.warning = std::move(warning);
        }
    }
    else
    {
        string all_errors = mxb::create_list_string(load_res.errors, " ");
        log_startup_error("Failed to read configuration file '%s': %s", filepath.c_str(), all_errors.c_str());
    }
    return rval;
}
}

static void enable_module_unloading(const char* arg)
{
    this_unit.unload_modules_at_exit = true;
}

static void disable_module_unloading(const char* arg)
{
    this_unit.unload_modules_at_exit = false;
}

static void enable_statement_logging(const char* arg)
{
    maxsql::mysql_set_log_statements(true);
}

static void disable_statement_logging(const char* arg)
{
    maxsql::mysql_set_log_statements(false);
}

static void enable_cors(const char* arg)
{
    mxs_admin_enable_cors();
}

static void cors_allow_origin(const char* arg)
{
    if (arg)
    {
        mxs_admin_enable_cors();
        mxs_admin_allow_origin(arg);
    }
}

static void allow_duplicate_servers(const char* arg)
{
    ServerManager::set_allow_duplicates(true);
}

static void use_gdb(const char* arg)
{
    this_unit.use_gdb = true;
}

static void redirect_output_to_file(const char* arg)
{
    if (arg)
    {
        this_unit.redirect_output_to = arg;
    }
}

/**
 * Process command line debug arguments
 *
 * @param args The debug argument list
 * @return True on success, false on error
 */
static bool handle_debug_args(char* args)
{
    bool arg_error = false;
    int args_found = 0;
    char* endptr = NULL;
    char* token = strtok_r(args, ",", &endptr);
    while (token)
    {
        char* value = strchr(token, '=');

        if (value)
        {
            *value++ = '\0';
        }

        bool found = false;
        for (int i = 0; debug_arguments[i].action != NULL; i++)
        {

            // Debug features are activated by running functions in the struct-array.
            if (strcmp(token, debug_arguments[i].name) == 0)
            {
                found = true;
                args_found++;
                debug_arguments[i].action(value);
                break;
            }
        }
        if (!found)
        {
            log_startup_error("Unrecognized debug setting: '%s'.", token);
            arg_error = true;
        }
        token = strtok_r(NULL, ",", &endptr);
    }
    if (args_found == 0)
    {
        arg_error = true;
    }
    if (arg_error)
    {
        // Form a string with all debug argument names listed.
        size_t total_len = 1;
        for (int i = 0; debug_arguments[i].action != NULL; i++)
        {
            total_len += strlen(debug_arguments[i].name) + 2;
        }
        char arglist[total_len];
        arglist[0] = '\0';
        for (int i = 0; debug_arguments[i].action != NULL; i++)
        {
            strcat(arglist, debug_arguments[i].name);
            // If not the last element, add a comma
            if (debug_arguments[i + 1].action != NULL)
            {
                strcat(arglist, ", ");
            }
        }
        log_startup_error("Debug argument identifier '-g' or '--debug' was specified "
                          "but no arguments were found or one of them was invalid. Supported "
                          "arguments are: %s.",
                          arglist);
    }
    return !arg_error;
}

static bool user_is_acceptable(const char* specified_user)
{
    bool acceptable = false;

    // This is very early, so we do not have logging available, but write to stderr.
    // As this is security related, we want to do as little as possible.

    uid_t uid = getuid();   // Always succeeds
    errno = 0;
    struct passwd* pw = getpwuid(uid);
    if (pw)
    {
        if (strcmp(pw->pw_name, "root") == 0)
        {
            if (specified_user && (strcmp(specified_user, "root") == 0))
            {
                // MaxScale was invoked as root and with --user=root.
                acceptable = true;
            }
            else
            {
                log_startup_error("MaxScale cannot be run as root.");
            }
        }
        else
        {
            acceptable = true;
        }
    }
    else
    {
        log_startup_error(errno, "Could not obtain user information, MaxScale will not run");
    }

    return acceptable;
}

static bool init_sqlite3()
{
    bool rv = true;

    // Collecting the memstatus introduces locking that, according to customer reports,
    // has a significant impact on the performance.
    if (sqlite3_config(SQLITE_CONFIG_MEMSTATUS, (int)0) != SQLITE_OK)   // 0 turns off.
    {
        MXB_WARNING("Could not turn off the collection of SQLite memory allocation statistics.");
        // Non-fatal, we simply will take a small performance hit.
    }

    if (sqlite3_config(SQLITE_CONFIG_MULTITHREAD) != SQLITE_OK)
    {
        MXB_ERROR("Could not set the threading mode of SQLite to Multi-thread. "
                  "MaxScale will terminate.");
        rv = false;
    }

    return rv;
}

static bool lock_dir(const std::string& path)
{
    std::string lock = path + "/maxscale.lock";
    int fd = open(lock.c_str(), O_WRONLY | O_CREAT, 0777);
    std::string pid = std::to_string(getpid());

    if (fd == -1)
    {
        MXB_ERROR("Failed to open lock file %s: %s", lock.c_str(), mxb_strerror(errno));
        return false;
    }

    if (lockf(fd, F_TLOCK, 0) == -1)
    {
        if (errno == EACCES || errno == EAGAIN)
        {
            MXB_ERROR("Failed to lock directory with file '%s', another process is holding a lock on it. "
                      "Please confirm that no other MaxScale process is using the "
                      "directory %s",
                      lock.c_str(),
                      path.c_str());
        }
        else
        {
            MXB_ERROR("Failed to lock file %s. %s", lock.c_str(), mxb_strerror(errno));
        }
        close(fd);
        return false;
    }

    if (ftruncate(fd, 0) == -1)
    {
        MXB_ERROR("Failed to truncate lock file %s: %s", lock.c_str(), mxb_strerror(errno));
        close(fd);
        unlink(lock.c_str());
        return false;
    }

    if (write(fd, pid.c_str(), pid.length()) == -1)
    {
        MXB_ERROR("Failed to write into lock file %s: %s", lock.c_str(), mxb_strerror(errno));
        close(fd);
        unlink(lock.c_str());
        return false;
    }

    this_unit.directory_locks.insert(std::pair<std::string, int>(lock, fd));

    return true;
}

bool lock_directories()
{
    std::set<std::string> paths {mxs::cachedir(), mxs::datadir()};
    return std::all_of(paths.begin(), paths.end(), lock_dir);
}

static void unlock_directories()
{
    std::for_each(this_unit.directory_locks.begin(),
                  this_unit.directory_locks.end(),
                  [&](std::pair<std::string, int> pair) {
                      close(pair.second);
                      unlink(pair.first.c_str());
                  });
}

static bool init_ssl()
{
    bool initialized = true;

#ifndef OPENSSL_1_1
    int numlocks = CRYPTO_num_locks();
    this_unit.ssl_locks = (pthread_mutex_t*)MXB_MALLOC(sizeof(pthread_mutex_t) * (numlocks + 1));

    if (this_unit.ssl_locks != NULL)
    {
        for (int i = 0; i < numlocks + 1; i++)
        {
            pthread_mutex_init(&this_unit.ssl_locks[i], NULL);
        }
    }
    else
    {
        initialized = false;
    }
#endif

    if (initialized)
    {
        SSL_library_init();
        SSL_load_error_strings();
        OPENSSL_add_all_algorithms_noconf();

#ifndef OPENSSL_1_1
        CRYPTO_set_locking_callback(ssl_locking_function);
        CRYPTO_set_dynlock_create_callback(ssl_create_dynlock);
        CRYPTO_set_dynlock_destroy_callback(ssl_free_dynlock);
        CRYPTO_set_dynlock_lock_callback(ssl_lock_dynlock);
#ifdef OPENSSL_1_0
        CRYPTO_THREADID_set_callback(maxscale_ssl_id);
#else
        CRYPTO_set_id_callback(pthread_self);
#endif
#endif
    }

    return initialized;
}

static void finish_ssl()
{
    ERR_free_strings();
    EVP_cleanup();

#ifndef OPENSSL_1_1
    int numlocks = CRYPTO_num_locks();
    for (int i = 0; i < numlocks + 1; i++)
    {
        pthread_mutex_destroy(&this_unit.ssl_locks[i]);
    }

    MXB_FREE(this_unit.ssl_locks);
    this_unit.ssl_locks = nullptr;
#endif
}

static bool init_base_libraries()
{
    bool initialized = false;

    if (init_ssl())
    {
        if (init_sqlite3())
        {
            if (maxbase::init())
            {
                initialized = true;
            }
            else
            {
                log_startup_error("Failed to initialize MaxScale base library.");

                // No finalization of sqlite3
                finish_ssl();
            }
        }
        else
        {
            log_startup_error("Failed to initialize sqlite3.");

            finish_ssl();
        }
    }
    else
    {
        log_startup_error("Failed to initialize SSL.");
    }

    return initialized;
}

static void finish_base_libraries()
{
    maxbase::finish();
    // No finalization of sqlite3
    finish_ssl();
}

static bool redirect_stdout_and_stderr(const std::string& path)
{
    bool rv = false;

    if (freopen(path.c_str(), "a", stdout))
    {
        if (freopen(path.c_str(), "a", stderr))
        {
            rv = true;
        }
        else
        {
            // The state of stderr is now somewhat unclear. We log nonetheless.
            log_startup_error(errno, "Failed to redirect stderr to file");
        }
    }
    else
    {
        log_startup_error(errno,
                          "Failed to redirect stdout (and will not attempt to redirect stderr) to file");
    }

    return rv;
}

static bool is_maxscale_already_running()
{
    bool rv = true;

    if (!pid_file_exists())
    {
        if (write_pid_file() == 0)
        {
            atexit(unlink_pidfile);

            if (lock_directories())
            {
                atexit(unlock_directories);

                rv = false;
            }
        }
    }

    return rv;
}<|MERGE_RESOLUTION|>--- conflicted
+++ resolved
@@ -1983,20 +1983,7 @@
     }
 
     // Config successfully read and we are a unique MaxScale, time to log some info.
-<<<<<<< HEAD
-    MXB_NOTICE("Host: '%s' OS: %s@%s, %s, %s with %ld processor cores (%.2f available).",
-               cnf.nodename.c_str(), cnf.sysname.c_str(), cnf.release.c_str(),
-               cnf.version.c_str(), cnf.machine.c_str(), get_processor_count(),
-               get_vcpu_count());
-
-    MXB_NOTICE("Total main memory: %s (%s usable).",
-               mxb::pretty_size(get_total_memory()).c_str(),
-               mxb::pretty_size(get_available_memory()).c_str());
-    MXB_NOTICE("MariaDB MaxScale %s started (Commit: %s)", MAXSCALE_VERSION, maxscale_commit());
-    MXB_NOTICE("MaxScale is running in process %i", getpid());
-=======
     maxscale_log_info_blurb(LogBlurbAction::STARTUP);
->>>>>>> be22a56d
 
     if (!this_unit.daemon_mode)
     {
