/*
 * Copyright (c) 2016 MariaDB Corporation Ab
 * Copyright (c) 2023 MariaDB plc, Finnish Branch
 *
 * Use of this software is governed by the Business Source License included
 * in the LICENSE.TXT file and at www.mariadb.com/bsl11.
 *
 * Change Date: 2028-02-27
 *
 * On the date above, in accordance with the Business Source License, use
 * of this software will be governed by version 2 or later of the General
 * Public License.
 */

/**
 * @file gateway.c - The entry point of MaxScale
 */

#include <maxscale/ccdefs.hh>

#ifdef HAVE_GLIBC
#include <execinfo.h>
#endif
#include <ftw.h>
#include <stdlib.h>
#include <string.h>
#include <strings.h>
#include <time.h>
#include <unistd.h>
#include <getopt.h>
#ifdef HAVE_SYSTEMD
#include <systemd/sd-daemon.h>
#endif

#include <set>
#include <map>
#include <fstream>

#include <openssl/opensslconf.h>
#include <pwd.h>
#include <sys/file.h>
#include <sys/prctl.h>
#include <sys/stat.h>
#include <sys/types.h>
#include <sys/wait.h>

#include <maxbase/maxbase.hh>
#include <maxbase/ini.hh>
#include <maxbase/stacktrace.hh>
#include <maxbase/format.hh>
#include <maxbase/pretty_print.hh>
#include <maxbase/watchdognotifier.hh>
#include <maxsql/mariadb.hh>
#include <maxscale/built_in_modules.hh>
#include <maxscale/dcb.hh>
#include <maxscale/mainworker.hh>
#include <maxscale/maxscale.hh>
#include <maxscale/paths.hh>
#include <maxscale/query_classifier.hh>
#include <maxscale/routingworker.hh>
#include <maxscale/server.hh>
#include <maxscale/sqlite3.hh>
#include <maxscale/threadpool.hh>
#include <maxscale/utils.hh>
#include <maxscale/version.hh>

#include "internal/admin.hh"
#include "internal/adminusers.hh"
#include "internal/config.hh"
#include "internal/defaults.hh"
#include "internal/dcb.hh"
#include "internal/http_sql.hh"
#include "internal/maxscale.hh"
#include "internal/modules.hh"
#include "internal/monitormanager.hh"
#include "internal/service.hh"
#include "internal/listener.hh"
#include "internal/secrets.hh"
#include "internal/servermanager.hh"
#include "internal/configmanager.hh"

#if !defined (OPENSSL_THREADS)
#error OpenSSL library does not support multi-threading.
#endif

#ifdef MXS_WITH_ASAN
#include <sanitizer/lsan_interface.h>
#endif

using namespace maxscale;
using std::string;

const int PIDFD_CLOSED = -1;

extern char* program_invocation_name;
extern char* program_invocation_short_name;

static struct ThisUnit
{
    char pidfile[PATH_MAX + 1] = "";
    int  pidfd = PIDFD_CLOSED;

    std::map<std::string, int> directory_locks;
    bool                       daemon_mode = true;
    bool                       syslog_configured = false;
    bool                       maxlog_configured = false;
    volatile sig_atomic_t      last_signal = 0;
    bool                       unload_modules_at_exit = true;
    std::string                redirect_output_to;
    bool                       print_stacktrace_to_stdout = true;
    bool                       use_gdb = mxb::have_gdb();
#ifndef OPENSSL_1_1
    /** SSL multi-threading functions and structures */
    pthread_mutex_t* ssl_locks = nullptr;
#endif
} this_unit;

#ifdef HAVE_GLIBC
// getopt_long is a GNU extension
static struct option long_options[] =
{
    {"config-check",        no_argument,       0, 'c'},
    {"export-config",       required_argument, 0, 'e'},
    {"daemon",              no_argument,       0, 'n'},
    {"nodaemon",            no_argument,       0, 'd'},
    {"config",              required_argument, 0, 'f'},
    {"log",                 required_argument, 0, 'l'},
    {"logdir",              required_argument, 0, 'L'},
    {"cachedir",            required_argument, 0, 'A'},
    {"libdir",              required_argument, 0, 'B'},
    {"configdir",           required_argument, 0, 'C'},
    {"datadir",             required_argument, 0, 'D'},
    {"execdir",             required_argument, 0, 'E'},
    {"persistdir",          required_argument, 0, 'F'},
    {"sharedir",            required_argument, 0, 'J'},
    {"module_configdir",    required_argument, 0, 'M'},
    {"language",            required_argument, 0, 'N'},
    {"piddir",              required_argument, 0, 'P'},
    {"basedir",             required_argument, 0, 'R'},
    {"runtimedir",          required_argument, 0, 'r'},
    {"user",                required_argument, 0, 'U'},
    {"syslog",              required_argument, 0, 's'},
    {"maxlog",              required_argument, 0, 'S'},
    {"log_augmentation",    required_argument, 0, 'G'},
    {"version",             no_argument,       0, 'v'},
    {"version-full",        no_argument,       0, 'V'},
    {"help",                no_argument,       0, '?'},
    {"connector_plugindir", required_argument, 0, 'H'},
    {"passive",             no_argument,       0, 'p'},
    {"debug",               required_argument, 0, 'g'},
    {0,                     0,                 0, 0  }
};
#endif

static int  write_pid_file();   /* write MaxScale pidfile */
static bool lock_dir(const std::string& path);
static bool lock_directories();
static void unlock_directories();
static void unlink_pidfile(void);   /* remove pidfile */
static void unlock_pidfile();
static int  ntfw_cb(const char*, const struct stat*, int, struct FTW*);
static bool handle_path_arg(std::string* dest, const char* path,
                            const char* arg = nullptr, const char* arg2 = nullptr);
static bool handle_debug_args(char* args);
static void set_log_augmentation(const char* value);
static void usage(void);
static void print_alert(int eno, const char* format, ...) mxb_attribute((format(printf, 2, 3)));
static void print_alert(const char* format, ...) mxb_attribute((format(printf, 1, 2)));
static void print_info(int eno, const char* format, ...) mxb_attribute((format(printf, 2, 3)));
static void print_info(const char* format, ...) mxb_attribute((format(printf, 1, 2)));
static void print_warning(int eno, const char* format, ...) mxb_attribute((format(printf, 2, 3)));
static void print_warning(const char* format, ...) mxb_attribute((format(printf, 1, 2)));
static void log_startup_error(int eno, const char* format, ...) mxb_attribute((format(printf, 2, 3)));
static void log_startup_error(const char* format, ...) mxb_attribute((format(printf, 1, 2)));
bool        check_paths();
static int  set_user(const char* user);
bool        pid_file_exists();
void        write_child_exit_code(int fd, int code);
static bool change_cwd();
static void log_exit_status();
static int  daemonize();
static void disable_module_unloading(const char* arg);
static void enable_module_unloading(const char* arg);
static void enable_statement_logging(const char* arg);
static void disable_statement_logging(const char* arg);
static void enable_cors(const char* arg);
static void cors_allow_origin(const char* arg);
static void allow_duplicate_servers(const char* arg);
static void use_gdb(const char* arg);
static void redirect_output_to_file(const char* arg);
static bool user_is_acceptable(const char* specified_user);
static bool init_sqlite3();
static bool init_base_libraries();
static void finish_base_libraries();
static bool redirect_stdout_and_stderr(const std::string& path);
static bool is_maxscale_already_running();

namespace
{

/* Exit status for MaxScale */
const int MAXSCALE_SHUTDOWN = 0;        /* Normal shutdown */
const int MAXSCALE_BADCONFIG = 1;       /* Configuration file error */
const int MAXSCALE_NOLIBRARY = 2;       /* No embedded library found */
const int MAXSCALE_NOSERVICES = 3;      /* No services could be started */
const int MAXSCALE_ALREADYRUNNING = 4;  /* MaxScale is already running */
const int MAXSCALE_BADARG = 5;          /* Bad command line argument */
const int MAXSCALE_INTERNALERROR = 6;   /* Internal error, see error log */
const int MAXSCALE_RESTARTING = 75;     /* MaxScale must restart (same as EX_TEMPFAIL from BSD sysexits.h */

// The default configuration file name
const char default_cnf_fname[] = "maxscale.cnf";

string get_absolute_fname(const string& relative_path, const char* fname);
bool   is_file_and_readable(const string& absolute_pathname);
bool   path_is_readable(const string& absolute_pathname);

struct SniffResult
{
    bool                                success {false};
    mxb::ini::map_result::Configuration config;
    std::string                         warning;
};

SniffResult sniff_configuration(const string& filepath);
string      resolve_maxscale_conf_fname(const string& cnf_file_arg);
}

#define VA_MESSAGE(message, format) \
    va_list ap ## __LINE__; \
    va_start(ap ## __LINE__, format); \
    int len ## __LINE__ = vsnprintf(nullptr, 0, format, ap ## __LINE__); \
    va_end(ap ## __LINE__); \
    char message[len ## __LINE__ + 1]; \
    va_start(ap ## __LINE__, format); \
    vsnprintf(message, sizeof(message), format, ap ## __LINE__); \
    va_end(ap ## __LINE__);

struct DEBUG_ARGUMENT
{
    const char* name;                       /**< The name of the debug argument */
    void        (* action)(const char* arg);/**< The function implementing the argument */
    const char* description;                /**< Help text */
};

#define SPACER "                              "

const DEBUG_ARGUMENT debug_arguments[] =
{
    {
        "disable-module-unloading", disable_module_unloading,
        "disable module unloading at exit. Will produce better\n"
        SPACER "Valgrind leak reports if leaked memory was allocated in\n"
        SPACER "a shared library"
    },
    {
        "enable-module-unloading", enable_module_unloading,
        "cancels disable-module-unloading"
    },
    {
        "redirect-output-to-file", redirect_output_to_file,
        "redirect stdout and stderr to the file given as an argument"
    },
    {
        "enable-statement-logging", enable_statement_logging,
        "enable the logging of monitor and authenticator SQL statements sent by MaxScale to the servers"
    },
    {
        "disable-statement-logging", disable_statement_logging,
        "disable the logging of monitor and authenticator SQL statements sent by MaxScale to the servers"
    },
    {
        "enable-cors", enable_cors,
        "enable CORS support in the REST API"
    },
    {
        "cors-allow-origin", cors_allow_origin,
        "enable CORS and set Access-Control-Allow-Origin header to the given value"
    },
    {
        "allow-duplicate-servers", allow_duplicate_servers,
        "allow multiple servers to have the same address/port combination"
    },
    {
        "gdb-stacktrace", use_gdb, "Use GDB to generate stacktraces"
    },
    {NULL, NULL, NULL}
};

#ifndef OPENSSL_1_1
/** SSL multi-threading functions and structures */

static void ssl_locking_function(int mode, int n, const char* file, int line)
{
    if (mode & CRYPTO_LOCK)
    {
        pthread_mutex_lock(&this_unit.ssl_locks[n]);
    }
    else
    {
        pthread_mutex_unlock(&this_unit.ssl_locks[n]);
    }
}
/**
 * OpenSSL requires this struct to be defined in order to use dynamic locks
 */
struct CRYPTO_dynlock_value
{
    pthread_mutex_t lock;
};

/**
 * Create a dynamic OpenSSL lock. The dynamic lock is just a wrapper structure
 * around a SPINLOCK structure.
 * @param file File name
 * @param line Line number
 * @return Pointer to new lock or NULL of an error occurred
 */
static struct CRYPTO_dynlock_value* ssl_create_dynlock(const char* file, int line)
{
    struct CRYPTO_dynlock_value* lock =
        (struct CRYPTO_dynlock_value*) MXB_MALLOC(sizeof(struct CRYPTO_dynlock_value));
    if (lock)
    {
        pthread_mutex_init(&lock->lock, NULL);
    }
    return lock;
}

/**
 * Lock a dynamic lock for OpenSSL.
 * @param mode
 * @param n pointer to lock
 * @param file File name
 * @param line Line number
 */
static void ssl_lock_dynlock(int mode, struct CRYPTO_dynlock_value* n, const char* file, int line)
{
    if (mode & CRYPTO_LOCK)
    {
        pthread_mutex_lock(&n->lock);
    }
    else
    {
        pthread_mutex_unlock(&n->lock);
    }
}

/**
 * Free a dynamic OpenSSL lock.
 * @param n Lock to free
 * @param file File name
 * @param line Line number
 */
static void ssl_free_dynlock(struct CRYPTO_dynlock_value* n, const char* file, int line)
{
    MXB_FREE(n);
}

#ifdef OPENSSL_1_0
/**
 * The thread ID callback function for OpenSSL dynamic locks.
 * @param id Id to modify
 */
static void maxscale_ssl_id(CRYPTO_THREADID* id)
{
    CRYPTO_THREADID_set_numeric(id, pthread_self());
}
#endif
#endif

/**
 * Handler for SIGHUP signal.
 */
static void sighup_handler(int i)
{
    // Legacy configuration reload handler
}

static void process_sigusr1()
{
    MXB_NOTICE("Log file flush following reception of SIGUSR1\n");
    mxs_log_rotate();
}

/**
 * Handler for SIGUSR1 signal. A SIGUSR1 signal will cause
 * maxscale to rotate all log files.
 */
static void sigusr1_handler(int i)
{
    mxs::MainWorker::get()->execute_signal_safe(process_sigusr1);
}

static const char shutdown_msg[] = "\n\nShutting down MaxScale\n\n";
static const char patience_msg[] =
    "\n"
    "Patience is a virtue...\n"
    "Shutdown in progress, but one more Ctrl-C or SIGTERM and MaxScale goes down,\n"
    "no questions asked.\n";

static void sigterm_handler(int i)
{
    this_unit.last_signal = i;
    int n_shutdowns = maxscale_shutdown();

    if (n_shutdowns == 1)
    {
        if (!this_unit.daemon_mode)
        {
            if (write(STDERR_FILENO, shutdown_msg, sizeof(shutdown_msg) - 1) == -1)
            {
                printf("Failed to write shutdown message!\n");
            }
        }
    }
    else
    {
        exit(EXIT_FAILURE);
    }
}

static void sigint_handler(int i)
{
    this_unit.last_signal = i;
    int n_shutdowns = maxscale_shutdown();

    if (n_shutdowns == 1)
    {
        if (!this_unit.daemon_mode)
        {
            if (write(STDERR_FILENO, shutdown_msg, sizeof(shutdown_msg) - 1) == -1)
            {
                printf("Failed to write shutdown message!\n");
            }
        }
    }
    else if (n_shutdowns == 2)
    {
        if (!this_unit.daemon_mode)
        {
            if (write(STDERR_FILENO, patience_msg, sizeof(patience_msg) - 1) == -1)
            {
                printf("Failed to write shutdown message!\n");
            }
        }
    }
    else
    {
        exit(EXIT_FAILURE);
    }
}

volatile sig_atomic_t fatal_handling = 0;

static int signal_set(int sig, void (* handler)(int));

static void sigfatal_handler(int i)
{
    thread_local std::thread::id current_id;
    std::thread::id no_id;

    if (current_id != no_id)
    {
        // Fatal error when processing a fatal error.
        // TODO: This should be overhauled to proper signal handling (MXS-599).
        signal_set(i, SIG_DFL);
        raise(i);
    }

    current_id = std::this_thread::get_id();

    const mxs::Config& cnf = mxs::Config::get();

    print_alert("MaxScale %s received fatal signal %d. "
                "Commit ID: %s System name: %s Release string: %s\n\n",
                MAXSCALE_VERSION, i, maxscale_commit(), cnf.sysname.c_str(), cnf.release_string.c_str());

    MXB_ALERT("MaxScale %s received fatal signal %d. "
              "Commit ID: %s System name: %s Release string: %s",
              MAXSCALE_VERSION, i, maxscale_commit(), cnf.sysname.c_str(), cnf.release_string.c_str());

    const char* pStmt;
    size_t nStmt;

    if (!qc_get_current_stmt(&pStmt, &nStmt))
    {
        pStmt = "none/unknown";
        nStmt = strlen(pStmt);
    }

    MXB_ALERT("Statement currently being classified: %.*s", (int)nStmt, pStmt);

    DCB* dcb = dcb_get_current();
    MXS_SESSION* ses = dcb ? dcb->session() : session_get_current();

    if (ses)
    {
        ses->dump_statements();
        ses->dump_session_log();
        MXB_ALERT("Session: %lu Service: %s", ses->id(), ses->service->name());
    }

    thread_local std::string msg;

    if (this_unit.use_gdb)
    {
        mxb::dump_gdb_stacktrace(
            [](const char* line) {
                msg += line;
            });
    }

    if (msg.empty())
    {
<<<<<<< HEAD
        MXB_NOTICE("For a more detailed stacktrace, install GDB and "
                   "add 'debug=gdb-stacktrace' under the [maxscale] section.");
=======
        // The GDB stacktrace failed for some reason or it wasn't installed.
        // Try to generate a normal stacktrace.
        MXS_NOTICE("%s", this_unit.use_gdb ?
                   "GDB failed to produce output, generating stacktrace in MaxScale." :
                   "For a more detailed stacktrace, install GDB.");
>>>>>>> 4863878a

        auto cb = [](const char* symbol, const char* cmd) {
                char buf[512];
                snprintf(buf, sizeof(buf), "  %s: %s\n", symbol, cmd);
                msg += buf;
            };

        mxb::dump_stacktrace(cb);
    }

    if (this_unit.print_stacktrace_to_stdout)
    {
        // If stdout is not redirected to the log, print the stacktrace there as well.
        print_alert("%s\n", msg.c_str());
    }

    mxb_log_fatal_error(msg.c_str());

#ifdef MXS_WITH_ASAN
    __lsan_do_leak_check();
#endif

    /* re-raise signal to enforce core dump */
    print_alert("Writing core dump.");
    signal_set(i, SIG_DFL);
    raise(i);
}

/**
 * @node Wraps sigaction calls
 *
 * Parameters:
 * @param sig Signal to set
 * @param void Handler function for signal *
 *
 * @return 0 in success, 1 otherwise
 *
 *
 * @details (write detailed description here)
 *
 */
static int signal_set(int sig, void (* handler)(int))
{
    int rc = 0;

    struct sigaction sigact = {};
    sigact.sa_handler = handler;

    int err;

    do
    {
        errno = 0;
        err = sigaction(sig, &sigact, NULL);
    }
    while (errno == EINTR);

    if (err < 0)
    {
        MXB_ERROR("Failed call sigaction() in %s due to %d, %s.",
                  program_invocation_short_name,
                  errno,
                  mxb_strerror(errno));
        rc = 1;
    }

    return rc;
}

/**
 * @brief Create the data directory for this process
 *
 * This will prevent conflicts when multiple MaxScale instances are run on the
 * same machine.
 * @param base Base datadir path
 * @param datadir The result where the process specific datadir is stored
 * @return True if creation was successful and false on error
 */
static bool create_datadir(const char* base, char* datadir)
{
    bool created = false;
    int len = 0;

    if ((len = snprintf(datadir, PATH_MAX, "%s", base)) < PATH_MAX
        && (mkdir(datadir, 0777) == 0 || errno == EEXIST))
    {
        if ((len = snprintf(datadir, PATH_MAX, "%s/data%d", base, getpid())) < PATH_MAX)
        {
            if ((mkdir(datadir, 0777) == 0) || (errno == EEXIST))
            {
                created = true;
            }
            else
            {
                MXB_ERROR("Cannot create data directory '%s': %s",
                          datadir,
                          mxb_strerror(errno));
            }
        }
    }
    else
    {
        if (len < PATH_MAX)
        {
            MXB_ERROR("Cannot create data directory '%s': %s",
                      datadir,
                      mxb_strerror(errno));
        }
        else
        {
            MXB_ERROR("Data directory pathname exceeds the maximum allowed pathname "
                      "length: %s/data%d.",
                      base,
                      getpid());
        }
    }

    return created;
}

/**
 * Cleanup the temporary data directory we created for the gateway
 */
int ntfw_cb(const char* filename,
            const struct stat* filestat,
            int fileflags,
            struct FTW* pfwt)
{
    int rc = 0;
    int datadir_len = strlen(mxs::datadir());
    std::string filename_string(filename + datadir_len);

    if (strncmp(filename_string.c_str(), "/data", 5) == 0)
    {
        rc = remove(filename);
        if (rc != 0)
        {
            int eno = errno;
            errno = 0;
            MXB_ERROR("Failed to remove the data directory %s of MaxScale due to %d, %s.",
                      filename_string.c_str(),
                      eno,
                      mxb_strerror(eno));
        }
    }
    return rc;
}

/**
 * @brief Clean up the data directory
 *
 * This removes the process specific datadir which is currently only used by
 * the embedded library. In the future this directory could contain other
 * temporary files and relocating this to to, for example, /tmp/ could make sense.
 */
void cleanup_process_datadir()
{
    int depth = 1;
    int flags = FTW_CHDIR | FTW_DEPTH | FTW_MOUNT;
    const char* proc_datadir = mxs::process_datadir();

    if (strcmp(proc_datadir, mxs::datadir()) != 0 && access(proc_datadir, F_OK) == 0)
    {
        nftw(proc_datadir, ntfw_cb, depth, flags);
    }
}

void cleanup_old_process_datadirs()
{
    int depth = 1;
    int flags = FTW_CHDIR | FTW_DEPTH | FTW_MOUNT;
    nftw(mxs::datadir(), ntfw_cb, depth, flags);
}

namespace
{
string resolve_maxscale_conf_fname(const string& cnf_file_arg)
{
    string cnf_full_path;
    if (!cnf_file_arg.empty())
    {
        char resolved_path[PATH_MAX + 1];
        if (realpath(cnf_file_arg.c_str(), resolved_path) == nullptr)
        {
            log_startup_error(errno, "Failed to open read access to configuration file");
        }
        else
        {
            cnf_full_path = resolved_path;
        }
    }
    else
    {
        /*< default config file name is used */
        string home_dir = mxs::configdir();
        if (home_dir.empty() || home_dir.back() != '/')
        {
            home_dir += '/';
        }
        cnf_full_path = get_absolute_fname(home_dir, default_cnf_fname);
    }

    if (!cnf_full_path.empty() && !is_file_and_readable(cnf_full_path))
    {
        cnf_full_path.clear();
    }
    return cnf_full_path;
}
}


/**
 * Check read and write accessibility to a directory.
 * @param dirname       directory to be checked
 *
 * @return NULL if directory can be read and written, an error message if either
 *      read or write is not permitted.
 */
static bool check_dir_access(const char* dirname, bool rd, bool wr)
{
    mxb_assert(dirname);
    std::ostringstream ss;

    if (access(dirname, F_OK) != 0)
    {
        ss << "Can't access '" << dirname << "'.";
    }
    else if (rd && access(dirname, R_OK) != 0)
    {
        ss << "MaxScale doesn't have read permission to '" << dirname << "'.";
    }
    else if (wr && access(dirname, W_OK) != 0)
    {
        ss << "MaxScale doesn't have write permission to '" << dirname << "'.";
    }

    auto err = ss.str();

    if (!err.empty())
    {
        log_startup_error(errno, "%s", err.c_str());
    }

    return err.empty();
}

static bool init_log()
{
    bool rval = false;
    const mxs::Config& cnf = mxs::Config::get();

    if (!cnf.config_check && !mxs_mkdir_all(mxs::logdir(), 0777, false))
    {
        print_alert(errno, "Cannot create log directory '%s'", mxs::logdir());
    }
    else if (mxs_log_init("maxscale", mxs::logdir(), cnf.log_target))
    {
        // Since init_log() may be called more than once, we need to ensure
        // that the cleanup-function is not registered more than once.
        static bool atexit_registered = false;

        if (!atexit_registered)
        {
            atexit(mxs_log_finish);
            atexit_registered = true;
        }
        rval = true;
    }

    return rval;
}

static void print_message(const char* tag, int eno, const char* message)
{
    fprintf(stderr,
            "%s: %s%s%s%s\n",
            tag,
            message,
            eno == 0 ? "" : ": ",
            eno == 0 ? "" : mxb_strerror(eno),
            eno == 0 ? "" : ".");
    fflush(stderr);
}

/**
 * Print message to stderr
 *
 * @param eno      Errno value, ignored if 0.
 * @param message  Message to be printed.
 */
static void print_alert(int eno, const char* format, ...)
{
    VA_MESSAGE(message, format);

    print_message("alert  ", eno, message);
}

static void print_alert(const char* format, ...)
{
    VA_MESSAGE(message, format);

    print_message("alert  ", 0, message);
}

static void print_info(int eno, const char* format, ...)
{
    VA_MESSAGE(message, format);

    print_message("info   ", eno, message);
}

static void print_info(const char* format, ...)
{
    VA_MESSAGE(message, format);

    print_message("info   ", 0, message);
}

static void print_warning(int eno, const char* format, ...)
{
    VA_MESSAGE(message, format);

    print_message("warning", eno, message);
}

static void print_warning(const char* format, ...)
{
    VA_MESSAGE(message, format);

    print_message("warning", 0, message);
}

static void log_startup_message(int eno, const char* message)
{
    if (mxb_log_inited() || init_log())
    {
        MXB_ALERT("%s%s%s%s",
                  message,
                  eno == 0 ? "" : ": ",
                  eno == 0 ? "" : mxb_strerror(eno),
                  eno == 0 ? "" : ".");
    }

    print_alert(eno, "%s", message);
}

/**
 * Log startup error.
 *
 * - If possible, log message as an error to the log.
 * - Always print the message to stdeerr.
 *
 * @param eno     Errno value, ignored if 0.
 * @param format  Printf format string.
 * @param ...     Arguments according to @c format.
 */
static void log_startup_error(int eno, const char* format, ...)
{
    VA_MESSAGE(message, format);

    log_startup_message(eno, message);
}

/**
 * Log startup error.
 *
 * - If possible, log message as an error to the log.
 * - Always print the message to stdeerr.
 *
 * @param format  Printf format string.
 * @param ...     Arguments according to @c format.
 */
static void log_startup_error(const char* format, ...)
{
    VA_MESSAGE(message, format);

    log_startup_message(0, message);
}

namespace
{
/**
 * Check that a path refers to a readable file.
 *
 * @param absolute_pathname The path to check.
 * @return True if the path refers to a readable file. is readable
 */
bool is_file_and_readable(const string& absolute_pathname)
{
    bool rv = false;
    struct stat info {};

    if (stat(absolute_pathname.c_str(), &info) == 0)
    {
        if ((info.st_mode & S_IFMT) == S_IFREG)
        {
            // There is a race here as the file can be deleted and a directory
            // created in its stead between the stat() call here and the access()
            // call in file_is_readable().
            rv = path_is_readable(absolute_pathname);
        }
        else
        {
            log_startup_error("'%s' does not refer to a regular file.", absolute_pathname.c_str());
        }
    }
    else
    {
        log_startup_error(errno, "Could not access '%s'", absolute_pathname.c_str());
    }

    return rv;
}

/**
 * Check if the file or directory is readable
 * @param absolute_pathname Path of the file or directory to check
 * @return True if file is readable
 */
bool path_is_readable(const string& absolute_pathname)
{
    bool succp = true;

    if (access(absolute_pathname.c_str(), R_OK) != 0)
    {
        log_startup_error(errno, "Opening file '%s' for reading failed", absolute_pathname.c_str());
        succp = false;
    }
    return succp;
}


/**
 * Get absolute pathname, given a relative path and a filename.
 *
 * @param relative_path  Relative path.
 * @param fname          File name to be concatenated to the path.
 *
 * @return Absolute path if resulting path exists and the file is
 *         readable, otherwise an empty string.
 */
string get_absolute_fname(const string& relative_path, const char* fname)
{
    mxb_assert(fname);

    string absolute_fname;

    /*<
     * Expand possible relative pathname to absolute path
     */
    char expanded_path[PATH_MAX];
    if (realpath(relative_path.c_str(), expanded_path) == NULL)
    {
        log_startup_error(errno, "Failed to read the directory '%s'.", relative_path.c_str());
    }
    else
    {
        /*<
         * Concatenate an absolute filename and test its existence and
         * readability.
         */

        absolute_fname += expanded_path;
        absolute_fname += "/";
        absolute_fname += fname;

        if (!path_is_readable(absolute_fname))
        {
            absolute_fname.clear();
        }
    }

    return absolute_fname;
}
}

static void usage()
{
    fprintf(stderr,
            "\nUsage : %s [OPTION]...\n\n"
            "  -c, --config-check          validate configuration file and exit\n"
            "  -e, --export-config=FILE    export configuration to a single file\n"
            "  -d, --nodaemon              enable running in terminal process\n"
            "  -f, --config=FILE           relative or absolute pathname of config file\n"
            "  -l, --log=[file|stdout]     log to file or stdout\n"
            "                              (default: file)\n"
            "  -L, --logdir=PATH           path to log file directory\n"
            "  -A, --cachedir=PATH         path to cache directory\n"
            "  -B, --libdir=PATH           path to module directory\n"
            "  -C, --configdir=PATH        path to configuration file directory\n"
            "  -D, --datadir=PATH          path to data directory,\n"
            "                              stores internal MaxScale data\n"
            "  -E, --execdir=PATH          path to the maxscale and other executable files\n"
            "  -F, --persistdir=PATH       path to persisted configuration directory\n"
            "  -M, --module_configdir=PATH path to module configuration directory\n"
            "  -H, --connector_plugindir=PATH\n"
            "                              path to MariaDB Connector-C plugin directory\n"
            "  -J, --sharedir=PATH         path to share directory\n"
            "  -N, --language=PATH         path to errmsg.sys file\n"
            "  -P, --piddir=PATH           path to PID file directory\n"
            "  -R, --basedir=PATH          base path for all other paths\n"
            "  -r  --runtimedir=PATH       base path for all other paths expect binaries\n"
            "  -U, --user=USER             user ID and group ID of specified user are used to\n"
            "                              run MaxScale\n"
            "  -s, --syslog=[yes|no]       log messages to syslog (default:yes)\n"
            "  -S, --maxlog=[yes|no]       log messages to MaxScale log (default: yes)\n"
            "  -G, --log_augmentation=0|1  augment messages with the name of the function\n"
            "                              where the message was logged (default: 0)\n"
            "  -p, --passive               start MaxScale as a passive standby\n"
            "  -g, --debug=arg1,arg2,...   enable or disable debug features. Supported arguments:\n",
            program_invocation_short_name);
    for (int i = 0; debug_arguments[i].action != NULL; i++)
    {
        fprintf(stderr,
                "   %-25s  %s\n",
                debug_arguments[i].name,
                debug_arguments[i].description);
    }
    fprintf(stderr,
            "  -v, --version               print version info and exit\n"
            "  -V, --version-full          print full version info and exit\n"
            "  -?, --help                  show this help\n"
            "\n"
            "Defaults paths:\n"
            "  config file       : %s/%s\n"
            "  configdir         : %s\n"
            "  logdir            : %s\n"
            "  cachedir          : %s\n"
            "  libdir            : %s\n"
            "  sharedir          : %s\n"
            "  datadir           : %s\n"
            "  execdir           : %s\n"
            "  language          : %s\n"
            "  piddir            : %s\n"
            "  persistdir        : %s\n"
            "  module configdir  : %s\n"
            "  connector plugins : %s\n"
            "\n"
            "If '--basedir' is provided then all other paths, including the default\n"
            "configuration file path, are defined relative to that. As an example,\n"
            "if '--basedir /path/maxscale' is specified, then, for instance, the log\n"
            "dir will be '/path/maxscale/var/log/maxscale', the config dir will be\n"
            "'/path/maxscale/etc' and the default config file will be\n"
            "'/path/maxscale/etc/maxscale.cnf'.\n\n"
            "MaxScale documentation: https://mariadb.com/kb/en/maxscale/ \n",
            mxs::configdir(),
            default_cnf_fname,
            mxs::configdir(),
            mxs::logdir(),
            mxs::cachedir(),
            mxs::libdir(),
            mxs::sharedir(),
            mxs::datadir(),
            mxs::execdir(),
            mxs::langdir(),
            mxs::piddir(),
            mxs::config_persistdir(),
            mxs::module_configdir(),
            mxs::connector_plugindir());
}

/**
 * Deletes a particular signal from a provided signal set.
 *
 * @param sigset  The signal set to be manipulated.
 * @param signum  The signal to be deleted.
 * @param signame The name of the signal.
 *
 * @return True, if the signal could be deleted from the set, false otherwise.
 */
static bool delete_signal(sigset_t* sigset, int signum, const char* signame)
{
    int rc = sigdelset(sigset, signum);

    if (rc != 0)
    {
        log_startup_error(errno, "Failed to delete signal %s from the signal set of MaxScale", signame);
    }

    return rc == 0;
}

/**
 * Disables all signals.
 *
 * @return True, if all signals could be disabled, false otherwise.
 */
bool disable_signals(void)
{
    sigset_t sigset;

    if (sigfillset(&sigset) != 0)
    {
        log_startup_error(errno, "Failed to initialize set the signal set for MaxScale");
        return false;
    }

    if (!delete_signal(&sigset, SIGHUP, "SIGHUP"))
    {
        return false;
    }

    if (!delete_signal(&sigset, SIGUSR1, "SIGUSR1"))
    {
        return false;
    }

    if (!delete_signal(&sigset, SIGTERM, "SIGTERM"))
    {
        return false;
    }

    if (!delete_signal(&sigset, SIGSEGV, "SIGSEGV"))
    {
        return false;
    }

    if (!delete_signal(&sigset, SIGABRT, "SIGABRT"))
    {
        return false;
    }

    if (!delete_signal(&sigset, SIGILL, "SIGILL"))
    {
        return false;
    }

    if (!delete_signal(&sigset, SIGFPE, "SIGFPE"))
    {
        return false;
    }

    if (!delete_signal(&sigset, SIGCHLD, "SIGCHLD"))
    {
        return false;
    }

#ifdef SIGBUS
    if (!delete_signal(&sigset, SIGBUS, "SIGBUS"))
    {
        return false;
    }
#endif

    if (sigprocmask(SIG_SETMASK, &sigset, NULL) != 0)
    {
        log_startup_error(errno, "Failed to set the signal set for MaxScale");
        return false;
    }

    return true;
}

bool disable_normal_signals(void)
{
    sigset_t sigset;

    if (sigfillset(&sigset) != 0)
    {
        log_startup_error(errno, "Failed to initialize the signal set for MaxScale");
        return false;
    }

    if (!delete_signal(&sigset, SIGHUP, "SIGHUP"))
    {
        return false;
    }

    if (!delete_signal(&sigset, SIGUSR1, "SIGUSR1"))
    {
        return false;
    }

    if (!delete_signal(&sigset, SIGTERM, "SIGTERM"))
    {
        return false;
    }

    if (sigprocmask(SIG_SETMASK, &sigset, NULL) != 0)
    {
        log_startup_error(errno, "Failed to set the signal set for MaxScale");
        return false;
    }

    return true;
}

/**
 * Configures the handling of a particular signal.
 *
 * @param signum  The signal number.
 * @param signame The name of the signal.
 * @param handler The handler function for the signal.
 *
 * @return True, if the signal could be configured, false otherwise.
 */
static bool configure_signal(int signum, const char* signame, void (* handler)(int))
{
    int rc = signal_set(signum, handler);

    if (rc != 0)
    {
        log_startup_error("Failed to set signal handler for %s.", signame);
    }

    return rc == 0;
}

/**
 * Configure fatal signal handlers
 *
 * @return True if signal handlers were installed correctly
 */
bool configure_critical_signals(void)
{
    if (!configure_signal(SIGSEGV, "SIGSEGV", sigfatal_handler))
    {
        return false;
    }

    if (!configure_signal(SIGABRT, "SIGABRT", sigfatal_handler))
    {
        return false;
    }

    if (!configure_signal(SIGILL, "SIGILL", sigfatal_handler))
    {
        return false;
    }

    if (!configure_signal(SIGFPE, "SIGFPE", sigfatal_handler))
    {
        return false;
    }

#ifdef SIGBUS
    if (!configure_signal(SIGBUS, "SIGBUS", sigfatal_handler))
    {
        return false;
    }
#endif

    return true;
}

/**
 * Configures signal handling of MaxScale.
 *
 * @return True, if all signals could be configured, false otherwise.
 */
bool configure_normal_signals(void)
{
    if (!configure_signal(SIGHUP, "SIGHUP", sighup_handler))
    {
        return false;
    }

    if (!configure_signal(SIGUSR1, "SIGUSR1", sigusr1_handler))
    {
        return false;
    }

    if (!configure_signal(SIGTERM, "SIGTERM", sigterm_handler))
    {
        return false;
    }

    if (!configure_signal(SIGINT, "SIGINT", sigint_handler))
    {
        return false;
    }

    return true;
}

bool setup_signals()
{
    bool rv = false;

    if (!configure_critical_signals())
    {
        log_startup_error("Failed to configure fatal signal handlers.");
    }
    else
    {
        sigset_t sigpipe_mask;
        sigemptyset(&sigpipe_mask);
        sigaddset(&sigpipe_mask, SIGPIPE);
        sigset_t saved_mask;
        int eno = pthread_sigmask(SIG_BLOCK, &sigpipe_mask, &saved_mask);

        if (eno != 0)
        {
            log_startup_error(eno, "Failed to initialise signal mask for MaxScale");
        }
        else
        {
            rv = true;
        }
    }

    return rv;
}

/**
 * Restore default signals
 */
void restore_signals()
{
    configure_signal(SIGHUP, "SIGHUP", SIG_DFL);
    configure_signal(SIGUSR1, "SIGUSR1", SIG_DFL);
    configure_signal(SIGTERM, "SIGTERM", SIG_DFL);
    configure_signal(SIGINT, "SIGINT", SIG_DFL);
    configure_signal(SIGSEGV, "SIGSEGV", SIG_DFL);
    configure_signal(SIGABRT, "SIGABRT", SIG_DFL);
    configure_signal(SIGILL, "SIGILL", SIG_DFL);
    configure_signal(SIGFPE, "SIGFPE", SIG_DFL);
#ifdef SIGBUS
    configure_signal(SIGBUS, "SIGBUS", SIG_DFL);
#endif
}

bool set_runtime_dirs(const char* basedir)
{
    bool rv = true;
    std::string path;

    if (rv && (rv = handle_path_arg(&path, basedir, cmake_defaults::DEFAULT_SHARE_SUBPATH)))
    {
        set_sharedir(path.c_str());
    }

    if (rv && (rv = handle_path_arg(&path, basedir, "var", cmake_defaults::DEFAULT_LOG_SUBPATH)))
    {
        set_logdir(path.c_str());
    }

    if (rv && (rv = handle_path_arg(&path, basedir, "var", cmake_defaults::DEFAULT_CACHE_SUBPATH)))
    {
        set_cachedir(path.c_str());
    }

    if (rv && (rv = handle_path_arg(&path, basedir, cmake_defaults::DEFAULT_CONFIG_SUBPATH)))
    {
        set_configdir(path.c_str());
    }

    if (rv && (rv = handle_path_arg(&path, basedir, cmake_defaults::DEFAULT_MODULE_CONFIG_SUBPATH)))
    {
        set_module_configdir(path.c_str());
    }

    if (rv && (rv = handle_path_arg(&path, basedir, "var", cmake_defaults::DEFAULT_DATA_SUBPATH)))
    {
        mxs::set_datadir(path.c_str());
    }

    if (rv && (rv = handle_path_arg(&path, basedir, "var", cmake_defaults::DEFAULT_LANG_SUBPATH)))
    {
        mxs::set_langdir(path.c_str());
    }

    if (rv && (rv = handle_path_arg(&path, basedir, "var", cmake_defaults::DEFAULT_PID_SUBPATH)))
    {
        set_piddir(path.c_str());
    }

    if (rv && (rv = handle_path_arg(&path, basedir, "var", cmake_defaults::DEFAULT_CONFIG_PERSIST_SUBPATH)))
    {
        set_config_persistdir(path.c_str());
    }

    if (rv && (rv = handle_path_arg(&path, basedir, cmake_defaults::DEFAULT_CONNECTOR_PLUGIN_SUBPATH)))
    {
        set_connector_plugindir(path.c_str());
    }

    return rv;
}

/**
 * Set the directories of MaxScale relative to a basedir
 *
 * @param basedir The base directory relative to which the other are set.
 *
 * @return True if the directories could be set, false otherwise.
 */
bool set_dirs(const char* basedir)
{
    bool rv = true;
    std::string path;

    rv = set_runtime_dirs(basedir);

    // The two paths here are not inside set_runtime_dirs on purpose: they are set by --basedir but not by
    // --runtimedir. The former is used with tarball installations and the latter is used to run multiple
    // MaxScale instances on the same server.

    if (rv && (rv = handle_path_arg(&path, basedir, cmake_defaults::DEFAULT_LIB_SUBPATH)))
    {
        set_libdir(path.c_str());
    }

    if (rv && (rv = handle_path_arg(&path, basedir, cmake_defaults::DEFAULT_EXEC_SUBPATH)))
    {
        set_execdir(path.c_str());
    }

    return rv;
}

/**
 * A RAII class that at construction time takes overship of pipe
 * handle and at destruction time notifies parent if there is
 * a need for that.
 */
class ChildExit
{
public:
    ChildExit(const ChildExit&) = delete;
    ChildExit& operator=(const ChildExit&) = delete;

    ChildExit(int child_pipe, int* pRc)
        : m_child_pipe(child_pipe)
        , m_rc(*pRc)
    {
    }

    ~ChildExit()
    {
        if (m_child_pipe != -1 && m_rc != MAXSCALE_SHUTDOWN)
        {
            write_child_exit_code(m_child_pipe, m_rc) ;
            ::close(m_child_pipe);
        }

        if (this_unit.unload_modules_at_exit)
        {
            unload_all_modules();
        }

        log_exit_status();
        restore_signals();
    }

private:
    int        m_child_pipe;
    const int& m_rc;
};

/**
 * @mainpage
 * The main entry point into MaxScale
 *
 * Logging and error printing
 * ---
 * What is printed to the terminal is something that the user can understand,
 * and/or something what the user can do for. For example, fix configuration.
 * More detailed messages are printed to error log, and optionally to trace
 * and debug log.
 *
 * As soon as process switches to daemon process, stderr printing is stopped -
 * except when it comes to command-line argument processing.
 * This is not an obvious solution because stderr is often directed to somewhere,
 * but currently this is the case.
 *
 * The configuration file is by default /etc/maxscale.cnf
 * The name of configuration file and its location can also be specified with a
 * command-line argument.
 *
 * @param argc The argument count
 * @param argv The array of arguments themselves
 * @return 0 if process exited normally, otherwise a non-zero value is returned
 */
int main(int argc, char** argv)
{
    int rc = MAXSCALE_SHUTDOWN;

    mxs::Config& cnf = mxs::Config::init(argc, argv);

    maxscale_reset_starttime();

    // Option string for getopt
    const char accepted_opts[] = "dnce:f:g:l:vVs:S:?L:D:C:B:U:A:P:G:N:E:F:M:H:J:p:R:r:";
    const char* specified_user = NULL;
    char export_cnf[PATH_MAX + 1] = "";
    string cnf_file_arg;    /*< conf filename from cmd-line arg */
    string tmp_path;
    int opt;
#ifdef HAVE_GLIBC
    int option_index;
    while ((opt = getopt_long(argc,
                              argv,
                              accepted_opts,
                              long_options,
                              &option_index)) != -1)
#else
    while ((opt = getopt(argc, argv, accepted_opts)) != -1)
#endif
    {
        bool succp = true;

        switch (opt)
        {
        case 'n':
            /*< Daemon mode, MaxScale forks and parent exits. */
            this_unit.daemon_mode = true;
            break;

        case 'd':
            /*< Non-daemon mode, MaxScale does not fork. */
            this_unit.daemon_mode = false;
            break;

        case 'f':
            /*<
             * Simply copy the conf file argument. Expand or validate
             * it when MaxScale home directory is resolved.
             */
            if (optarg[0] != '-')
            {
                cnf_file_arg = optarg;
            }
            if (cnf_file_arg.empty())
            {
                log_startup_error("Configuration file argument identifier \'-f\' was specified but "
                                  "the argument didn't specify a valid configuration file or the "
                                  "argument was missing.");
                usage();
                succp = false;
            }
            break;

        case 'v':
            printf("MaxScale %s\n", MAXSCALE_VERSION);
            return EXIT_SUCCESS;

        case 'V':
            printf("MaxScale %s - %s\n", MAXSCALE_VERSION, maxscale_commit());

            // MAXSCALE_SOURCE is two values separated by a space, see CMakeLists.txt
            if (strcmp(maxscale_source(), " ") != 0)
            {
                printf("Source:        %s\n", maxscale_source());
            }
            if (strcmp(maxscale_cmake_flags(), "") != 0)
            {
                printf("CMake flags:   %s\n", maxscale_cmake_flags());
            }
            if (strcmp(maxscale_jenkins_build_tag(), "") != 0)
            {
                printf("Jenkins build: %s\n", maxscale_jenkins_build_tag());
            }
            return EXIT_SUCCESS;

        case 'l':
            if (strncasecmp(optarg, "file", PATH_MAX) == 0)
            {
                cnf.log_target = MXB_LOG_TARGET_FS;
            }
            else if (strncasecmp(optarg, "stdout", PATH_MAX) == 0)
            {
                cnf.log_target = MXB_LOG_TARGET_STDOUT;
            }
            else
            {
                log_startup_error("Configuration file argument identifier \'-l\' was specified but "
                                  "the argument didn't specify a valid configuration file or the "
                                  "argument was missing.");
                usage();
                succp = false;
            }
            break;

        case 'L':
            if (handle_path_arg(&tmp_path, optarg, NULL))
            {
                set_logdir(tmp_path.c_str());
            }
            else
            {
                succp = false;
            }
            break;

        case 'N':
            if (handle_path_arg(&tmp_path, optarg, NULL))
            {
                mxs::set_langdir(tmp_path.c_str());
            }
            else
            {
                succp = false;
            }
            break;

        case 'P':
            if (handle_path_arg(&tmp_path, optarg, NULL))
            {
                set_piddir(tmp_path.c_str());
            }
            else
            {
                succp = false;
            }
            break;

        case 'D':
            if (handle_path_arg(&tmp_path, optarg, NULL))
            {
                mxs::set_datadir(tmp_path.c_str());
            }
            else
            {
                succp = false;
            }
            break;

        case 'C':
            if (handle_path_arg(&tmp_path, optarg, NULL))
            {
                set_configdir(tmp_path.c_str());
            }
            else
            {
                succp = false;
            }
            break;

        case 'B':
            if (handle_path_arg(&tmp_path, optarg, NULL))
            {
                set_libdir(tmp_path.c_str());
            }
            else
            {
                succp = false;
            }
            break;

        case 'A':
            if (handle_path_arg(&tmp_path, optarg, NULL))
            {
                set_cachedir(tmp_path.c_str());
            }
            else
            {
                succp = false;
            }
            break;

        case 'E':
            if (handle_path_arg(&tmp_path, optarg, NULL))
            {
                set_execdir(tmp_path.c_str());
            }
            else
            {
                succp = false;
            }
            break;

        case 'H':
            if (handle_path_arg(&tmp_path, optarg, NULL))
            {
                set_connector_plugindir(tmp_path.c_str());
            }
            else
            {
                succp = false;
            }
            break;

        case 'J':
            if (handle_path_arg(&tmp_path, optarg, NULL))
            {
                set_sharedir(tmp_path.c_str());
            }
            else
            {
                succp = false;
            }
            break;

        case 'F':
            if (handle_path_arg(&tmp_path, optarg, NULL))
            {
                set_config_persistdir(tmp_path.c_str());
            }
            else
            {
                succp = false;
            }
            break;

        case 'M':
            if (handle_path_arg(&tmp_path, optarg, NULL))
            {
                set_module_configdir(tmp_path.c_str());
            }
            else
            {
                succp = false;
            }
            break;

        case 'R':
            if (handle_path_arg(&tmp_path, optarg, NULL))
            {
                succp = set_dirs(tmp_path.c_str());
            }
            else
            {
                succp = false;
            }
            break;

        case 'r':
            if (handle_path_arg(&tmp_path, optarg, NULL))
            {
                succp = set_runtime_dirs(tmp_path.c_str());
            }
            else
            {
                succp = false;
            }
            break;

        case 'S':
            {
                char* tok = strstr(optarg, "=");
                if (tok)
                {
                    tok++;
                    if (tok)
                    {
                        cnf.maxlog.set(config_truth_value(tok));
                        this_unit.maxlog_configured = true;
                    }
                }
                else
                {
                    cnf.maxlog.set(config_truth_value(optarg));
                    this_unit.maxlog_configured = true;
                }
            }
            break;

        case 's':
            {
                char* tok = strstr(optarg, "=");
                if (tok)
                {
                    tok++;
                    if (tok)
                    {
                        cnf.syslog.set(config_truth_value(tok));
                        this_unit.syslog_configured = true;
                    }
                }
                else
                {
                    cnf.syslog.set(config_truth_value(optarg));
                    this_unit.syslog_configured = true;
                }
            }
            break;

        case 'U':
            specified_user = optarg;
            if (set_user(specified_user) != 0)
            {
                succp = false;
            }
            break;

        case 'G':
            set_log_augmentation(optarg);
            break;

        case '?':
            usage();
            return EXIT_SUCCESS;

        case 'c':
            cnf.config_check = true;
            break;

        case 'e':
            cnf.config_check = true;
            strcpy(export_cnf, optarg);
            break;

        case 'p':
            cnf.passive.set(true);
            break;

        case 'g':
            if (!handle_debug_args(optarg))
            {
                succp = false;
            }
            break;

        default:
            usage();
            succp = false;
            break;
        }

        if (!succp)
        {
            return MAXSCALE_BADARG;
        }
    }

    if (!user_is_acceptable(specified_user))
    {
        // Error was logged in user_is_acceptable().
        return EXIT_FAILURE;
    }

    if (cnf.config_check)
    {
        this_unit.daemon_mode = false;
        cnf.log_target = MXB_LOG_TARGET_STDOUT;
    }

    uint64_t systemd_interval = 0;      // in microseconds
#ifdef HAVE_SYSTEMD
    // Systemd watchdog. Must be called in the initial thread */
    if (sd_watchdog_enabled(false, &systemd_interval) <= 0)
    {
        systemd_interval = 0;   // Disabled
    }
#endif

    int child_pipe = -1;
    if (!this_unit.daemon_mode)
    {
        print_info("MaxScale will be run in the terminal process.");
    }
    else
    {
        // If the function returns, we are in the child.
        child_pipe = daemonize();

        if (child_pipe == -1)
        {
            return MAXSCALE_INTERNALERROR;
        }
    }

    // This RAII class ensures that the parent is notified at process exit.
    ChildExit child_exit(child_pipe, &rc);

    // NOTE: From here on, rc *must* be assigned the return value, before returning.
    if (!setup_signals())
    {
        rc = MAXSCALE_INTERNALERROR;
        return rc;
    }

    const string cnf_file_path = resolve_maxscale_conf_fname(cnf_file_arg);
    if (cnf_file_path.empty())
    {
        rc = MAXSCALE_BADCONFIG;
        return rc;
    }

    auto cfg_file_read_res = sniff_configuration(cnf_file_path);
    if (!cfg_file_read_res.success)
    {
        rc = MAXSCALE_BADCONFIG;
        return rc;
    }

    // Set the default location for plugins. Path-related settings have been read by now.
    mxq::MariaDB::set_default_plugin_dir(mxs::connector_plugindir());

    if (mxb_log_inited())
    {
        // If the log was inited due to some error logging *and* we did not exit,
        // we need to close it so that it can be opened again, this time with
        // the final settings.
        mxs_log_finish();
    }

    if (cnf.log_target != MXB_LOG_TARGET_STDOUT && this_unit.daemon_mode)
    {
        mxs_log_redirect_stdout(true);
        this_unit.print_stacktrace_to_stdout = false;
    }

    if (!init_log())
    {
        rc = MAXSCALE_BADCONFIG;
        return rc;
    }

    if (!init_base_libraries())
    {
        rc = MAXSCALE_INTERNALERROR;
        return rc;
    }

    atexit(finish_base_libraries);

    mxb::WatchdogNotifier watchdog_notifier(systemd_interval);
    MainWorker main_worker(&watchdog_notifier);

    if (!cfg_file_read_res.warning.empty())
    {
        MXB_WARNING("In file '%s': %s", cnf_file_path.c_str(), cfg_file_read_res.warning.c_str());
    }

    if (!apply_main_config(cfg_file_read_res.config))
    {
        rc = MAXSCALE_BADCONFIG;
        return rc;
    }

    mxb_log_set_syslog_enabled(cnf.syslog.get());
    mxb_log_set_maxlog_enabled(cnf.maxlog.get());

    MXB_NOTICE("syslog logging is %s.", cnf.syslog.get() ? "enabled" : "disabled");
    MXB_NOTICE("maxlog logging is %s.", cnf.maxlog.get() ? "enabled" : "disabled");

    // Try to create the persisted configuration directory. This needs to be done before the path validation
    // done by check_paths() to prevent it from failing. The directory wont' exist if it's the first time
    // MaxScale is starting up with this configuration.
    mxs_mkdir_all(mxs::config_persistdir(), S_IRWXU | S_IRWXG | S_IROTH | S_IXOTH);

    if (!check_paths())
    {
        rc = MAXSCALE_BADCONFIG;
        return rc;
    }

    if (!cnf.debug.empty() && !handle_debug_args(&cnf.debug[0]))
    {
        rc = MAXSCALE_INTERNALERROR;
        return rc;
    }

    if (!this_unit.redirect_output_to.empty())
    {
        if (!redirect_stdout_and_stderr(this_unit.redirect_output_to))
        {
            rc = MAXSCALE_INTERNALERROR;
            return rc;
        }
    }

    if (!cnf.config_check)
    {
        if (is_maxscale_already_running())
        {
            rc = MAXSCALE_ALREADYRUNNING;
            return rc;
        }
    }

    if (!cnf.syslog.get() && !cnf.maxlog.get())
    {
        print_warning("Both MaxScale and Syslog logging disabled.");
    }

    // Config successfully read and we are a unique MaxScale, time to log some info.
    maxscale_log_info_blurb(LogBlurbAction::STARTUP);

    if (!this_unit.daemon_mode)
    {
        fprintf(stderr,
                "\n"
                "Configuration file : %s\n"
                "Log directory      : %s\n"
                "Data directory     : %s\n"
                "Module directory   : %s\n"
                "Service cache      : %s\n\n",
                cnf_file_path.c_str(),
                mxs::logdir(),
                mxs::datadir(),
                mxs::libdir(),
                mxs::cachedir());
    }

    MXB_NOTICE("Configuration file: %s", cnf_file_path.c_str());
    MXB_NOTICE("Log directory: %s", mxs::logdir());
    MXB_NOTICE("Data directory: %s", mxs::datadir());
    MXB_NOTICE("Module directory: %s", mxs::libdir());
    MXB_NOTICE("Service cache: %s", mxs::cachedir());

    if (this_unit.daemon_mode)
    {
        if (!change_cwd())
        {
            rc = MAXSCALE_INTERNALERROR;
            return rc;
        }
    }

    cleanup_old_process_datadirs();
    if (!cnf.config_check)
    {
        /*
         * Set the data directory. We use a unique directory name to avoid conflicts
         * if multiple instances of MaxScale are being run on the same machine.
         */
        char process_datadir[PATH_MAX + 1];
        if (create_datadir(mxs::datadir(), process_datadir))
        {
            mxs::set_process_datadir(process_datadir);
            atexit(cleanup_process_datadir);
        }
        else
        {
            log_startup_error(errno, "Cannot create data directory '%s'", mxs::datadir());
            rc = MAXSCALE_BADCONFIG;
            return rc;
        }
    }

    if (!qc_setup(&cnf.qc_cache_properties,
                  cnf.qc_sql_mode,
                  cnf.qc_name.c_str(),
                  cnf.qc_args.c_str()))
    {
        log_startup_error("Failed to initialise query classifier library.");
        rc = MAXSCALE_INTERNALERROR;
        return rc;
    }

    // Load the password encryption/decryption key, as monitors and services may need it.
    if (!load_encryption_keys())
    {
        log_startup_error("Error loading password decryption key.");
        rc = MAXSCALE_SHUTDOWN;
        return rc;
    }

    /** Load the admin users */
    rest_users_init();

    // Create the configuration manager
    mxs::ConfigManager manager(&main_worker);

    /**
     * The following lambda function is executed as the first event on the main worker. This is what starts
     * up the listeners for all services.
     *
     * Due to the fact that the main thread runs a worker thread we have to queue the starting
     * of the listeners to happen after all workers have started. This allows worker messages to be used
     * when listeners are being started.
     *
     * Once the main worker is dedicated to doing work other than handling traffic the code could be executed
     * immediately after the worker thread have been started. This would make the startup logic clearer as
     * the order of the events would be the way they appear to be.
     */
    auto do_startup = [&]() {
            bool use_static_cnf = !manager.load_cached_config();

            if (use_static_cnf || cnf.config_check)
            {
                ConfigSectionMap config_context;
                if (!config_load_and_process(cnf_file_path, cfg_file_read_res.config, config_context))
                {
                    print_alert("Failed to open, read or process the MaxScale configuration "
                                "file. See the error log for details.");
                    MXB_ALERT("Failed to open, read or process the MaxScale configuration file %s.",
                              cnf_file_path.c_str());
                    rc = MAXSCALE_BADCONFIG;
                    main_worker.start_shutdown();
                    return;
                }

                if (cnf.config_check)
                {
                    MXB_NOTICE("Configuration was successfully verified.");

                    if (*export_cnf && export_config_file(export_cnf, config_context))
                    {
                        MXB_NOTICE("Configuration exported to '%s'", export_cnf);
                    }

                    rc = MAXSCALE_SHUTDOWN;
                    main_worker.start_shutdown();
                    return;
                }
            }
            else
            {
                auto res = manager.process_cached_config();

                if (res != mxs::ConfigManager::Startup::OK)
                {
                    if (res == mxs::ConfigManager::Startup::RESTART)
                    {
                        MXB_NOTICE("Attempting to restart MaxScale");

                        if (this_unit.daemon_mode)
                        {
                            // We have to fake success on the main process since we are using Type=forking.
                            // This has to be done because systemd only considers the final process as the
                            // main process whose return code is checked against RestartForceExitStatus. For
                            // more information, refer to the following issues:
                            //   https://github.com/systemd/systemd/issues/19295
                            //   https://github.com/systemd/systemd/pull/19685

                            write_child_exit_code(child_pipe, MAXSCALE_SHUTDOWN);
                        }

                        rc = MAXSCALE_RESTARTING;
                    }
                    else
                    {
                        MXB_ALERT("Failed to apply cached configuration, cannot continue. "
                                  "To start MaxScale without the cached configuration, disable "
                                  "configuration synchronization or remove the cached file.");
                        rc = MAXSCALE_BADCONFIG;
                    }

                    main_worker.start_shutdown();
                    return;
                }
            }

            if (cnf.admin_enabled)
            {
                bool success = mxs_admin_init();

                if (!success && (cnf.admin_host == "::"))
                {
                    MXB_WARNING("Failed to bind on address '::', attempting to "
                                "bind on IPv4 address '0.0.0.0'.");
                    cnf.admin_host = "0.0.0.0";
                    success = mxs_admin_init();
                }

                if (success)
                {
                    MXB_NOTICE("Started REST API on [%s]:%d",
                               cnf.admin_host.c_str(), (int)cnf.admin_port);
                    // Start HttpSql cleanup thread.
                    HttpSql::start_cleanup();
                }
                else
                {
                    log_startup_error("Failed to initialize REST API.");
                    rc = MAXSCALE_INTERNALERROR;
                    main_worker.start_shutdown();
                    return;
                }
            }

            // If the configuration was read from the static configuration file, the objects need to be
            // started after they have been created.
            if (use_static_cnf)
            {
                // Ideally we'd do this in mxs::Config::Specification::validate but since it is configured
                // before the objects are created, it's simpler to do the check here. For runtime changes it
                // is done inside the validation function.
                auto cluster = cnf.config_sync_cluster;

                if (!cluster.empty() && !MonitorManager::find_monitor(cluster.c_str()))
                {
                    log_startup_error("The value of '%s' is not the name of a monitor: %s.",
                                      CN_CONFIG_SYNC_CLUSTER, cluster.c_str());
                    rc = MAXSCALE_BADCONFIG;
                    main_worker.start_shutdown();
                    return;
                }

                MonitorManager::start_all_monitors();
                MonitorManager::wait_one_tick();

                if (!Service::launch_all())
                {
                    log_startup_error("Failed to start all MaxScale services.");
                    rc = MAXSCALE_NOSERVICES;
                    main_worker.start_shutdown();
                    return;
                }
            }

            manager.start_sync();

            if (this_unit.daemon_mode)
            {
                // Successful start, notify the parent process that it can exit.
                write_child_exit_code(child_pipe, rc);
            }
        };

    watchdog_notifier.start();

    add_built_in_module(mariadbprotocol_info());
    add_built_in_module(mariadbauthenticator_info());
    // Initialize the internal query classifier. The actual plugin will be
    // initialized via the module initialization below.
    if (qc_process_init(QC_INIT_SELF))
    {
        // Before we start the workers we need to check if a shutdown signal has been received
        if (!maxscale_is_shutting_down())
        {
            if (RoutingWorker::init(&watchdog_notifier))
            {
                // If a shutdown signal was received while we were initializing the workers,
                // we need to exit. After this point, the shutdown will be driven by the workers.
                if (!maxscale_is_shutting_down())
                {

                    // Start the routing workers, each in a thread of its own.
                    if (RoutingWorker::start_workers())
                    {
                        MXB_NOTICE("MaxScale started with %d worker threads.", config_threadcount());

                        if (configure_normal_signals())
                        {
                            if (main_worker.execute(do_startup, RoutingWorker::EXECUTE_QUEUED))
                            {
                                // This call will block until MaxScale is shut down.
                                main_worker.run();
                                MXB_NOTICE("MaxScale is shutting down.");

                                // Stop the threadpool before shutting down the REST-API. The pool might still
                                // have queued responses in it that use it and thus they should be allowed to
                                // finish before we shut down. New REST-API responses are not possible as they
                                // are actively being refused by the thread that would otherwise accept them.
                                mxs::thread_pool().stop(false);

                                disable_normal_signals();
                                mxs_admin_finish();

                                // Shutting down started, wait for all routing workers.
                                RoutingWorker::join_workers();
                                MXB_NOTICE("All workers have shut down.");

                                MonitorManager::destroy_all_monitors();

                                maxscale_start_teardown();
                                service_destroy_instances();
                                filter_destroy_instances();
                                listener_destroy_instances();
                                ServerManager::destroy_all();

                                MXB_NOTICE("MaxScale shutdown completed.");
                            }
                            else
                            {
                                log_startup_error("Failed to queue startup task.");
                                rc = MAXSCALE_INTERNALERROR;
                            }
                        }
                        else
                        {
                            log_startup_error("Failed to install signal handlers.");
                            rc = MAXSCALE_INTERNALERROR;
                        }
                    }
                    else
                    {
                        log_startup_error("Failed to start routing workers.");
                        rc = MAXSCALE_INTERNALERROR;
                    }
                }
                else
                {
                    rc = MAXSCALE_SHUTDOWN;
                }

                RoutingWorker::finish();
            }
            else
            {
                log_startup_error("Failed to initialize routing workers.");
                rc = MAXSCALE_INTERNALERROR;
            }
        }
        else
        {
            rc = MAXSCALE_SHUTDOWN;
        }

        // Finalize the internal query classifier. The actual plugin was finalized
        // via the module finalizarion above.
        qc_process_end(QC_INIT_SELF);
    }
    else
    {
        log_startup_error("Failed to initialize the internal query classifier.");
        rc = MAXSCALE_INTERNALERROR;
    }

    watchdog_notifier.stop();

    return rc;
}   /*< End of main */

static void unlock_pidfile()
{
    if (this_unit.pidfd != PIDFD_CLOSED)
    {
        if (flock(this_unit.pidfd, LOCK_UN | LOCK_NB) != 0)
        {
            log_startup_error(errno, "Failed to unlock PID file '%s'", this_unit.pidfile);
        }
        close(this_unit.pidfd);
        this_unit.pidfd = PIDFD_CLOSED;
    }
}

/**
 * Unlink pid file, called at program exit
 */
static void unlink_pidfile(void)
{
    unlock_pidfile();

    if (strlen(this_unit.pidfile))
    {
        if (unlink(this_unit.pidfile))
        {
            MXB_WARNING("Failed to remove pidfile %s: %s", this_unit.pidfile, mxb_strerror(errno));
        }
    }
}

bool pid_is_maxscale(int pid)
{
    bool rval = false;
    std::stringstream ss;
    ss << "/proc/" << pid << "/comm";
    std::ifstream file(ss.str());
    std::string line;

    if (file && std::getline(file, line))
    {
        if (line == "maxscale" && pid != getpid())
        {
            rval = true;
        }
    }

    return rval;
}

/**
 * Check if the maxscale.pid file exists and has a valid PID in it. If one has already been
 * written and a MaxScale process is running, this instance of MaxScale should shut down.
 * @return True if the conditions for starting MaxScale are not met and false if
 * no PID file was found or there is no process running with the PID of the maxscale.pid
 * file. If false is returned, this process should continue normally.
 */
bool pid_file_exists()
{
    const int PIDSTR_SIZE = 1024;

    char pathbuf[PATH_MAX + 1];
    char pidbuf[PIDSTR_SIZE];
    pid_t pid;
    bool lock_failed = false;

    snprintf(pathbuf, PATH_MAX, "%s/maxscale.pid", mxs::piddir());
    pathbuf[PATH_MAX] = '\0';

    if (access(pathbuf, F_OK) != 0)
    {
        return false;
    }

    if (access(pathbuf, R_OK) == 0)
    {
        int fd, b;

        if ((fd = open(pathbuf, O_RDWR)) == -1)
        {
            log_startup_error(errno, "Failed to open PID file '%s'", pathbuf);
            return true;
        }
        if (flock(fd, LOCK_EX | LOCK_NB))
        {
            if (errno != EWOULDBLOCK)
            {
                log_startup_error(errno, "Failed to lock PID file '%s'", pathbuf);
                close(fd);
                return true;
            }
            lock_failed = true;
        }

        this_unit.pidfd = fd;
        b = read(fd, pidbuf, sizeof(pidbuf));

        if (b == -1)
        {
            log_startup_error(errno, "Failed to read from PID file '%s'", pathbuf);
            unlock_pidfile();
            return true;
        }
        else if (b == 0)
        {
            /** Empty file */
            log_startup_error("PID file read from '%s'. File was empty. If the file is the "
                              "correct PID file and no other MaxScale processes are running, "
                              "please remove it manually and start MaxScale again.", pathbuf);
            unlock_pidfile();
            return true;
        }

        pidbuf[(size_t)b < sizeof(pidbuf) ? (size_t)b : sizeof(pidbuf) - 1] = '\0';
        pid = strtol(pidbuf, NULL, 0);

        if (pid < 1)
        {
            /** Bad PID */
            log_startup_error("PID file read from '%s'. File contents not valid. If the file "
                              "is the correct PID file and no other MaxScale processes are "
                              "running, please remove it manually and start MaxScale again.", pathbuf);
            unlock_pidfile();
            return true;
        }

        if (pid_is_maxscale(pid))
        {
            log_startup_error("MaxScale is already running. Process id: %d. "
                              "Use another location for the PID file to run multiple "
                              "instances of MaxScale on the same machine.", pid);
            unlock_pidfile();
        }
        else
        {
            /** no such process, old PID file */
            if (lock_failed)
            {
                log_startup_error("Locking the PID file '%s' failed. Read PID from file "
                                  "and no process found with PID %d. Confirm that no other "
                                  "process holds the lock on the PID file.",
                                  pathbuf, pid);
                close(fd);
            }
            return lock_failed;
        }
    }
    else
    {
        log_startup_error("Cannot open PID file '%s', no read permissions. Please confirm "
                          "that the user running MaxScale has read permissions on the file.",
                          pathbuf);
    }
    return true;
}

/**
 * Write process pid into pidfile anc close it
 * Parameters:
 * @param home_dir The MaxScale home dir
 * @return 0 on success, 1 on failure
 *
 */

static int write_pid_file()
{
    if (!mxs_mkdir_all(mxs::piddir(), S_IRWXU | S_IRWXG | S_IROTH | S_IXOTH))
    {
        MXB_ERROR("Failed to create PID directory.");
        return 1;
    }

    snprintf(this_unit.pidfile, PATH_MAX, "%s/maxscale.pid", mxs::piddir());

    if (this_unit.pidfd == PIDFD_CLOSED)
    {
        int fd = -1;

        fd = open(this_unit.pidfile, O_WRONLY | O_CREAT, 0777);
        if (fd == -1)
        {
            log_startup_error(errno, "Failed to open PID file '%s'", this_unit.pidfile);
            return -1;
        }

        if (flock(fd, LOCK_EX | LOCK_NB))
        {
            if (errno == EWOULDBLOCK)
            {
                log_startup_error("Failed to lock PID file '%s', another process is holding a lock on it. "
                                  "Please confirm that no other MaxScale process is using the same "
                                  "PID file location.",
                                  this_unit.pidfile);
            }
            else
            {
                log_startup_error("Failed to lock PID file '%s'.", this_unit.pidfile);
            }
            close(fd);
            return -1;
        }
        this_unit.pidfd = fd;
    }

    /* truncate pidfile content */
    if (ftruncate(this_unit.pidfd, 0))
    {
        log_startup_error("MaxScale failed to truncate PID file '%s'.", this_unit.pidfile);
        unlock_pidfile();
        return -1;
    }

    string pidstr = std::to_string(getpid());
    ssize_t len = pidstr.length();

    if (pwrite(this_unit.pidfd, pidstr.c_str(), len, 0) != len)
    {
        log_startup_error(errno, "MaxScale failed to write into PID file '%s'", this_unit.pidfile);
        unlock_pidfile();
        return -1;
    }

    /* success */
    return 0;
}

static bool handle_path_arg(std::string* dest, const char* path, const char* arg, const char* arg2)
{
    mxb_assert(path);
    dest->clear();

    if (*path != '/')
    {
        char pwd[PATH_MAX + 1] = "";

        if (!getcwd(pwd, sizeof(pwd)))
        {
            log_startup_error(errno, "Call to getcwd() failed");
            return false;
        }

        dest->append(pwd);

        if (dest->back() != '/')
        {
            dest->append("/");
        }
    }

    for (const char* p : {path, arg, arg2})
    {
        if (p)
        {
            dest->append(p);

            if (dest->back() != '/')
            {
                dest->append("/");
            }
        }
    }

    return true;
}

bool check_paths()
{
    // The default path for the connector_plugindir isn't valid. This doesn't matter that much as we don't
    // include the plugins in the installation.
    if (strcmp(mxs::connector_plugindir(), cmake_defaults::DEFAULT_CONNECTOR_PLUGINDIR) != 0)
    {
        if (!check_dir_access(mxs::connector_plugindir(), true, false))
        {
            return false;
        }
    }

    return check_dir_access(mxs::logdir(), true, false)
           && check_dir_access(mxs::cachedir(), true, true)
           && check_dir_access(mxs::configdir(), true, false)
           && check_dir_access(mxs::module_configdir(), true, false)
           && check_dir_access(mxs::datadir(), true, false)
           && check_dir_access(mxs::langdir(), true, false)
           && check_dir_access(mxs::piddir(), true, true)
           && check_dir_access(mxs::config_persistdir(), true, true)
           && check_dir_access(mxs::libdir(), true, false)
           && check_dir_access(mxs::execdir(), true, false);
}

void set_log_augmentation(const char* value)
{
    // Command line arguments are handled first, thus command line argument
    // has priority.

    static bool augmentation_set = false;

    if (!augmentation_set)
    {
        mxb_log_set_augmentation(atoi(value));

        augmentation_set = true;
    }
}

/**
 * Read various directory paths and log settings from configuration. Variable substitution is
 * assumed to be already performed.
 *
 * @param main_config Parsed [maxscale]-section from the main configuration file.
 */
static void apply_dir_log_config(const mxb::ini::map_result::ConfigSection& main_config)
{
    const string* value = nullptr;
    std::string tmp;

    auto find_helper = [&main_config, &value](const string& key) {
            bool rval = false;
            const auto& kvs = main_config.key_values;
            auto it = kvs.find(key);
            if (it != kvs.end())
            {
                value = &it->second.value;
                rval = true;
            }
            return rval;
        };

    // These will not override command line parameters but will override default values. */
    if (find_helper(CN_LOGDIR))
    {
        if (strcmp(mxs::logdir(), cmake_defaults::DEFAULT_LOGDIR) == 0
            && handle_path_arg(&tmp, value->c_str()))
        {
            set_logdir(tmp.c_str());
        }
    }

    if (find_helper(CN_LIBDIR))
    {
        if (strcmp(mxs::libdir(), cmake_defaults::DEFAULT_LIBDIR) == 0
            && handle_path_arg(&tmp, value->c_str()))
        {
            set_libdir(tmp.c_str());
        }
    }

    if (find_helper(CN_SHAREDIR))
    {
        if (strcmp(mxs::sharedir(), cmake_defaults::DEFAULT_SHAREDIR) == 0
            && handle_path_arg(&tmp, value->c_str()))
        {
            set_sharedir(tmp.c_str());
        }
    }

    if (find_helper(CN_PIDDIR))
    {
        if (strcmp(mxs::piddir(), cmake_defaults::DEFAULT_PIDDIR) == 0
            && handle_path_arg(&tmp, value->c_str()))
        {
            set_piddir(tmp.c_str());
        }
    }

    if (find_helper(CN_DATADIR))
    {
        if (strcmp(mxs::datadir(), cmake_defaults::DEFAULT_DATADIR) == 0
            && handle_path_arg(&tmp, value->c_str()))
        {
            mxs::set_datadir(tmp.c_str());
        }
    }

    if (find_helper(CN_CACHEDIR))
    {
        if (strcmp(mxs::cachedir(), cmake_defaults::DEFAULT_CACHEDIR) == 0
            && handle_path_arg(&tmp, value->c_str()))
        {
            set_cachedir(tmp.c_str());
        }
    }

    if (find_helper(CN_LANGUAGE))
    {
        if (strcmp(mxs::langdir(), cmake_defaults::DEFAULT_LANGDIR) == 0
            && handle_path_arg(&tmp, value->c_str()))
        {
            mxs::set_langdir(tmp.c_str());
        }
    }

    if (find_helper(CN_EXECDIR))
    {
        if (strcmp(mxs::execdir(), cmake_defaults::DEFAULT_EXECDIR) == 0
            && handle_path_arg(&tmp, value->c_str()))
        {
            set_execdir(tmp.c_str());
        }
    }

    if (find_helper(CN_CONNECTOR_PLUGINDIR))
    {
        if (strcmp(mxs::connector_plugindir(), cmake_defaults::DEFAULT_CONNECTOR_PLUGINDIR) == 0
            && handle_path_arg(&tmp, value->c_str()))
        {
            set_connector_plugindir(tmp.c_str());
        }
    }

    if (find_helper(CN_PERSISTDIR))
    {
        if (strcmp(mxs::config_persistdir(), cmake_defaults::DEFAULT_CONFIG_PERSISTDIR) == 0
            && handle_path_arg(&tmp, value->c_str()))
        {
            set_config_persistdir(tmp.c_str());
        }
    }

    if (find_helper(CN_MODULE_CONFIGDIR))
    {
        if (strcmp(mxs::module_configdir(), cmake_defaults::DEFAULT_MODULE_CONFIGDIR) == 0
            && handle_path_arg(&tmp, value->c_str()))
        {
            set_module_configdir(tmp.c_str());
        }
    }

    mxs::Config& cnf = mxs::Config::get();
    if (find_helper(CN_SYSLOG))
    {
        if (!this_unit.syslog_configured)
        {
            cnf.syslog.set(config_truth_value(*value));
        }
    }

    if (find_helper(CN_MAXLOG))
    {
        if (!this_unit.maxlog_configured)
        {
            cnf.maxlog.set(config_truth_value(*value));
        }
    }

    if (find_helper(CN_LOG_AUGMENTATION))
    {
        set_log_augmentation(value->c_str());
    }
}

static int set_user(const char* user)
{
    errno = 0;
    struct passwd* pwname;
    int rval;

    pwname = getpwnam(user);
    if (pwname == NULL)
    {
        printf("Error: Failed to retrieve user information for '%s': %d %s\n",
               user,
               errno,
               errno == 0 ? "User not found" : mxb_strerror(errno));
        return -1;
    }

    rval = setgid(pwname->pw_gid);
    if (rval != 0)
    {
        printf("Error: Failed to change group to '%d': %d %s\n",
               pwname->pw_gid,
               errno,
               mxb_strerror(errno));
        return rval;
    }

    rval = setuid(pwname->pw_uid);
    if (rval != 0)
    {
        printf("Error: Failed to change user to '%s': %d %s\n",
               pwname->pw_name,
               errno,
               mxb_strerror(errno));
        return rval;
    }
    if (prctl(PR_GET_DUMPABLE) == 0)
    {
        if (prctl(PR_SET_DUMPABLE, 1) == -1)
        {
            printf("Error: Failed to set dumpable flag on for the process '%s': %d %s\n",
                   pwname->pw_name,
                   errno,
                   mxb_strerror(errno));
            return -1;
        }
    }
#ifdef SS_DEBUG
    else
    {
        printf("Running MaxScale as: %s %d:%d\n", pwname->pw_name, pwname->pw_uid, pwname->pw_gid);
    }
#endif


    return rval;
}

/**
 * Write the exit status of the child process to the parent process.
 * @param fd File descriptor to write to
 * @param code Exit status of the child process
 */
void write_child_exit_code(int fd, int code)
{
    /** Notify the parent process that an error has occurred */
    if (write(fd, &code, sizeof(int)) == -1)
    {
        printf("Failed to write child process message!\n");
    }
    close(fd);
}

/**
 * Change the current working directory
 *
 * Change the current working directory to the log directory. If this is not
 * possible, try to change location to the file system root. If this also fails,
 * return with an error.
 * @return True if changing the current working directory was successful.
 */
static bool change_cwd()
{
    bool rval = true;

    if (chdir(mxs::logdir()) != 0)
    {
        MXB_ERROR("Failed to change working directory to '%s': %d, %s. "
                  "Trying to change working directory to '/'.",
                  mxs::logdir(),
                  errno,
                  mxb_strerror(errno));
        if (chdir("/") != 0)
        {
            MXB_ERROR("Failed to change working directory to '/': %d, %s",
                      errno,
                      mxb_strerror(errno));
            rval = false;
        }
        else
        {
            MXB_WARNING("Using '/' instead of '%s' as the current working directory.",
                        mxs::logdir());
        }
    }
    else
    {
        MXB_NOTICE("Working directory: %s", mxs::logdir());
    }

    return rval;
}

/**
 * @brief Log a message about the last received signal
 */
static void log_exit_status()
{
    switch (this_unit.last_signal)
    {
    case SIGTERM:
        MXB_NOTICE("MaxScale received signal SIGTERM. Exiting.");
        break;

    case SIGINT:
        MXB_NOTICE("MaxScale received signal SIGINT. Exiting.");
        break;

    default:
        break;
    }
}

/**
 * Daemonize the process by forking and putting the process into the
 * background.
 *
 * @return File descriptor the child process should write its exit
 *          code to. -1 if the daemonization failed.
 */
static int daemonize(void)
{
    int child_pipe = -1;

    int daemon_pipe[2] = {-1, -1};
    if (pipe(daemon_pipe) == -1)
    {
        log_startup_error(errno, "Failed to create pipe for inter-process communication");
    }
    else
    {
        if (!disable_signals())
        {
            log_startup_error("Failed to disable signals.");
        }
        else
        {
            pid_t pid = fork();

            if (pid < 0)
            {
                log_startup_error(errno,
                                  "Forking MaxScale failed, the process cannot be turned into a daemon");
            }
            else if (pid != 0)
            {
                // The parent.
                close(daemon_pipe[1]);
                int child_status;
                int nread = read(daemon_pipe[0], (void*)&child_status, sizeof(int));
                close(daemon_pipe[0]);

                if (nread == -1)
                {
                    log_startup_error(errno, "Failed to read data from child process pipe");
                    exit(MAXSCALE_INTERNALERROR);
                }
                else if (nread == 0)
                {
                    /** Child process has exited or closed write pipe */
                    log_startup_error("No data read from child process pipe.");
                    exit(MAXSCALE_INTERNALERROR);
                }

                _exit(child_status);
            }
            else
            {
                // The child.
                close(daemon_pipe[0]);
                if (setsid() < 0)
                {
                    log_startup_error(errno,
                                      "Creating a new session for the daemonized MaxScale process failed");
                    close(daemon_pipe[1]);
                }
                else
                {
                    child_pipe = daemon_pipe[1];
                }
            }
        }
    }

    return child_pipe;
}

namespace
{
/**
 * Sniffs the configuration file, primarily for various directory paths, so that certain settings
 * take effect immediately.
 *
 * @param filepath The path of the configuration file.
 * @return Result object
 */
SniffResult sniff_configuration(const string& filepath)
{
    SniffResult rval;
    auto [load_res, warning] = parse_mxs_config_file_to_map(filepath);
    if (load_res.errors.empty())
    {
        rval.success = true;
        // At this point, we are only interested in the "maxscale"-section.
        auto& config = load_res.config;
        auto it = config.find(CN_MAXSCALE);
        if (it != config.end())
        {
            bool substitution_ok = true;

            auto& mxs_section = it->second.key_values;
            auto it2 = mxs_section.find(CN_SUBSTITUTE_VARIABLES);
            if (it2 != mxs_section.end())
            {
                bool subst_on = config_truth_value(it2->second.value);
                // Substitution affects other config files as well so save the setting.
                if (subst_on)
                {
                    mxs::Config& cnf = mxs::Config::get();
                    cnf.substitute_variables = true;
                    auto subst_errors = mxb::ini::substitute_env_vars(config);
                    if (!subst_errors.empty())
                    {
                        string errmsg = mxb::string_printf("Variable substitution to file '%s' failed. ",
                                                           filepath.c_str());
                        errmsg += mxb::create_list_string(subst_errors, " ");
                        log_startup_error("%s", errmsg.c_str());
                        substitution_ok = false;
                    }
                }
            }

            if (substitution_ok)
            {
                apply_dir_log_config(it->second);
            }
            rval.success = substitution_ok;
        }

        if (rval.success)
        {
            rval.config = move(load_res.config);
            // The warning, if any, cannot be printed yet since log is not initialized.
            rval.warning = std::move(warning);
        }
    }
    else
    {
        string all_errors = mxb::create_list_string(load_res.errors, " ");
        log_startup_error("Failed to read configuration file '%s': %s", filepath.c_str(), all_errors.c_str());
    }
    return rval;
}
}

static void enable_module_unloading(const char* arg)
{
    this_unit.unload_modules_at_exit = true;
}

static void disable_module_unloading(const char* arg)
{
    this_unit.unload_modules_at_exit = false;
}

static void enable_statement_logging(const char* arg)
{
    maxsql::mysql_set_log_statements(true);
}

static void disable_statement_logging(const char* arg)
{
    maxsql::mysql_set_log_statements(false);
}

static void enable_cors(const char* arg)
{
    mxs_admin_enable_cors();
}

static void cors_allow_origin(const char* arg)
{
    if (arg)
    {
        mxs_admin_enable_cors();
        mxs_admin_allow_origin(arg);
    }
}

static void allow_duplicate_servers(const char* arg)
{
    ServerManager::set_allow_duplicates(true);
}

static void use_gdb(const char* arg)
{
    this_unit.use_gdb = true;
}

static void redirect_output_to_file(const char* arg)
{
    if (arg)
    {
        this_unit.redirect_output_to = arg;
    }
}

/**
 * Process command line debug arguments
 *
 * @param args The debug argument list
 * @return True on success, false on error
 */
static bool handle_debug_args(char* args)
{
    bool arg_error = false;
    int args_found = 0;
    char* endptr = NULL;
    char* token = strtok_r(args, ",", &endptr);
    while (token)
    {
        char* value = strchr(token, '=');

        if (value)
        {
            *value++ = '\0';
        }

        bool found = false;
        for (int i = 0; debug_arguments[i].action != NULL; i++)
        {

            // Debug features are activated by running functions in the struct-array.
            if (strcmp(token, debug_arguments[i].name) == 0)
            {
                found = true;
                args_found++;
                debug_arguments[i].action(value);
                break;
            }
        }
        if (!found)
        {
            log_startup_error("Unrecognized debug setting: '%s'.", token);
            arg_error = true;
        }
        token = strtok_r(NULL, ",", &endptr);
    }
    if (args_found == 0)
    {
        arg_error = true;
    }
    if (arg_error)
    {
        // Form a string with all debug argument names listed.
        size_t total_len = 1;
        for (int i = 0; debug_arguments[i].action != NULL; i++)
        {
            total_len += strlen(debug_arguments[i].name) + 2;
        }
        char arglist[total_len];
        arglist[0] = '\0';
        for (int i = 0; debug_arguments[i].action != NULL; i++)
        {
            strcat(arglist, debug_arguments[i].name);
            // If not the last element, add a comma
            if (debug_arguments[i + 1].action != NULL)
            {
                strcat(arglist, ", ");
            }
        }
        log_startup_error("Debug argument identifier '-g' or '--debug' was specified "
                          "but no arguments were found or one of them was invalid. Supported "
                          "arguments are: %s.",
                          arglist);
    }
    return !arg_error;
}

static bool user_is_acceptable(const char* specified_user)
{
    bool acceptable = false;

    // This is very early, so we do not have logging available, but write to stderr.
    // As this is security related, we want to do as little as possible.

    uid_t uid = getuid();   // Always succeeds
    errno = 0;
    struct passwd* pw = getpwuid(uid);
    if (pw)
    {
        if (strcmp(pw->pw_name, "root") == 0)
        {
            if (specified_user && (strcmp(specified_user, "root") == 0))
            {
                // MaxScale was invoked as root and with --user=root.
                acceptable = true;
            }
            else
            {
                log_startup_error("MaxScale cannot be run as root.");
            }
        }
        else
        {
            acceptable = true;
        }
    }
    else
    {
        log_startup_error(errno, "Could not obtain user information, MaxScale will not run");
    }

    return acceptable;
}

static bool init_sqlite3()
{
    bool rv = true;

    // Collecting the memstatus introduces locking that, according to customer reports,
    // has a significant impact on the performance.
    if (sqlite3_config(SQLITE_CONFIG_MEMSTATUS, (int)0) != SQLITE_OK)   // 0 turns off.
    {
        MXB_WARNING("Could not turn off the collection of SQLite memory allocation statistics.");
        // Non-fatal, we simply will take a small performance hit.
    }

    if (sqlite3_config(SQLITE_CONFIG_MULTITHREAD) != SQLITE_OK)
    {
        MXB_ERROR("Could not set the threading mode of SQLite to Multi-thread. "
                  "MaxScale will terminate.");
        rv = false;
    }

    return rv;
}

static bool lock_dir(const std::string& path)
{
    std::string lock = path + "/maxscale.lock";
    int fd = open(lock.c_str(), O_WRONLY | O_CREAT, 0777);
    std::string pid = std::to_string(getpid());

    if (fd == -1)
    {
        MXB_ERROR("Failed to open lock file %s: %s", lock.c_str(), mxb_strerror(errno));
        return false;
    }

    if (lockf(fd, F_TLOCK, 0) == -1)
    {
        if (errno == EACCES || errno == EAGAIN)
        {
            MXB_ERROR("Failed to lock directory with file '%s', another process is holding a lock on it. "
                      "Please confirm that no other MaxScale process is using the "
                      "directory %s",
                      lock.c_str(),
                      path.c_str());
        }
        else
        {
            MXB_ERROR("Failed to lock file %s. %s", lock.c_str(), mxb_strerror(errno));
        }
        close(fd);
        return false;
    }

    if (ftruncate(fd, 0) == -1)
    {
        MXB_ERROR("Failed to truncate lock file %s: %s", lock.c_str(), mxb_strerror(errno));
        close(fd);
        unlink(lock.c_str());
        return false;
    }

    if (write(fd, pid.c_str(), pid.length()) == -1)
    {
        MXB_ERROR("Failed to write into lock file %s: %s", lock.c_str(), mxb_strerror(errno));
        close(fd);
        unlink(lock.c_str());
        return false;
    }

    this_unit.directory_locks.insert(std::pair<std::string, int>(lock, fd));

    return true;
}

bool lock_directories()
{
    std::set<std::string> paths {mxs::cachedir(), mxs::datadir()};
    return std::all_of(paths.begin(), paths.end(), lock_dir);
}

static void unlock_directories()
{
    std::for_each(this_unit.directory_locks.begin(),
                  this_unit.directory_locks.end(),
                  [&](std::pair<std::string, int> pair) {
                      close(pair.second);
                      unlink(pair.first.c_str());
                  });
}

static bool init_ssl()
{
    bool initialized = true;

#ifndef OPENSSL_1_1
    int numlocks = CRYPTO_num_locks();
    this_unit.ssl_locks = (pthread_mutex_t*)MXB_MALLOC(sizeof(pthread_mutex_t) * (numlocks + 1));

    if (this_unit.ssl_locks != NULL)
    {
        for (int i = 0; i < numlocks + 1; i++)
        {
            pthread_mutex_init(&this_unit.ssl_locks[i], NULL);
        }
    }
    else
    {
        initialized = false;
    }
#endif

    if (initialized)
    {
        SSL_library_init();
        SSL_load_error_strings();
        OPENSSL_add_all_algorithms_noconf();

#ifndef OPENSSL_1_1
        CRYPTO_set_locking_callback(ssl_locking_function);
        CRYPTO_set_dynlock_create_callback(ssl_create_dynlock);
        CRYPTO_set_dynlock_destroy_callback(ssl_free_dynlock);
        CRYPTO_set_dynlock_lock_callback(ssl_lock_dynlock);
#ifdef OPENSSL_1_0
        CRYPTO_THREADID_set_callback(maxscale_ssl_id);
#else
        CRYPTO_set_id_callback(pthread_self);
#endif
#endif
    }

    return initialized;
}

static void finish_ssl()
{
    ERR_free_strings();
    EVP_cleanup();

#ifndef OPENSSL_1_1
    int numlocks = CRYPTO_num_locks();
    for (int i = 0; i < numlocks + 1; i++)
    {
        pthread_mutex_destroy(&this_unit.ssl_locks[i]);
    }

    MXB_FREE(this_unit.ssl_locks);
    this_unit.ssl_locks = nullptr;
#endif
}

static bool init_base_libraries()
{
    bool initialized = false;

    if (init_ssl())
    {
        if (init_sqlite3())
        {
            if (maxbase::init())
            {
                initialized = true;
            }
            else
            {
                log_startup_error("Failed to initialize MaxScale base library.");

                // No finalization of sqlite3
                finish_ssl();
            }
        }
        else
        {
            log_startup_error("Failed to initialize sqlite3.");

            finish_ssl();
        }
    }
    else
    {
        log_startup_error("Failed to initialize SSL.");
    }

    return initialized;
}

static void finish_base_libraries()
{
    maxbase::finish();
    // No finalization of sqlite3
    finish_ssl();
}

static bool redirect_stdout_and_stderr(const std::string& path)
{
    bool rv = false;

    if (freopen(path.c_str(), "a", stdout))
    {
        if (freopen(path.c_str(), "a", stderr))
        {
            rv = true;
        }
        else
        {
            // The state of stderr is now somewhat unclear. We log nonetheless.
            log_startup_error(errno, "Failed to redirect stderr to file");
        }
    }
    else
    {
        log_startup_error(errno,
                          "Failed to redirect stdout (and will not attempt to redirect stderr) to file");
    }

    return rv;
}

static bool is_maxscale_already_running()
{
    bool rv = true;

    if (!pid_file_exists())
    {
        if (write_pid_file() == 0)
        {
            atexit(unlink_pidfile);

            if (lock_directories())
            {
                atexit(unlock_directories);

                rv = false;
            }
        }
    }

    return rv;
}<|MERGE_RESOLUTION|>--- conflicted
+++ resolved
@@ -513,16 +513,11 @@
 
     if (msg.empty())
     {
-<<<<<<< HEAD
-        MXB_NOTICE("For a more detailed stacktrace, install GDB and "
-                   "add 'debug=gdb-stacktrace' under the [maxscale] section.");
-=======
         // The GDB stacktrace failed for some reason or it wasn't installed.
         // Try to generate a normal stacktrace.
-        MXS_NOTICE("%s", this_unit.use_gdb ?
+        MXB_NOTICE("%s", this_unit.use_gdb ?
                    "GDB failed to produce output, generating stacktrace in MaxScale." :
                    "For a more detailed stacktrace, install GDB.");
->>>>>>> 4863878a
 
         auto cb = [](const char* symbol, const char* cmd) {
                 char buf[512];
