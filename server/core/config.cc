--- conflicted
+++ resolved
@@ -624,14 +624,7 @@
 
 struct ThisUnit
 {
-<<<<<<< HEAD
     bool mask_passwords = true;
-=======
-    const char*    config_file = nullptr;
-    bool           is_persisted_config = false; /**< True if a persisted configuration file is being parsed */
-    CONFIG_CONTEXT config_context;
-    bool           is_root_config_file = true;  /**< The first one will be. */
-    bool           mask_passwords = true;
 
     // The set of objects that were read from the configuration files
     std::set<std::string> static_objects {"maxscale"};
@@ -641,10 +634,6 @@
 
     // The names of all objects mapped to the source file they were read from.
     std::map<std::string, std::string> source_files;
-
-    // The current file being processed, only valid inside the ini_parse handler.
-    std::string current_file;
->>>>>>> a86a5242
 } this_unit;
 
 void reconnect_config_manager(const std::string& ignored)
@@ -1402,24 +1391,10 @@
                 const auto& kvs = section.second.key_values;
                 auto& params_out = it->second.m_parameters;
 
-<<<<<<< HEAD
                 for (const auto& kv : kvs)
                 {
                     const string& name = kv.first;
                     const string& value = kv.second.value;
-=======
-    mxs::Config::set_object_source_file(ptr->m_name, this_unit.current_file);
-
-    if (ptr && !ptr->m_was_persisted && this_unit.is_persisted_config)
-    {
-        MXS_WARNING("Found static and runtime configurations for [%s], ignoring static "
-                    "configuration. Move the runtime changes into the static configuration "
-                    "file and remove the generated file in '%s' to remove this warning.",
-                    ptr->name(), mxs::config_persistdir());
-        ptr->m_was_persisted = true;
-        ptr->m_parameters.clear();
-    }
->>>>>>> a86a5242
 
                     if (is_empty_string(value))
                     {
@@ -1446,30 +1421,9 @@
 {
 struct ConfFilePath
 {
-<<<<<<< HEAD
     string total_path;
     string filename;
 };
-=======
-    int rval = -1;
-
-    // With multiple configuration files being loaded, we need to log the file
-    // currently being loaded so that the context is clear in case of errors.
-    MXS_NOTICE("Loading %s.", file);
-
-    if (!config_has_duplicate_sections(file, dcontext))
-    {
-        this_unit.current_file = file;
-
-        if ((rval = ini_parse(file, ini_handler, ccontext)) != 0)
-        {
-            log_config_error(file, rval);
-        }
-    }
-
-    return rval == 0;
-}
->>>>>>> a86a5242
 
 // Global variables used by config files search. Required to work around nftw limitations.
 std::vector<ConfFilePath> config_files_list;
@@ -1739,7 +1693,6 @@
     {
         success = true;
 
-<<<<<<< HEAD
         // Search for more config files in a directory named <main_cfg_filename>.d.
         string config_dir = main_cfg_file + ".d";
         if (is_directory(config_dir.c_str()))
@@ -1753,62 +1706,23 @@
         {
             success = config_load_dir(persist_cnf, Type::RUNTIME, output);
         }
-=======
-            for (CONFIG_CONTEXT* obj = &this_unit.config_context; obj; obj = obj->m_next)
-            {
-                this_unit.static_objects.insert(obj->m_name);
-            }
-
-            const char* persist_cnf = mxs::config_persistdir();
-
-            if (mxs::Config::get().load_persisted_configs
-                && is_directory(persist_cnf) && contains_cnf_files(persist_cnf))
-            {
-                /**
-                 * Set the global flag that we are processing a persisted configuration.
-                 * This will tell the modules whether it is OK to completely overwrite
-                 * the persisted configuration when changes are made.
-                 *
-                 * TODO: Figure out a cleaner way to do this
-                 */
-                this_unit.is_persisted_config = true;
-                have_persisted_configs = true;
-
-                MXS_NOTICE("Runtime configuration changes have been done to MaxScale. Loading persisted "
-                           "configuration files and applying them on top of the main configuration file. "
-                           "These changes can override the values of the main configuration file: "
-                           "To revert them, remove all the files in '%s'.", persist_cnf);
-                DUPLICATE_CONTEXT p_dcontext;
-                /**
-                 * We need to initialize a second duplicate context for the
-                 * generated configuration files as the monitors and services will
-                 * have duplicate sections. The duplicate sections are used to
-                 * store changes to the list of servers the services and monitors
-                 * use, and thus should not be treated as errors.
-                 */
-                if (duplicate_context_init(&p_dcontext))
+
+        if (success)
+        {
+            for (const auto& [k, v] : output)
+            {
+                mxs::Config::set_object_source_file(k, v.source_file);
+
+                if (v.source_type == ConfigSection::SourceType::RUNTIME)
                 {
-                    rval = config_load_dir(persist_cnf, &p_dcontext, &this_unit.config_context);
-                    duplicate_context_finish(&p_dcontext);
-
-                    for (CONFIG_CONTEXT* obj = &this_unit.config_context; obj; obj = obj->m_next)
-                    {
-                        if (obj->m_was_persisted)
-                        {
-                            this_unit.dynamic_objects.insert(obj->m_name);
-                        }
-                    }
+                    this_unit.dynamic_objects.insert(k);
                 }
                 else
                 {
-                    rval = false;
+                    this_unit.static_objects.insert(k);
                 }
-                this_unit.is_persisted_config = false;
-            }
->>>>>>> a86a5242
-
-        if (success)
-        {
+            }
+
             if (!check_config_objects(output) || !process_config_context(output))
             {
                 success = false;
@@ -1820,10 +1734,6 @@
 
 bool apply_main_config(const mxb::ini::map_result::Configuration& config)
 {
-    // This isn't technically needed as there's only one static file that can have the [maxscale] section but
-    // it keeps the behavior consistent.
-    this_unit.current_file = filename;
-
     mxs::ConfigParameters params;
     auto it = config.find(CN_MAXSCALE);
     if (it != config.end())
@@ -3344,143 +3254,6 @@
     return success;
 }
 
-<<<<<<< HEAD
-=======
-std::string generate_config_string(const std::string& instance_name, const mxs::ConfigParameters& parameters,
-                                   const MXS_MODULE_PARAM* common_param_defs,
-                                   const MXS_MODULE_PARAM* module_param_defs)
-{
-    string output = "[" + instance_name + "]\n";
-    // Common params and module params are null-terminated arrays. Loop over both and print parameter
-    // names and values.
-    for (auto param_set : {common_param_defs, module_param_defs})
-    {
-        if (param_set)
-        {
-            output += serialize_params(parameters, param_set);
-        }
-    }
-
-    return output;
-}
-
-std::string serialize_params(const mxs::ConfigParameters& parameters, const MXS_MODULE_PARAM* def)
-{
-    std::string output;
-
-    for (int i = 0; def[i].name; i++)
-    {
-        auto param_info = def + i;
-        // Do not print deprecated parameters.
-        if ((param_info->options & MXS_MODULE_OPT_DEPRECATED) == 0
-            && param_info->type != MXS_MODULE_PARAM_DEPRECATED)
-        {
-            string param_name = param_info->name;
-            if (parameters.contains(param_name))
-            {
-                // Parameter value in the container can be an empty string and still be printed.
-                string param_value = parameters.get_string(param_name);
-
-                if (!param_info->default_value
-                    || (param_info->options & MXS_MODULE_OPT_REQUIRED)
-                    || param_value != param_info->default_value)
-                {
-                    output += param_name + "=" + param_value + "\n";
-                }
-            }
-        }
-    }
-
-    return output;
-}
-
-/**
- * Optimal string alignment distance of two strings
- *
- * @see https://en.wikipedia.org/wiki/Damerau%E2%80%93Levenshtein_distance
- *
- * @param a First string
- * @param b Second string
- *
- * @return The distance between the two strings
- */
-int string_distance(const std::string& a, const std::string& b)
-{
-    char d[a.length() + 1][b.length() + 1];
-
-    for (size_t i = 0; i <= a.length(); i++)
-    {
-        d[i][0] = i;
-    }
-
-    for (size_t i = 0; i <= b.length(); i++)
-    {
-        d[0][i] = i;
-    }
-
-    for (size_t i = 1; i <= a.length(); i++)
-    {
-        for (size_t j = 1; j <= b.length(); j++)
-        {
-            char cost = a[i - 1] == b[j - 1] ? 0 : 1;
-            // Remove, add or substitute a character
-            d[i][j] = std::min({d[i - 1][j] + 1, d[i][j - 1] + 1, d[i - 1][j - 1] + cost});
-
-            if (i > 1 && j > 1 && a[i - 1] == b[j - 2] && a[i - 2] == b[j - 1])
-            {
-                // Transpose the characters
-                d[i][j] = std::min({d[i][j], (char)(d[i - 2][j - 2] + cost)});
-            }
-        }
-    }
-
-    return d[a.length()][b.length()];
-}
-
-/**
- * Returns a suggestion with the parameter name closest to @c str
- *
- * @param str  String to match against
- * @param base Module type parameters
- * @param mod  Module implementation parameters
- *
- * @return A suggestion with the parameter name closest to @c str or an empty string if
- *         the string is not close enough to any of the parameters.
- */
-std::string closest_matching_parameter(const std::string& str,
-                                       const MXS_MODULE_PARAM* base,
-                                       const MXS_MODULE_PARAM* mod)
-{
-    std::string name;
-    int lowest = 99999;     // Nobody can come up with a parameter name this long
-
-    for (auto params : {base, mod})
-    {
-        for (int i = 0; params[i].name; i++)
-        {
-            int dist = string_distance(str, params[i].name);
-
-            if (dist < lowest)
-            {
-                name = params[i].name;
-                lowest = dist;
-            }
-        }
-    }
-
-    std::string rval;
-    const int min_dist = 4;
-
-    if (lowest <= min_dist)
-    {
-        rval = "Did you mean '" + name + "'?";
-        name.clear();
-    }
-
-    return rval;
-}
-
->>>>>>> a86a5242
 bool config_is_valid_name(const char* zName, std::string* pReason)
 {
     bool is_valid = true;
