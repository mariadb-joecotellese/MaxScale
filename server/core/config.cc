/*
 * Copyright (c) 2016 MariaDB Corporation Ab
 * Copyright (c) 2023 MariaDB plc, Finnish Branch
 *
 * Use of this software is governed by the Business Source License included
 * in the LICENSE.TXT file and at www.mariadb.com/bsl11.
 *
 * Change Date: 2027-05-22
 *
 * On the date above, in accordance with the Business Source License, use
 * of this software will be governed by version 2 or later of the General
 * Public License.
 */

/**
 * @file config.c Configuration file processing
 */

#include <maxscale/config.hh>

#include <ctype.h>
#include <ftw.h>
#include <fcntl.h>
#include <glob.h>
#include <net/if.h>
#include <stdio.h>
#include <stdlib.h>
#include <string.h>
#include <sys/ioctl.h>

#include <fstream>
#include <functional>
#include <map>
#include <numeric>
#include <set>
#include <string>
#include <tuple>
#include <utility>
#include <vector>
#include <unordered_set>

#include <maxbase/format.hh>
#include <maxbase/ini.hh>
#include <maxbase/pretty_print.hh>
#include <maxscale/clock.hh>
#include <maxscale/http.hh>
#include <maxscale/json_api.hh>
#include <maxscale/log.hh>
#include <maxscale/maxscale.hh>
#include <maxscale/paths.hh>
#include <maxscale/pcre2.hh>
#include <maxscale/router.hh>
#include <maxscale/secrets.hh>
#include <maxscale/utils.hh>
#include <maxscale/version.hh>
#include <maxscale/key_manager.hh>

#include "internal/adminusers.hh"
#include "internal/config.hh"
#include "internal/event.hh"
#include "internal/filter.hh"
#include "internal/listener.hh"
#include "internal/modules.hh"
#include "internal/monitormanager.hh"
#include "internal/servermanager.hh"
#include "internal/service.hh"
#include "internal/configmanager.hh"

#ifdef MXS_WITH_ASAN
#include <sanitizer/lsan_interface.h>
#endif

using std::move;
using std::set;
using std::string;
using maxscale::Monitor;
using std::chrono::milliseconds;
using std::chrono::seconds;

namespace
{
constexpr char CN_ADMIN_AUTH[] = "admin_auth";
constexpr char CN_ADMIN_ENABLED[] = "admin_enabled";
constexpr char CN_ADMIN_GUI[] = "admin_gui";
constexpr char CN_ADMIN_SECURE_GUI[] = "admin_secure_gui";
constexpr char CN_ADMIN_HOST[] = "admin_host";
constexpr char CN_ADMIN_PAM_READONLY_SERVICE[] = "admin_pam_readonly_service";
constexpr char CN_ADMIN_PAM_READWRITE_SERVICE[] = "admin_pam_readwrite_service";
constexpr char CN_ADMIN_PORT[] = "admin_port";
constexpr char CN_ADMIN_SSL_CA[] = "admin_ssl_ca";
constexpr char CN_ADMIN_SSL_CA_CERT[] = "admin_ssl_ca_cert";
constexpr char CN_ADMIN_SSL_CERT[] = "admin_ssl_cert";
constexpr char CN_ADMIN_SSL_KEY[] = "admin_ssl_key";
constexpr char CN_ADMIN_SSL_VERSION[] = "admin_ssl_version";
constexpr char CN_AUTO[] = "auto";
constexpr char CN_AUTO_TUNE[] = "auto_tune";
constexpr char CN_DEBUG[] = "debug";
constexpr char CN_DUMP_LAST_STATEMENTS[] = "dump_last_statements";
constexpr char CN_LOAD_PERSISTED_CONFIGS[] = "load_persisted_configs";
constexpr char CN_LOCAL_ADDRESS[] = "local_address";
constexpr char CN_LOG_DEBUG[] = "log_debug";
constexpr char CN_LOG_INFO[] = "log_info";
constexpr char CN_LOG_NOTICE[] = "log_notice";
constexpr char CN_LOG_THROTTLING[] = "log_throttling";
constexpr char CN_LOG_WARNING[] = "log_warning";
constexpr char CN_LOG_WARN_SUPER_USER[] = "log_warn_super_user";
constexpr char CN_MAX_AUTH_ERRORS_UNTIL_BLOCK[] = "max_auth_errors_until_block";
constexpr char CN_MAX_READ_AMOUNT[] = "max_read_amount";
constexpr char CN_MS_TIMESTAMP[] = "ms_timestamp";
constexpr char CN_PASSIVE[] = "passive";
constexpr char CN_PERSIST_RUNTIME_CHANGES[] = "persist_runtime_changes";
constexpr char CN_QUERY_CLASSIFIER_ARGS[] = "query_classifier_args";
constexpr char CN_QUERY_RETRIES[] = "query_retries";
constexpr char CN_QUERY_RETRY_TIMEOUT[] = "query_retry_timeout";
constexpr char CN_REBALANCE_PERIOD[] = "rebalance_period";
constexpr char CN_REBALANCE_WINDOW[] = "rebalance_window";
constexpr char CN_SKIP_NAME_RESOLVE[] = "skip_name_resolve";
constexpr char CN_SKIP_PERMISSION_CHECKS[] = "skip_permission_checks";
constexpr char CN_USERS_REFRESH_INTERVAL[] = "users_refresh_interval";
constexpr char CN_USERS_REFRESH_TIME[] = "users_refresh_time";
constexpr char CN_WRITEQ_HIGH_WATER[] = "writeq_high_water";
constexpr char CN_WRITEQ_LOW_WATER[] = "writeq_low_water";
constexpr char CN_SERVER[] = "server";

static int64_t DEFAULT_QC_CACHE_SIZE = get_total_memory() * 0.15;
static int64_t DEFAULT_MAX_READ_AMOUNT = 0;
}

namespace maxscale
{

bool Config::Specification::validate(const ConfigParameters& params,
                                     ConfigParameters* pUnrecognized) const
{
    ConfigParameters unrecognized;

    bool validated = config::Specification::validate(params, &unrecognized);

    if (validated)
    {
        for (const auto& kv : unrecognized)
        {
            bool found = false;

            const auto& name = kv.first;
            const auto& value = kv.second;

            if (maxscale::event::validate(name, value) == maxscale::event::ACCEPTED)
            {
                found = true;
            }

            if (!found)
            {
                for (int i = 0; !found && config_pre_parse_global_params[i]; ++i)
                {
                    found = (name == config_pre_parse_global_params[i]);
                }
            }

            if (!found)
            {
                if (pUnrecognized)
                {
                    pUnrecognized->set(name, value);
                }
                else
                {
                    MXB_ERROR("Unknown global parameter '%s'.", name.c_str());
                    validated = false;
                }
            }
        }
    }

    // The validity of config_sync_cluster is checked after the monitors have been allocated
    if (!s_config_sync_cluster.get(params).empty())
    {
        if (s_config_sync_user.get(params).empty())
        {
            MXB_ERROR("Parameter '%s' must be defined when '%s' is used.",
                      s_config_sync_user.name().c_str(), s_config_sync_cluster.name().c_str());
            validated = false;
        }
        else if (s_config_sync_password.get(params).empty())
        {
            MXB_ERROR("Parameter '%s' must be defined when '%s' is used.",
                      s_config_sync_password.name().c_str(), s_config_sync_cluster.name().c_str());
            validated = false;
        }
    }

    auto algo = s_admin_jwt_algorithm.get(params);

    switch (algo)
    {
    case mxs::JwtAlgo::HS256:
    case mxs::JwtAlgo::HS384:
    case mxs::JwtAlgo::HS512:
    case mxs::JwtAlgo::AUTO:
        // No need for private keys
        break;

    default:
        if (s_admin_ssl_key.get(params).empty() || s_admin_ssl_cert.get(params).empty())
        {
            MXB_ERROR("Both '%s' and '%s' must be defined when '%s=%s' is used.",
                      s_admin_ssl_key.name().c_str(), s_admin_ssl_cert.name().c_str(),
                      s_admin_jwt_algorithm.name().c_str(), s_admin_jwt_algorithm.to_string(algo).c_str());
            validated = false;
        }
        break;
    }

    if (s_config_sync_db.get(params).empty())
    {
        MXB_ERROR("'%s'cannot be empty.", s_config_sync_db.name().c_str());
        validated = false;
    }

    return validated;
}

bool Config::Specification::validate(json_t* pJson, std::set<std::string>* pUnrecognized) const
{
    bool ok = false;
    auto cluster = s_config_sync_cluster.get(pJson);

    if (cluster.empty() || MonitorManager::find_monitor(cluster.c_str()))
    {
        // TODO: Build length limits into ParamString
        if (cluster.length() > mxs::ConfigManager::CLUSTER_MAX_LEN)
        {
            MXB_ERROR("The cluster name for '%s' must be less than %d characters long.",
                      CN_CONFIG_SYNC_CLUSTER, mxs::ConfigManager::CLUSTER_MAX_LEN);
        }
        else
        {
            ok = mxs::config::Specification::validate(pJson, pUnrecognized);
        }
    }
    else
    {
        MXB_ERROR("The value of '%s' is not the name of a monitor: %s.",
                  CN_CONFIG_SYNC_CLUSTER, cluster.c_str());
    }

    if (!cluster.empty())
    {
        if (s_config_sync_user.get(pJson).empty())
        {
            MXB_ERROR("Parameter '%s' must be defined when '%s' is used.",
                      s_config_sync_user.name().c_str(), s_config_sync_cluster.name().c_str());
            ok = false;
        }
        if (s_config_sync_password.get(pJson).empty())
        {
            MXB_ERROR("Parameter '%s' must be defined when '%s' is used.",
                      s_config_sync_password.name().c_str(), s_config_sync_cluster.name().c_str());
            ok = false;
        }
    }

    if (s_config_sync_db.get(pJson).empty())
    {
        MXB_ERROR("'%s'cannot be empty.", s_config_sync_db.name().c_str());
        ok = false;
    }

    return ok;
}

Config::Specification Config::s_specification("maxscale", config::Specification::GLOBAL);

Config::ParamAutoTune Config::s_auto_tune(
    &Config::s_specification,
    CN_AUTO_TUNE,
    "Specifies whether a MaxScale parameter whose value depends on a specific global server "
    "variable, should automatically be updated to match the variable's current value.",
    ",",    // Delimiter
    {},
    config::Param::Modifiable::AT_STARTUP);

config::ParamBool Config::s_log_debug(
    &Config::s_specification,
    CN_LOG_DEBUG,
    "Specifies whether debug messages should be logged (meaningful only with debug builds).",
    false,
    config::Param::Modifiable::AT_RUNTIME);

config::ParamBool Config::s_log_info(
    &Config::s_specification,
    CN_LOG_INFO,
    "Specifies whether info messages should be logged.",
    false,
    config::Param::Modifiable::AT_RUNTIME);

config::ParamBool Config::s_log_notice(
    &Config::s_specification,
    CN_LOG_NOTICE,
    "Specifies whether notice messages should be logged.",
    true,
    config::Param::Modifiable::AT_RUNTIME);

config::ParamBool Config::s_log_warning(
    &Config::s_specification,
    CN_LOG_WARNING,
    "Specifies whether warning messages should be logged.",
    true,
    config::Param::Modifiable::AT_RUNTIME);

Config::ParamLogThrottling Config::s_log_throttling(
    &Config::s_specification,
    CN_LOG_THROTTLING,
    "Limit the amount of identical log messages than can be logged during a certain time period."
    );

config::ParamEnum<session_dump_statements_t> Config::s_dump_statements(
    &Config::s_specification,
    CN_DUMP_LAST_STATEMENTS,
    "In what circumstances should the last statements that a client sent be dumped.",
    {
        {SESSION_DUMP_STATEMENTS_ON_CLOSE, "on_close"},
        {SESSION_DUMP_STATEMENTS_ON_ERROR, "on_error"},
        {SESSION_DUMP_STATEMENTS_NEVER, "never"}
    },
    SESSION_DUMP_STATEMENTS_NEVER,
    config::Param::Modifiable::AT_RUNTIME);

config::ParamCount Config::s_session_trace(
    &Config::s_specification,
    CN_SESSION_TRACE,
    "How many log entries are stored in the session specific trace log.",
    0,                                                          // default
    0,                                                          // min
    std::numeric_limits<config::ParamCount::value_type>::max(), // max
    config::Param::Modifiable::AT_RUNTIME);

config::ParamBool Config::s_ms_timestamp(
    &Config::s_specification,
    CN_MS_TIMESTAMP,
    "Enable or disable high precision timestamps.",
    false,
    config::Param::Modifiable::AT_RUNTIME);

config::ParamCount Config::s_retain_last_statements(
    &Config::s_specification,
    CN_RETAIN_LAST_STATEMENTS,
    "How many statements should be retained for each session for debugging purposes.",
    0,                                                              // default
    0,                                                              // min
    std::numeric_limits<config::ParamInteger::value_type>::max(),   // max
    config::Param::Modifiable::AT_RUNTIME);

config::ParamBool Config::s_syslog(
    &Config::s_specification,
    CN_SYSLOG,
    "Log to syslog.",
    false,
    config::Param::Modifiable::AT_RUNTIME);

config::ParamBool Config::s_maxlog(
    &Config::s_specification,
    CN_MAXLOG,
    "Log to MaxScale's own log.",
    true,
    config::Param::Modifiable::AT_RUNTIME);

config::ParamSeconds Config::s_auth_conn_timeout(
    &Config::s_specification,
    CN_AUTH_CONNECT_TIMEOUT,
    "Connection timeout for fetching user accounts.",
    std::chrono::seconds(DEFAULT_AUTH_CONNECT_TIMEOUT),
    config::Param::Modifiable::AT_RUNTIME);

config::ParamSeconds Config::s_auth_read_timeout(
    &Config::s_specification,
    CN_AUTH_READ_TIMEOUT,
    "Read timeout for fetching user accounts (deprecated).",
    std::chrono::seconds(DEFAULT_AUTH_READ_TIMEOUT),
    config::Param::Modifiable::AT_RUNTIME);

config::ParamSeconds Config::s_auth_write_timeout(
    &Config::s_specification,
    CN_AUTH_WRITE_TIMEOUT,
    "Write timeout for for fetching user accounts (deprecated).",
    std::chrono::seconds(DEFAULT_AUTH_WRITE_TIMEOUT),
    config::Param::Modifiable::AT_RUNTIME);

config::ParamBool Config::s_skip_permission_checks(
    &Config::s_specification,
    CN_SKIP_PERMISSION_CHECKS,
    "Skip service and monitor permission checks.",
    false,
    config::Param::Modifiable::AT_RUNTIME);

config::ParamBool Config::s_passive(
    &Config::s_specification,
    CN_PASSIVE,
    "True if MaxScale is in passive mode.",
    false,
    config::Param::Modifiable::AT_RUNTIME);

config::ParamSize Config::s_qc_cache_max_size(
    &Config::s_specification,
    CN_QUERY_CLASSIFIER_CACHE_SIZE,
    "Maximum amount of memory used by query classifier cache.",
    DEFAULT_QC_CACHE_SIZE,
    config::Param::Modifiable::AT_RUNTIME);

config::ParamBool Config::s_admin_log_auth_failures(
    &Config::s_specification,
    CN_ADMIN_LOG_AUTH_FAILURES,
    "Log admin interface authentication failures.",
    true,
    config::Param::Modifiable::AT_RUNTIME);

config::ParamInteger Config::s_query_retries(
    &Config::s_specification,
    CN_QUERY_RETRIES,
    "Number of times an interrupted query is retried.",
    DEFAULT_QUERY_RETRIES,
    0,
    std::numeric_limits<config::ParamInteger::value_type>::max());

config::ParamSeconds Config::s_query_retry_timeout(
    &Config::s_specification,
    CN_QUERY_RETRY_TIMEOUT,
    "The total timeout in seconds for any retried queries.",
    std::chrono::seconds(DEFAULT_QUERY_RETRY_TIMEOUT),
    config::Param::Modifiable::AT_RUNTIME);

Config::ParamUsersRefreshTime Config::s_users_refresh_time(
    &Config::s_specification,
    CN_USERS_REFRESH_TIME,
    "How often the users can be refreshed.",
    std::chrono::seconds(USERS_REFRESH_TIME_DEFAULT),
    config::Param::Modifiable::AT_RUNTIME);

config::ParamSeconds Config::s_users_refresh_interval(
    &Config::s_specification,
    CN_USERS_REFRESH_INTERVAL,
    "How often the users will be refreshed.",
    std::chrono::seconds(0),
    config::Param::Modifiable::AT_RUNTIME);

config::ParamSize Config::s_writeq_high_water(
    &Config::s_specification,
    CN_WRITEQ_HIGH_WATER,
    "High water mark of dcb write queue.",
    64 * 1024,
    0, std::numeric_limits<config::ParamInteger::value_type>::max(),
    config::Param::Modifiable::AT_RUNTIME);

config::ParamSize Config::s_writeq_low_water(
    &Config::s_specification,
    CN_WRITEQ_LOW_WATER,
    "Low water mark of dcb write queue.",
    1024,
    0, std::numeric_limits<config::ParamInteger::value_type>::max(),
    config::Param::Modifiable::AT_RUNTIME);

config::ParamInteger Config::s_max_auth_errors_until_block(
    &Config::s_specification,
    CN_MAX_AUTH_ERRORS_UNTIL_BLOCK,
    "The maximum number of authentication failures that are tolerated "
    "before a host is temporarily blocked.",
    DEFAULT_MAX_AUTH_ERRORS_UNTIL_BLOCK,
    0, std::numeric_limits<config::ParamInteger::value_type>::max(),    // min, max
    config::Param::Modifiable::AT_RUNTIME);

config::ParamInteger Config::s_rebalance_threshold(
    &Config::s_specification,
    CN_REBALANCE_THRESHOLD,
    "If the difference in load between the thread with the maximum load and the thread "
    "with the minimum load is larger than the value of this parameter, then work will "
    "be moved from the former to the latter.",
    20,     // default
    5, 100, // min, max
    config::Param::Modifiable::AT_RUNTIME);

config::ParamDuration<std::chrono::milliseconds> Config::s_rebalance_period(
    &Config::s_specification,
    CN_REBALANCE_PERIOD,
    "How often should the load of the worker threads be checked and rebalancing be made.",
    std::chrono::milliseconds(0),
    config::Param::Modifiable::AT_RUNTIME);

config::ParamCount Config::s_rebalance_window(
    &Config::s_specification,
    CN_REBALANCE_WINDOW,
    "The load of how many seconds should be taken into account when rebalancing.",
    10,     // default
    1, 60,  // min, max
    config::Param::Modifiable::AT_RUNTIME);

config::ParamBool Config::s_skip_name_resolve(
    &Config::s_specification,
    CN_SKIP_NAME_RESOLVE,
    "Do not resolve client IP addresses to hostnames during authentication",
    false,
    config::Param::Modifiable::AT_RUNTIME);

Config::ParamThreadsCount Config::s_n_threads(
    &Config::s_specification,
    CN_THREADS,
    "This parameter specifies how many threads will be used for handling the routing.",
    get_processor_count(),
    1,
    std::numeric_limits<Config::ParamThreadsCount::value_type>::max());

config::ParamString Config::s_qc_name(
    &Config::s_specification,
    CN_QUERY_CLASSIFIER,
    "The name of the query classifier to load.",
    "qc_sqlite");

config::ParamString Config::s_qc_args(
    &Config::s_specification,
    CN_QUERY_CLASSIFIER_ARGS,
    "Arguments for the query classifier.",
    "");

config::ParamEnum<qc_sql_mode_t> Config::s_qc_sql_mode(
    &Config::s_specification,
    CN_SQL_MODE,
    "The query classifier sql mode.",
    {
        {QC_SQL_MODE_DEFAULT, "default"},
        {QC_SQL_MODE_ORACLE, "oracle"}
    },
    QC_SQL_MODE_DEFAULT);

config::ParamString Config::s_admin_host(
    &Config::s_specification,
    CN_ADMIN_HOST,
    "Admin interface host.",
    DEFAULT_ADMIN_HOST);

config::ParamInteger Config::s_admin_port(
    &Config::s_specification,
    CN_ADMIN_PORT,
    "Admin interface port.",
    DEFAULT_ADMIN_HTTP_PORT);

config::ParamBool Config::s_admin_auth(
    &Config::s_specification,
    CN_ADMIN_AUTH,
    "Admin interface authentication.",
    true);

config::ParamBool Config::s_admin_enabled(
    &Config::s_specification,
    CN_ADMIN_ENABLED,
    "Admin interface is enabled.",
    true);

config::ParamString Config::s_admin_pam_rw_service(
    &Config::s_specification,
    CN_ADMIN_PAM_READWRITE_SERVICE,
    "PAM service for read-write users.",
    "");

config::ParamString Config::s_admin_pam_ro_service(
    &Config::s_specification,
    CN_ADMIN_PAM_READONLY_SERVICE,
    "PAM service for read-only users.",
    "");

config::ParamPath Config::s_admin_ssl_key(
    &Config::s_specification,
    CN_ADMIN_SSL_KEY,
    "Admin SSL key",
    config::ParamPath::R,
    "");

config::ParamEnum<mxb::ssl_version::Version> Config::s_admin_ssl_version(
    &Config::s_specification,
    CN_ADMIN_SSL_VERSION,
    "Minimum required TLS protocol version for the REST API",
    {
        {mxb::ssl_version::SSL_TLS_MAX, "MAX"},
        {mxb::ssl_version::TLS10, "TLSv10"},
        {mxb::ssl_version::TLS11, "TLSv11"},
        {mxb::ssl_version::TLS12, "TLSv12"},
        {mxb::ssl_version::TLS13, "TLSv13"}
    }, mxb::ssl_version::SSL_TLS_MAX);

config::ParamPath Config::s_admin_ssl_cert(
    &Config::s_specification,
    CN_ADMIN_SSL_CERT,
    "Admin SSL cert",
    config::ParamPath::R,
    "");

config::ParamPath Config::s_admin_ssl_ca(
    &Config::s_specification,
    CN_ADMIN_SSL_CA,
    "Admin SSL CA cert",
    config::ParamPath::R,
    "");

// Alias admin_ssl_ca_cert -> admin_ssl_ca.
config::ParamDeprecated<config::ParamAlias> Config::s_admin_ssl_ca_cert(
    &Config::s_specification,
    CN_ADMIN_SSL_CA_CERT,
    &Config::s_admin_ssl_ca);

config::ParamEnum<mxs::JwtAlgo> Config::s_admin_jwt_algorithm(
    &Config::s_specification,
    "admin_jwt_algorithm",
    "JWT signature algorithm",
    {
        {mxs::JwtAlgo::AUTO, "auto"},
        {mxs::JwtAlgo::HS256, "HS256"},
        {mxs::JwtAlgo::HS384, "HS384"},
        {mxs::JwtAlgo::HS512, "HS512"},
        {mxs::JwtAlgo::RS256, "RS256"},
        {mxs::JwtAlgo::RS384, "RS384"},
        {mxs::JwtAlgo::RS512, "RS512"},
        {mxs::JwtAlgo::ES256, "ES256"},
        {mxs::JwtAlgo::ES384, "ES384"},
        {mxs::JwtAlgo::ES512, "ES512"},
        {mxs::JwtAlgo::PS256, "PS256"},
        {mxs::JwtAlgo::PS384, "PS384"},
        {mxs::JwtAlgo::PS512, "PS512"},
        {mxs::JwtAlgo::ED25519, "ED25519"},
        {mxs::JwtAlgo::ED448, "ED448"},
    },
    mxs::JwtAlgo::AUTO);

config::ParamString Config::s_admin_jwt_key(
    &Config::s_specification,
    "admin_jwt_key",
    "Encryption key ID for symmetric signature algorithms. If left empty, MaxScale will "
    "generate a random key that is used to sign the JWT.",
    "");

config::ParamString Config::s_admin_oidc_url(
    &Config::s_specification,
    "admin_oidc_url",
    "Extra public certificates used to validate externally signed JWTs",
    "",
    config::Param::Modifiable::AT_RUNTIME);

config::ParamString Config::s_admin_verify_url(
    &Config::s_specification,
    "admin_verify_url",
    "URL for third-party verification of client tokens",
    "");

config::ParamString Config::s_local_address(
    &Config::s_specification,
    CN_LOCAL_ADDRESS,
    "Local address to use when connecting.",
    "");

config::ParamBool Config::s_load_persisted_configs(
    &Config::s_specification,
    CN_LOAD_PERSISTED_CONFIGS,
    "Specifies whether persisted configuration files should be loaded on startup.",
    true);

config::ParamBool Config::s_persist_runtime_changes(
    &Config::s_specification,
    CN_PERSIST_RUNTIME_CHANGES,
    "Persist configurations changes done at runtime.",
    true);

config::ParamString Config::s_config_sync_cluster(
    &Config::s_specification,
    CN_CONFIG_SYNC_CLUSTER,
    "Cluster used for configuration synchronization."
    " If left empty (i.e. value is \"\"), synchronization is not done.",
    "", mxs::config::Param::AT_RUNTIME);

config::ParamString Config::s_config_sync_user(
    &Config::s_specification,
    CN_CONFIG_SYNC_USER,
    "User account used for configuration synchronization.",
    "", mxs::config::Param::AT_RUNTIME);

config::ParamPassword Config::s_config_sync_password(
    &Config::s_specification,
    CN_CONFIG_SYNC_PASSWORD,
    "Password for the user used for configuration synchronization.",
    "", mxs::config::Param::AT_RUNTIME);

config::ParamString Config::s_config_sync_db(
    &Config::s_specification,
    CN_CONFIG_SYNC_DB,
    "Database where the 'maxscale_config' table is created.",
    "mysql", mxs::config::Param::AT_STARTUP);

config::ParamSeconds Config::s_config_sync_timeout(
    &Config::s_specification,
    CN_CONFIG_SYNC_TIMEOUT,
    "Timeout for the configuration synchronization operations.",
    std::chrono::seconds(10), mxs::config::Param::AT_RUNTIME);

config::ParamMilliseconds Config::s_config_sync_interval(
    &Config::s_specification,
    CN_CONFIG_SYNC_INTERVAL,
    "How often to synchronize the configuration.",
    std::chrono::seconds(5), mxs::config::Param::AT_RUNTIME);

config::ParamBool Config::s_log_warn_super_user(
    &Config::s_specification,
    CN_LOG_WARN_SUPER_USER,
    "Log a warning when a user with super privilege logs in.",
    false);

config::ParamBool Config::s_gui(
    &Config::s_specification,
    CN_ADMIN_GUI,
    "Enable admin GUI.",
    true);

config::ParamBool Config::s_secure_gui(
    &Config::s_specification,
    CN_ADMIN_SECURE_GUI,
    "Only serve GUI over HTTPS.",
    true);

config::ParamString Config::s_debug(
    &Config::s_specification,
    CN_DEBUG,
    "Debug options",
    "");

config::ParamSize Config::s_max_read_amount(
    &Config::s_specification,
    CN_MAX_READ_AMOUNT,
    "Maximum amount of data read before return to epoll_wait.",
    DEFAULT_MAX_READ_AMOUNT);

Config::ParamKeyManager Config::s_key_manager(
    &Config::s_specification, "key_manager", "Key manager type",
    {
        {mxs::KeyManager::Type::NONE, "none"},
        {mxs::KeyManager::Type::FILE, "file"},
        {mxs::KeyManager::Type::KMIP, "kmip"},
        {mxs::KeyManager::Type::VAULT, "vault"},
    },
    mxs::KeyManager::Type::NONE,
    config::Param::AT_RUNTIME
    );
}

namespace
{

struct ThisUnit
{
    bool mask_passwords = true;

    // The set of objects that were read from the configuration files
    std::set<std::string> static_objects {"maxscale"};

    // The objects that were created at runtime or read from persisted configuration files
    std::set<std::string> dynamic_objects;

    // The names of all objects mapped to the source file they were read from.
    std::map<std::string, std::string> source_files;
} this_unit;

void reconnect_config_manager(const std::string& ignored)
{
    if (auto manager = mxs::ConfigManager::get())
    {
        manager->reconnect();
    }
}
}

static bool get_milliseconds(const char* zName,
                             const char* zValue,
                             const char* zDisplay_value,
                             time_t* pMilliseconds);

static int get_ifaddr(unsigned char* output);
static int get_release_string(char* release);

namespace maxscale
{

class Config::ThreadsCount : public config::Native<ParamThreadsCount, Config>
{
    using Base = config::Native<ParamThreadsCount, Config>;
public:
    using config::Native<ParamThreadsCount, Config>::Native;

    bool set_from_string(const std::string& value_as_string,
                         std::string* pMessage = nullptr) override final
    {
        bool rv = Base::set_from_string(value_as_string, pMessage);

        if (rv)
        {
            m_value_as_string = value_as_string;
        }

        return rv;
    }

    std::string to_string() const override
    {
        std::string rv;

        if (m_value_as_string == CN_AUTO)
        {
            rv = m_value_as_string;
        }
        else
        {
            rv = Base::to_string();
        }

        return rv;
    }

private:
    std::string m_value_as_string;
};


Config::Config(int argc, char** argv)
    : config::Configuration(CN_MAXSCALE, &s_specification)
    , argv(argv, argv + argc)
    , log_debug(this, &s_log_debug, [](bool enable) {
#ifndef SS_DEBUG
    MXB_WARNING("The 'log_debug' option has no effect in release mode.");
#endif
    mxb_log_set_priority_enabled(LOG_DEBUG, enable);
}),
    log_info(this, &s_log_info, [](bool enable) {
    mxb_log_set_priority_enabled(LOG_INFO, enable);
}),
    log_notice(this, &s_log_notice, [](bool enable) {
    mxb_log_set_priority_enabled(LOG_NOTICE, enable);
}),
    log_warning(this, &s_log_warning, [](bool enable) {
    mxb_log_set_priority_enabled(LOG_WARNING, enable);
}),
    log_throttling(this, &s_log_throttling, [](MXB_LOG_THROTTLING throttling) {
    mxb_log_set_throttling(&throttling);
}),
    dump_statements(this, &s_dump_statements, [](session_dump_statements_t when) {
    session_set_dump_statements(when);
}),
    session_trace(this, &s_session_trace, [](int32_t count) {
    session_set_session_trace(count);
    mxb_log_set_session_trace(count > 0 ? true : false);
}),
    ms_timestamp(this, &s_ms_timestamp, [](bool enable) {
    mxb_log_set_highprecision_enabled(enable);
}),
    retain_last_statements(this, &s_retain_last_statements, [](int32_t count) {
    session_set_retain_last_statements(count);
}),
    syslog(this, &s_syslog, [](bool enable) {
    mxb_log_set_syslog_enabled(enable);
}),
    maxlog(this, &s_maxlog, [](bool enable) {
    mxb_log_set_maxlog_enabled(enable);
}),
    auth_conn_timeout(this, &s_auth_conn_timeout),
    auth_read_timeout(this, &s_auth_read_timeout),
    auth_write_timeout(this, &s_auth_write_timeout),
    skip_permission_checks(this, &s_skip_permission_checks),
    passive(this, &s_passive, [](bool value) {
    if (Config::get().passive.get() && !value)
    {
        // If we were passive, but no longer are, we register the time.
        Config::get().promoted_at = mxs_clock();
    }
}),
    qc_cache_max_size(this, &s_qc_cache_max_size, [](int64_t size) {
    Config::get().qc_cache_properties.max_size = size;
    qc_set_cache_properties(&Config::get().qc_cache_properties);
}),
    admin_log_auth_failures(this, &s_admin_log_auth_failures),
    query_retries(this, &s_query_retries),
    query_retry_timeout(this, &s_query_retry_timeout),
    users_refresh_time(this, &s_users_refresh_time),
    users_refresh_interval(this, &s_users_refresh_interval),
    writeq_high_water(this, &s_writeq_high_water),
    writeq_low_water(this, &s_writeq_low_water),
    max_auth_errors_until_block(this, &s_max_auth_errors_until_block),
    rebalance_threshold(this, &s_rebalance_threshold),
    rebalance_period(this, &s_rebalance_period, [](const std::chrono::milliseconds&) {
    mxb_assert(MainWorker::get());
    MainWorker::get()->update_rebalancing();
}),
    rebalance_window(this, &s_rebalance_window),
    skip_name_resolve(this, &s_skip_name_resolve),
    config_check(false),
    log_target(MXB_LOG_TARGET_DEFAULT),
    substitute_variables(false),
    promoted_at(0)
{
    add_native(&Config::auto_tune, &s_auto_tune);
    add_native<ParamThreadsCount, Config, ThreadsCount>(&Config::n_threads, &s_n_threads);
    add_native(&Config::qc_name, &s_qc_name);
    add_native(&Config::qc_args, &s_qc_args);
    add_native(&Config::qc_sql_mode, &s_qc_sql_mode);
    add_native(&Config::admin_host, &s_admin_host);
    add_native(&Config::admin_port, &s_admin_port);
    add_native(&Config::admin_auth, &s_admin_auth);
    add_native(&Config::admin_enabled, &s_admin_enabled);
    add_native(&Config::admin_pam_rw_service, &s_admin_pam_rw_service);
    add_native(&Config::admin_pam_ro_service, &s_admin_pam_ro_service);
    add_native(&Config::admin_ssl_key, &s_admin_ssl_key);
    add_native(&Config::admin_ssl_cert, &s_admin_ssl_cert);
    add_native(&Config::admin_ssl_ca, &s_admin_ssl_ca);
    add_native(&Config::admin_ssl_version, &s_admin_ssl_version);
    add_native(&Config::admin_jwt_algorithm, &s_admin_jwt_algorithm);
    add_native(&Config::admin_jwt_key, &s_admin_jwt_key);
    add_native(&Config::admin_verify_url, &s_admin_verify_url);
    add_native(&Config::admin_oidc_url, &s_admin_oidc_url);
    add_native(&Config::local_address, &s_local_address);
    add_native(&Config::load_persisted_configs, &s_load_persisted_configs);
    add_native(&Config::persist_runtime_changes, &s_persist_runtime_changes);
    add_native(&Config::config_sync_cluster, &s_config_sync_cluster);
    add_native(&Config::config_sync_user, &s_config_sync_user, reconnect_config_manager);
    add_native(&Config::config_sync_password, &s_config_sync_password, reconnect_config_manager);
    add_native(&Config::config_sync_db, &s_config_sync_db);
    add_native(&Config::config_sync_timeout, &s_config_sync_timeout);
    add_native(&Config::config_sync_interval, &s_config_sync_interval);
    add_native(&Config::log_warn_super_user, &s_log_warn_super_user);
    add_native(&Config::gui, &s_gui);
    add_native(&Config::secure_gui, &s_secure_gui);
    add_native(&Config::debug, &s_debug);
    add_native(&Config::max_read_amount, &s_max_read_amount);
    add_native(&Config::key_manager, &s_key_manager);

    /* get release string */
    if (!get_release_string(this->release_string))
    {
        sprintf(this->release_string, "undefined");
    }

    /* get first mac_address in SHA1 */
    uint8_t mac_addr[6] = "";
    if (get_ifaddr(mac_addr))
    {
        gw_sha1_str(mac_addr, 6, this->mac_sha1);
    }
    else
    {
        memset(this->mac_sha1, '\0', sizeof(this->mac_sha1));
        memcpy(this->mac_sha1, "MAC-undef", 9);
    }

    /* get uname info */
    struct utsname uname_data;
    if (uname(&uname_data) == 0)
    {
        this->sysname = uname_data.sysname;
        this->nodename = uname_data.nodename;
        this->release = uname_data.release;
        this->version = uname_data.version;
        this->machine = uname_data.machine;
    }
}

// static
Config& Config::init(int argc, char** argv)
{
#if defined (SS_DEBUG)
    static bool inited;
    mxb_assert((!inited && argc && argv) || (inited && !argc && !argv));
    inited = true;
#endif
    static Config config(argc, argv);

    return config;
}

// static
Config& Config::get()
{
    return init(0, nullptr);
}

// static
bool Config::is_static_object(const std::string& name)
{
    return this_unit.static_objects.find(name) != this_unit.static_objects.end();
}

// static
bool Config::is_dynamic_object(const std::string& name)
{
    return this_unit.dynamic_objects.find(name) != this_unit.dynamic_objects.end()
           || !is_static_object(name);
}

// static
void Config::set_object_source_file(const std::string& name, const std::string& file)
{
    this_unit.source_files[name] = file;
}

// static
json_t* Config::object_source_to_json(const std::string& name)
{
    json_t* obj = json_object();
    json_t* source_file = nullptr;
    json_t* source_type = nullptr;

    if (name.substr(0, 2) == "@@")
    {
        source_file = json_null();
        source_type = json_string("volatile");
    }
    else if (!mxs::Config::get().config_sync_cluster.empty())
    {
        source_file = json_string(mxs::ConfigManager::get()->dynamic_config_filename().c_str());
        source_type = json_string("cluster");
    }
    else if (auto it = this_unit.source_files.find(name); it != this_unit.source_files.end())
    {
        source_file = json_string(it->second.c_str());
        source_type = json_string(is_dynamic_object(name) ? "runtime" : "static");
    }
    else
    {
        // load_persisted_configs or persist_runtime_changes has been disabled which means we don't know if
        // the object was modified, only if it originated from a config file or not. This branch should only
        // be reached with objects that were created at runtime.
        mxb_assert(!is_static_object(name)
                   && (!mxs::Config::get().load_persisted_configs
                       || !mxs::Config::get().persist_runtime_changes));
        source_file = json_null();
        source_type = json_string("runtime");
    }

    mxb_assert(source_file && source_type);
    json_object_set_new(obj, "file", source_file);
    json_object_set_new(obj, "type", source_type);

    return obj;
}

bool Config::configure(const mxs::ConfigParameters& params, mxs::ConfigParameters* pUnrecognized)
{
    mxs::ConfigParameters unrecognized;
    bool configured = config::Configuration::configure(params, &unrecognized);

    if (configured)
    {
        check_cpu_situation();

        if (this->qc_cache_properties.max_size == 0)
        {
            MXB_NOTICE("Query classifier cache is disabled");
        }
        else
        {
            MXB_NOTICE("Using up to %s of memory for query classifier cache",
                       mxb::pretty_size(this->qc_cache_properties.max_size).c_str());

            check_memory_situation();
        }
    }

    return configured;
}

void Config::check_cpu_situation() const
{
    // We can hardly have a fewer number of threads than 1, and we have warned already
    // if the specified number of threads is larger than the number of hardware cores.
    if (this->n_threads > 1 && this->n_threads <= get_processor_count())
    {
        double vcpu = get_vcpu_count();

        if (this->n_threads > ceil(vcpu) + 1) // One more than available is still ok.
        {
            MXB_WARNING("Number of threads set to %d, which is significantly more than "
                        "the %.2f virtual cores available to MaxScale. This may lead "
                        "to worse performance and MaxScale using more resources than what "
                        "is available.",
                        (int)this->n_threads, vcpu);
        }
    }
}

void Config::check_memory_situation() const
{
    int64_t total_memory = get_total_memory();
    int64_t available_memory = get_available_memory();

    if (total_memory != available_memory)
    {
        // If the query classifier cache size has not been explicitly specified
        // and the default (calculated based upon total size) is used, or if the
        // size is clearly wrong.

        if (this->qc_cache_properties.max_size == DEFAULT_QC_CACHE_SIZE
            || this->qc_cache_properties.max_size > available_memory)
        {
            MXB_WARNING("It seems MaxScale is running in a constrained environment with "
                        "less memory (%s) available in it than what is installed on the "
                        "machine (%s). In this context, the query classifier cache size "
                        "should be specified explicitly in the configuration file with "
                        "'query_classifier_cache_size' set to 15%% of the available memory. "
                        "Otherwise MaxScale may use more resources than what is available, "
                        "which may cause it to crash.",
                        mxb::pretty_size(available_memory).c_str(),
                        mxb::pretty_size(total_memory).c_str());
        }
    }
}

std::ostream& Config::persist_maxscale(std::ostream& os) const
{
    mxs::config::Configuration::persist(os);
    auto prefix = s_key_manager.to_string(key_manager);

    for (const auto& [k, v] : key_manager_options)
    {
        os << prefix << '.' << k << '=' << v << '\n';
    }

    return os;
}

bool Config::post_configure(const std::map<std::string, mxs::ConfigParameters>& nested_params)
{
    bool rv = true;
    auto it = nested_params.find("event");

    if (it != nested_params.end())
    {
        for (const auto& kv : it->second)
        {
            const auto& name = "event." + kv.first;
            const auto& value = kv.second;

            if (maxscale::event::validate(name, value) == maxscale::event::ACCEPTED)
            {
                maxscale::event::configure(name, value);
            }
            else
            {
                rv = false;
            }
        }
    }

    it = nested_params.find(s_key_manager.to_string(key_manager));

    if (it != nested_params.end())
    {
        key_manager_options = it->second;
    }

    if (!mxs::KeyManager::configure())
    {
        rv = false;
    }

    auto whw = this->writeq_high_water.get();
    auto wlw = this->writeq_low_water.get();

    if (whw != 0 || wlw != 0)
    {
        if (whw <= wlw)
        {
            MXB_ERROR("Invalid configuration, writeq_high_water should be greater than writeq_low_water.");
            rv = false;
        }
    }

    // TODO: this needs to be fixed at a higher level. For a
    // config value with a default and an on_set() function,
    // the on_set() function should be called at config time
    // else any side effect that the function has (like copying
    // the value somewhere) will not happen. The problem is not
    // trivial as config values are mostly initialized in a constructor,
    // leading to problems related to initialization order
    // in the constructor, across translation units and threads.
    this->qc_cache_properties.max_size = this->qc_cache_max_size.get();

    return rv;
}

bool Config::ParamAutoTune::from_string(const std::string& value_as_string,
                                        value_type* pValue,
                                        std::string* pMessage) const
{
    value_type value;
    bool rv = ParamStringList::from_string(value_as_string, &value, pMessage);

    if (rv)
    {
        string message;
        std::vector<std::string> unknowns;
        auto dependencies = Service::specification()->server_dependencies();

        bool all_specified = false;
        bool some_specified = false;

        for (const auto& parameter : *pValue)
        {
            if (parameter == CN_ALL)
            {
                all_specified = true;
            }
            else
            {
                bool found = false;
                auto it = std::find_if(dependencies.begin(),
                                       dependencies.end(),
                                       [parameter](const auto* pDependency) {
                    return pDependency->parameter().name() == parameter;
                });

                if (it != dependencies.end())
                {
                    some_specified = true;
                }
                else
                {
                    unknowns.push_back(parameter);
                }
            }
        }

        if (all_specified && some_specified)
        {
            message = "If 'all' is specified for 'auto_tune', then no specific parameters can be specified.";
        }
        else if (!unknowns.empty())
        {
            message = "Unknown auto tunable parameter(s): " + mxb::join(unknowns, ",", "'");
        }

        if (message.empty())
        {
            *pValue = std::move(value);
        }
        else
        {
            if (pMessage)
            {
                *pMessage = std::move(message);
            }
            rv = false;
        }
    }

    return rv;
}

bool Config::ParamUsersRefreshTime::from_string(const std::string& value_as_string,
                                                value_type* pValue,
                                                std::string* pMessage) const
{
    bool rv = true;

    char* endptr;
    long value = strtol(value_as_string.c_str(), &endptr, 0);

    if (*endptr == '\0' && value < 0)
    {
        MXB_NOTICE("The value of '%s' is less than 0, users will be updated "
                   "as fast as the user account manager can.",
                   CN_USERS_REFRESH_TIME);
        // Strictly speaking they will be refreshed once every 68 years,
        // but I just don't beleave the uptime will be that long.
        *pValue = value_type(INT32_MAX);
    }
    else
    {
        rv = config::ParamSeconds::from_string(value_as_string, pValue, pMessage);
    }

    return rv;
}

bool Config::ParamKeyManager::takes_parameters() const
{
    return true;
}

bool Config::ParamKeyManager::validate_parameters(const std::string& value,
                                                  const mxs::ConfigParameters& params,
                                                  mxs::ConfigParameters* pUnrecognized) const
{
    return do_validate_parameters(value, params, pUnrecognized);
}

bool Config::ParamKeyManager::validate_parameters(const std::string& value, json_t* pParams,
                                                  std::set<std::string>* pUnrecognized) const
{
    return do_validate_parameters(value, pParams, pUnrecognized);
}

template<class Params, class Unknown>
bool Config::ParamKeyManager::do_validate_parameters(const std::string& value,
                                                     Params params, Unknown* pUnrecognized) const
{
    bool ok = false;
    value_type val;

    if (from_string(value, &val, nullptr))
    {
        if (val == KeyManager::Type::NONE)
        {
            if (mxs::key_manager())
            {
                MXB_ERROR("The key manager cannot be disabled at runtime once enabled.");
            }
            else
            {
                ok = true;
            }
        }
        else if (auto* spec = mxs::KeyManager::specification(val))
        {
            ok = spec->validate(params, pUnrecognized);
        }
    }

    return ok;
}

std::string Config::ParamLogThrottling::type() const
{
    return "throttling";
}

std::string Config::ParamLogThrottling::to_string(const value_type& value) const
{
    std::stringstream ss;
    ss << value.count << "," << value.window_ms << "ms," << value.suppress_ms << "ms";
    return ss.str();
}

bool Config::ParamLogThrottling::from_string(const std::string& value_as_string,
                                             value_type* pValue,
                                             std::string* pMessage) const
{
    bool rv = false;

    if (value_as_string.empty())
    {
        *pValue = MXB_LOG_THROTTLING {0, 0, 0};
        rv = true;
    }
    else
    {
        char v[value_as_string.size() + 1];
        strcpy(v, value_as_string.c_str());

        char* count = v;
        char* window_ms = NULL;
        char* suppress_ms = NULL;

        window_ms = strchr(count, ',');
        if (window_ms)
        {
            *window_ms = 0;
            ++window_ms;

            suppress_ms = strchr(window_ms, ',');
            if (suppress_ms)
            {
                *suppress_ms = 0;
                ++suppress_ms;
            }
        }

        if (!count || !window_ms || !suppress_ms)
        {
            MXB_ERROR("Invalid value for the `log_throttling` configuration entry: '%s'. "
                      "The format of the value for `log_throttling` is 'X, Y, Z', where "
                      "X is the maximum number of times a particular error can be logged "
                      "in the time window of Y milliseconds, before the logging is suppressed "
                      "for Z milliseconds.", value_as_string.c_str());
        }
        else
        {
            int c = atoi(count);
            time_t w;
            time_t s;

            if (c >= 0
                && get_milliseconds(name().c_str(), window_ms, value_as_string.c_str(), &w)
                && get_milliseconds(name().c_str(), suppress_ms, value_as_string.c_str(), &s))
            {
                MXB_LOG_THROTTLING throttling;
                throttling.count = c;
                throttling.window_ms = w;
                throttling.suppress_ms = s;

                *pValue = throttling;
                rv = true;
            }
            else
            {
                MXB_ERROR("Invalid value for the `log_throttling` configuration entry: '%s'. "
                          "The configuration entry `log_throttling` requires as value one zero or "
                          "positive integer and two durations.", value_as_string.c_str());
            }
        }
    }

    return rv;
}

json_t* Config::ParamLogThrottling::to_json(const value_type& value) const
{
    json_t* pJson = json_object();
    json_object_set_new(pJson, "count", json_integer(value.count));
    json_object_set_new(pJson, "window", json_integer(value.window_ms));
    json_object_set_new(pJson, "suppress", json_integer(value.suppress_ms));
    return pJson;
}

bool Config::ParamLogThrottling::from_json(const json_t* pJson,
                                           value_type* pValue,
                                           std::string* pMessage) const
{
    bool rv = false;

    if (json_is_object(pJson))
    {
        json_t* pCount = json_object_get(pJson, "count");
        json_t* pWindow = json_object_get(pJson, "window");
        json_t* pSuppress = json_object_get(pJson, "suppress");

        if (pCount && json_is_integer(pCount)
            && pWindow && (json_is_integer(pWindow) || json_is_string(pWindow))
            && pSuppress && (json_is_integer(pSuppress) || json_is_string(pSuppress)))
        {
            time_t w;
            time_t s;

            rv = true;
            pValue->count = json_integer_value(pCount);

            if (json_is_integer(pWindow))
            {
                pValue->window_ms = json_integer_value(pWindow);
            }
            else if (get_milliseconds(name().c_str(), json_string_value(pWindow), json_string_value(pWindow),
                                      &w))
            {
                pValue->window_ms = w;
            }
            else
            {
                rv = false;
            }

            if (json_is_integer(pSuppress))
            {
                pValue->suppress_ms = json_integer_value(pSuppress);
            }
            else if (get_milliseconds(name().c_str(), json_string_value(pSuppress),
                                      json_string_value(pSuppress), &s))
            {
                pValue->suppress_ms = s;
            }
            else
            {
                rv = false;
            }
        }
        else if (pMessage)
        {
            *pMessage =
                "Expected an object like '{ count = <integer>, window = <integer>, "
                "suppress = <integer> }' but one or more of the keys were missing and/or "
                "one or more of the values were not an integer.";
        }
    }
    else
    {
        *pMessage = "Expected a json object, but got a json ";
        *pMessage += mxb::json_type_to_string(pJson);
        *pMessage += ".";
    }

    return rv;
}

bool Config::ParamThreadsCount::from_string(const std::string& value_as_string,
                                            value_type* pValue,
                                            std::string* pMessage) const
{
    bool rv = true;

    int processor_count = get_processor_count();

    if (value_as_string == CN_AUTO)
    {
        *pValue = processor_count;
    }
    else
    {
        value_type value;
        rv = ParamCount::from_string(value_as_string, &value, pMessage);

        if (rv)
        {
            if (value > processor_count)
            {
                MXB_WARNING("Number of threads set to %d, which is greater than "
                            "the number of processors available: %d",
                            (int)value,
                            processor_count);
            }

            // TODO: Update documentation once this limitation is removed
            if (value > MAX_COUNT)
            {
                MXB_WARNING("Number of threads set to %d, which is greater than the "
                            "hard maximum of %d. Number of threads adjusted down "
                            "accordingly.",
                            (int)value,
                            (int)MAX_COUNT);
                value = MAX_COUNT;
            }

            *pValue = value;
        }
    }

    return rv;
}
}

static bool process_config_context(ConfigSectionMap& context);
static bool check_config_objects(ConfigSectionMap& context);

static bool check_first_last_char(const char* string, char expected);
static void remove_first_last_char(char* value);
static bool test_regex_string_validity(const char* regex_string, const char* key);
static bool get_milliseconds(const char* zName,
                             const char* zValue,
                             const char* zDisplay_value,
                             std::chrono::milliseconds* pMilliseconds);

int create_new_service(ConfigSection* obj);
int create_new_server(ConfigSection* obj);
int create_new_monitor(ConfigSection* obj);
int create_new_listener(ConfigSection* obj);
int create_new_filter(ConfigSection* obj);


/*
 * This is currently only used in config_load_global() to verify that
 * all global configuration item names are valid.
 */
const char* config_pre_parse_global_params[] =
{
    CN_LOGDIR,
    CN_LIBDIR,
    CN_SHAREDIR,
    CN_PIDDIR,
    CN_DATADIR,
    CN_CACHEDIR,
    CN_LANGUAGE,
    CN_EXECDIR,
    CN_CONNECTOR_PLUGINDIR,
    CN_PERSISTDIR,
    CN_MODULE_CONFIGDIR,
    CN_SYSLOG,
    CN_MAXLOG,
    CN_LOG_AUGMENTATION,
    CN_SUBSTITUTE_VARIABLES,
    NULL
};

ConfigSection::ConfigSection(string header, SourceType source_type)
    : m_name(std::move(header))
    , source_type(source_type)
{
}

ConfigSection::ConfigSection(std::string header, SourceType source_type, std::string source_file, int lineno)
    : m_name(move(header))
    , source_type(source_type)
    , source_file(move(source_file))
    , source_lineno(lineno)
{
}

void fix_object_name(char* name)
{
    mxb::trim(name);
}

void fix_object_name(std::string& name)
{
    char buf[name.size() + 1];
    strcpy(buf, name.c_str());
    fix_object_name(buf);
    name.assign(buf);
}

static bool is_empty_string(const string& str)
{
    return std::all_of(str.begin(), str.end(), isspace);
}

bool config_add_to_context(const std::string& source_file, ConfigSection::SourceType source_type,
                           const mxb::ini::map_result::Configuration& input, ConfigSectionMap& output)
{
    using Type = ConfigSection::SourceType;
    auto type_to_str = [](Type type) {
        switch (type)
        {
        case Type::MAIN:
            return "main";

        case Type::ADDITIONAL:
            return "additional";

        case Type::RUNTIME:
            return "runtime";
        }
        return "";
    };

    int errors = 0;

    for (const auto& section : input)
    {
        const auto& header = section.first;
        string reason;
        if (!config_is_valid_name(header, &reason))
        {
            MXB_ERROR("%s", reason.c_str());
            errors++;
        }
        else
        {
            // Search for a matching header in the config.
            auto it = output.find(header);

            bool header_ok = false;
            if (it != output.end())
            {
                // If the previous entry is from a static file (main or additional) and the new entry is
                // from a runtime file, then overwrite. Otherwise, we have an error.
                auto& prev_entry = it->second;
                auto prev_type = prev_entry.source_type;
                if ((prev_type == Type::MAIN || prev_type == Type::ADDITIONAL)
                    && source_type == Type::RUNTIME)
                {
                    const char msg[] = "Overwriting configuration section '%s' from %s file '%s' "
                                       "with contents from runtime file '%s'. To prevent this warning "
                                       "message, manually move the runtime changes to the %s file.";
                    auto* prev_type_str = type_to_str(prev_type);
                    MXB_WARNING(msg, header.c_str(), prev_type_str, prev_entry.source_file.c_str(),
                                source_file.c_str(), prev_type_str);

                    output.erase(it);
                    ConfigSection replacement(header, source_type, source_file, section.second.lineno);
                    auto res = output.emplace(header, move(replacement));
                    it = res.first;
                    header_ok = true;
                }
                else
                {
                    MXB_ERROR("Configuration section '%s' in %s file '%s' is a duplicate. "
                              "Previous definition in %s file '%s'.",
                              header.c_str(), type_to_str(source_type), source_file.c_str(),
                              type_to_str(prev_type), prev_entry.source_file.c_str());
                }
            }
            else
            {
                // Add new entry.
                ConfigSection new_ctxt(header, source_type, source_file, section.second.lineno);

                auto is_url_char = [](char c) {
                    return isalnum(c) || c == '_' || c == '.' || c == '~' || c == '-';
                };
                if (!std::all_of(new_ctxt.m_name.begin(), new_ctxt.m_name.end(), is_url_char))
                {
                    MXB_WARNING("Configuration section name '%s' in %s file '%s' contains URL-unsafe "
                                "characters. It cannot be safely used with the REST API or MaxCtrl.",
                                new_ctxt.name(), type_to_str(source_type), source_file.c_str());
                }

                auto ret = output.emplace(header, move(new_ctxt));
                it = ret.first;
                header_ok = true;
            }

            if (header_ok && header == CN_MAXSCALE && source_type == Type::ADDITIONAL)
            {
                MXB_ERROR("Additional configuration file '%s' contains a [maxscale] section. Only the main "
                          "configuration file or a runtime file may contain this section.",
                          source_file.c_str());
                header_ok = false;
            }

            if (header_ok)
            {
                const auto& kvs = section.second.key_values;
                auto& params_out = it->second.m_parameters;

                for (const auto& kv : kvs)
                {
                    const string& name = kv.first;
                    const string& value = kv.second.value;

                    if (is_empty_string(value))
                    {
                        MXB_ERROR("Empty value given to parameter '%s' in %s file '%s'.",
                                  name.c_str(), type_to_str(source_type), source_file.c_str());
                        errors++;
                    }
                    else
                    {
                        params_out.set(name, value);
                    }
                }
            }
            else
            {
                errors++;
            }
        }
    }
    return errors == 0;
}

namespace
{
struct ConfFilePath
{
    string total_path;
    string filename;
};

// Global variables used by config files search. Required to work around nftw limitations.
std::vector<ConfFilePath> config_files_list;
std::unordered_set<std::string> hidden_dirs;

int config_files_search_cb(const char* fpath, const struct stat* sb, int typeflag, struct FTW* ftwbuf)
{
    if (typeflag == FTW_SL)     // A symbolic link; let's see what it points to.
    {
        // Another stat-call is required as the sb given by nftw contains info about the link itself, not
        // the linked file.
        struct stat sb2 {};
        if (stat(fpath, &sb2) == 0)
        {
            auto file_type = (sb2.st_mode & S_IFMT);
            switch (file_type)
            {
            case S_IFREG:
                // Points to a file; we'll handle that regardless of where the file resides.
                typeflag = FTW_F;
                break;

            case S_IFDIR:
                // Points to a directory; we'll ignore that.
                MXB_WARNING("Symbolic link %s in configuration directory points to a "
                            "directory; it will be ignored.", fpath);
                break;

            default:
                ;   // Points to something else; we'll silently ignore.
            }
        }
        else
        {
            MXB_WARNING("Could not get information about the symbolic link %s; "
                        "it will be ignored.", fpath);
        }
    }

    string path_to(fpath, fpath + ftwbuf->base - 1);
    if (typeflag == FTW_D)
    {
        // Hidden directory or a directory inside a hidden directory.
        if (fpath[ftwbuf->base] == '.' || hidden_dirs.count(path_to))
        {
            hidden_dirs.emplace(fpath);
        }
    }
    else if (typeflag == FTW_F)
    {
        // We are only interested in files...
        const char* filename = fpath + ftwbuf->base;
        const char* dot = strrchr(filename, '.');

        if (hidden_dirs.count(path_to))
        {
            MXB_INFO("Ignoring file inside hidden directory: %s", fpath);
        }
        else if (dot && *filename != '.')   // that have a suffix .cnf and are not hidden.
        {
            const char* suffix = dot + 1;
            if (strcmp(suffix, "cnf") == 0)
            {
                ConfFilePath file_info;
                file_info.total_path = fpath;
                file_info.filename = filename;
                config_files_list.push_back(std::move(file_info));
            }
        }
    }
    return 0;
}

/**
 * Loads all configuration files in a directory hierarchy.
 *
 * Only files with the suffix ".cnf" are considered to be configuration files.
 *
 * @param dir      The directory.
 * @param source_type Configuration load type.
 * @param output Output object.
 *
 * @return True, if all configuration files in the directory hierarchy could be loaded,
 *         otherwise false.
 */
bool config_load_dir(const string& dir, ConfigSection::SourceType source_type, ConfigSectionMap& output)
{
    const int nopenfd = 5;      // Maximum concurrently opened directory descriptors
    int rc = nftw(dir.c_str(), config_files_search_cb, nopenfd, FTW_PHYS);
    hidden_dirs.clear();
    const auto file_list = move(config_files_list);

    bool success = false;
    if (rc == 0)
    {
        success = true;
        // Substitution does not apply to runtime files as it's not supposed to work with REST-API.
        bool substitute_vars = mxs::Config::get().substitute_variables
            && source_type != ConfigSection::SourceType::RUNTIME;

        for (auto it = file_list.begin(); it != file_list.end() && success; it++)
        {
            auto& file = *it;
            // Load config file.
            auto [load_res, warning] = parse_mxs_config_file_to_map(file.total_path);
            if (load_res.errors.empty())
            {
                if (!warning.empty())
                {
                    // Having a [maxscale]-section in an additional file is always an error. Printing the
                    // warning may still be useful.
                    MXB_WARNING("In file '%s': %s", file.total_path.c_str(), warning.c_str());
                }

                if (substitute_vars)
                {
                    auto errors = maxbase::ini::substitute_env_vars(load_res.config);
                    if (!errors.empty())
                    {
                        string errmsg = mxb::string_printf("Variable substitution to file '%s' failed. ",
                                                           file.total_path.c_str());
                        errmsg += mxb::create_list_string(errors, " ");
                        MXB_ERROR("%s", errmsg.c_str());
                        success = false;
                    }
                }

                if (success && !config_add_to_context(file.total_path, source_type, load_res.config, output))
                {
                    success = false;
                }
            }
            else
            {
                success = false;
                string all_errors = mxb::create_list_string(load_res.errors, " ");
                MXB_ERROR("Failed to read configuration file '%s': %s",
                          file.total_path.c_str(), all_errors.c_str());
            }
        }
    }
    else
    {
        int eno = errno;
        MXB_ERROR("File tree walk (nftw) failed for '%s'. Error %i: %s",
                  dir.c_str(), eno, mxb_strerror(eno));
    }
    return success;
}

/**
 * Take into use global ([maxscale]-section) configuration.
 *
 * @param global_params Text-form parameters
 * @return True on success
 */
bool apply_global_config(const mxs::ConfigParameters& global_params)
{
    mxs::Config& global_config = mxs::Config::get();
    bool rval = true;

    if (!global_config.specification().validate(global_params))
    {
        rval = false;
    }
    else
    {
        rval = global_config.configure(global_params);
    }
    return rval;
}
}

/**
 * Check if a directory exists
 *
 * This function also logs warnings if the directory cannot be accessed or if
 * the file is not a directory.
 * @param dir Directory to check
 * @return True if the file is an existing directory
 */
static bool is_directory(const char* dir)
{
    bool rval = false;
    struct stat st {};
    if (stat(dir, &st) == -1)
    {
        if (errno == ENOENT)
        {
            MXB_NOTICE("%s does not exist, not reading.", dir);
        }
        else
        {
            MXB_WARNING("Could not access %s, not reading: %s",
                        dir,
                        mxb_strerror(errno));
        }
    }
    else
    {
        if (S_ISDIR(st.st_mode))
        {
            rval = true;
        }
        else
        {
            MXB_WARNING("%s exists, but it is not a directory. Ignoring.", dir);
        }
    }

    return rval;
}

bool export_config_file(const char* filename, ConfigSectionMap& config)
{
    bool rval = true;
    std::vector<ConfigSection*> contexts;

    // The config objects are stored in reverse order so first convert it back
    // to the correct order. TODO: preserve order somehow
    for (auto& elem : config)
    {
        contexts.push_back(&elem.second);
    }

    std::ostringstream ss;
    ss << "# Generated by MaxScale " << MAXSCALE_VERSION << '\n';
    ss << "# Documentation: https://mariadb.com/kb/en/mariadb-enterprise/maxscale/ \n\n";

    for (ConfigSection* ctx : contexts)
    {
        ss << '[' << ctx->m_name << "]\n";
        for (const auto& elem : ctx->m_parameters)
        {
            ss << elem.first << '=' << elem.second << '\n';
        }
        ss << '\n';
    }

    int fd = open(filename, O_CREAT | O_EXCL | O_WRONLY, S_IRUSR | S_IWUSR | S_IRGRP | S_IWGRP);

    if (fd != -1)
    {
        std::string payload = ss.str();

        if (write(fd, payload.c_str(), payload.size()) == -1)
        {
            MXB_ERROR("Failed to write to file '%s': %d, %s",
                      filename, errno, mxb_strerror(errno));
            rval = false;
        }

        close(fd);
    }
    else
    {
        MXB_ERROR("Failed to open configuration export file '%s': %d, %s",
                  filename, errno, mxb_strerror(errno));
        rval = false;
    }

    return rval;
}

bool config_load_and_process(const string& main_cfg_file,
                             const mxb::ini::map_result::Configuration& main_cfg_in,
                             ConfigSectionMap& output)
{
    using Type = ConfigSection::SourceType;
    bool success = false;

    if (config_add_to_context(main_cfg_file, Type::MAIN, main_cfg_in, output))
    {
        success = true;

        // Search for more config files in a directory named <main_cfg_filename>.d.
        string config_dir = main_cfg_file + ".d";
        if (is_directory(config_dir.c_str()))
        {
            success = config_load_dir(config_dir, Type::ADDITIONAL, output);
        }

        // If loading the additional config files failed, do not load runtime files.
        const char* persist_cnf = mxs::config_persistdir();
        if (success && mxs::Config::get().load_persisted_configs && is_directory(persist_cnf))
        {
            success = config_load_dir(persist_cnf, Type::RUNTIME, output);
        }

        if (success)
        {
            for (const auto& [k, v] : output)
            {
                mxs::Config::set_object_source_file(k, v.source_file);

                if (v.source_type == ConfigSection::SourceType::RUNTIME)
                {
                    this_unit.dynamic_objects.insert(k);
                }
                else
                {
                    this_unit.static_objects.insert(k);
                }
            }

            if (!check_config_objects(output) || !process_config_context(output))
            {
                success = false;
            }
        }
    }
    return success;
}

bool apply_main_config(const mxb::ini::map_result::Configuration& config)
{
    mxs::ConfigParameters params;
    auto it = config.find(CN_MAXSCALE);
    if (it != config.end())
    {
        auto& kvs = it->second.key_values;
        for (const auto& kv : kvs)
        {
            params.set(kv.first, kv.second.value);
        }
    }
    return apply_global_config(params);
}

bool valid_object_type(const std::string& type)
{
    return type == CN_SERVICE || type == CN_LISTENER || type == CN_SERVER
           || type == CN_MONITOR || type == CN_FILTER;
}

const char* get_missing_module_parameter_name(const ConfigSection* obj)
{
    std::string type = obj->m_parameters.get_string(CN_TYPE);

    if (type == CN_SERVICE && !obj->m_parameters.contains(CN_ROUTER))
    {
        return CN_ROUTER;
    }
    else if ((type == CN_MONITOR || type == CN_FILTER) && !obj->m_parameters.contains(CN_MODULE))
    {
        return CN_MODULE;
    }
    return nullptr;
}

bool is_valid_module(const ConfigSection* obj)
{
    using mxs::ModuleType;
    ModuleType expected = ModuleType::UNKNOWN;
    string type_str = obj->m_parameters.get_string(CN_TYPE);
    string param_name;

    if (type_str == CN_SERVICE)
    {
        param_name = CN_ROUTER;
        expected = ModuleType::ROUTER;
    }
    else if (type_str == CN_MONITOR)
    {
        param_name = CN_MODULE;
        expected = ModuleType::MONITOR;
    }
    else if (type_str == CN_FILTER)
    {
        param_name = CN_MODULE;
        expected = ModuleType::FILTER;
    }

    bool rval = true;

    if (!param_name.empty())
    {
        string param_value = obj->m_parameters.get_string(param_name);
        if (!get_module(param_value, expected))
        {
            // An error is already printed by get_module, but we can print additional info.
            MXB_ERROR("'%s' is not a valid %s for %s '%s'",
                      param_value.c_str(), param_name.c_str(), type_str.c_str(), obj->m_name.c_str());
            rval = false;
        }
    }
    return rval;
}

const MXS_MODULE* get_module_details(const ConfigSection* obj)
{
    std::string type = obj->m_parameters.get_string(CN_TYPE);

    if (type == CN_SERVICE)
    {
        auto name = obj->m_parameters.get_string(CN_ROUTER);
        return get_module(name, mxs::ModuleType::ROUTER);
    }
    else if (type == CN_MONITOR)
    {
        auto name = obj->m_parameters.get_string(CN_MODULE);
        return get_module(name, mxs::ModuleType::MONITOR);
    }
    else if (type == CN_FILTER)
    {
        auto name = obj->m_parameters.get_string(CN_MODULE);
        return get_module(name, mxs::ModuleType::FILTER);
    }

    mxb_assert(!true);
    return nullptr;
}

ConfigSection* name_to_object(const std::vector<ConfigSection*>& objects,
                              const ConfigSection* obj,
                              std::string name)
{
    ConfigSection* rval = nullptr;

    fix_object_name(name);

    auto equal_name = [&](ConfigSection* c) {
        std::string s = c->m_name;
        fix_object_name(s);
        return s == name;
    };

    auto it = std::find_if(objects.begin(), objects.end(), equal_name);

    if (it == objects.end())
    {
        MXB_ERROR("Could not find object '%s' that '%s' depends on. "
                  "Check that the configuration object exists.",
                  name.c_str(),
                  obj->name());
    }
    else
    {
        rval = *it;
    }

    return rval;
}

std::unordered_set<ConfigSection*> get_spec_dependencies(const std::vector<ConfigSection*>& objects,
                                                         const ConfigSection* obj,
                                                         const mxs::config::Specification* spec)
{
    std::unordered_set<ConfigSection*> rval;

    for (const auto& p : *spec)
    {
        if (obj->m_parameters.contains(p.second->name()))
        {
            std::string val = obj->m_parameters.get_string(p.second->name());

            for (const auto& dep : p.second->get_dependencies(val))
            {
                rval.insert(name_to_object(objects, obj, dep));
            }
        }
    }

    return rval;
}

std::unordered_set<ConfigSection*> get_dependencies(const std::vector<ConfigSection*>& objects,
                                                    const ConfigSection* obj)
{
    std::unordered_set<ConfigSection*> rval;
    std::string type = obj->m_parameters.get_string(CN_TYPE);

    if (type == CN_SERVER)
    {
        // Servers are leaf objects in the dependency tree, they never have dependencies
        return rval;
    }
    else if (type == CN_LISTENER)
    {
        return get_spec_dependencies(objects, obj, Listener::specification());
    }

    const MXS_MODULE* module = get_module_details(obj);
    mxb_assert(module);
    mxb_assert(module->specification);

    auto deps = get_spec_dependencies(objects, obj, module->specification);
    rval.insert(deps.begin(), deps.end());

    if (type == CN_SERVICE && obj->m_parameters.contains(CN_FILTERS))
    {
        for (std::string name : mxs::strtok(obj->m_parameters.get_string(CN_FILTERS), "|"))
        {
            rval.insert(name_to_object(objects, obj, name));
        }
    }

    if (type == CN_SERVICE && obj->m_parameters.contains(CN_TARGETS))
    {
        for (auto name : mxs::strtok(obj->m_parameters.get_string(CN_TARGETS), ","))
        {
            rval.insert(name_to_object(objects, obj, name));
        }
    }

    if (type == CN_SERVICE && obj->m_parameters.contains(CN_CLUSTER))
    {
        rval.insert(name_to_object(objects, obj, obj->m_parameters.get_string(CN_CLUSTER)));
    }

    if ((type == CN_MONITOR || type == CN_SERVICE) && obj->m_parameters.contains(CN_SERVERS))
    {
        for (std::string name : mxs::strtok(obj->m_parameters.get_string(CN_SERVERS), ","))
        {
            rval.insert(name_to_object(objects, obj, name));
        }
    }

    return rval;
}

namespace
{

// Represents a node in a graph
template<class T>
struct Node
{
    static const int NOT_VISITED = 0;

    T    value;
    int  index;
    int  lowlink;
    bool on_stack;

    Node(T value)
        : value(value)
        , index(NOT_VISITED)
        , lowlink(NOT_VISITED)
        , on_stack(false)
    {
    }
};

template<class T>
using Container = std::unordered_map<T, std::unordered_set<T>>;
template<class T>
using Groups = std::vector<std::vector<T>>;
template<class T>
using Graph = std::unordered_multimap<Node<T>*, Node<T>*>;

/**
 * Calculate strongly connected components (i.e. cycles) of a graph
 *
 * @see https://en.wikipedia.org/wiki/Tarjan%27s_strongly_connected_components_algorithm
 *
 * @param graph An std::unordered_multimap where the keys represent nodes and
 *              the set of values for that key as the edges from that node
 *
 * @return A list of groups where each group is an ordered list of values
 */
template<class T>
Groups<T> get_graph_cycles(Container<T> graph)
{
    using namespace std::placeholders;

    std::vector<Node<T>> nodes;

    auto find_node = [&](T target, const Node<T>& n) {
        return n.value == target;
    };

    // Iterate over all values and place unique values in the vector.
    for (auto&& a : graph)
    {
        nodes.emplace_back(a.first);
    }

    Graph<T> node_graph;

    for (auto&& a : graph)
    {
        auto first = std::find_if(nodes.begin(), nodes.end(), std::bind(find_node, a.first, _1));

        for (auto&& b : a.second)
        {
            auto second = std::find_if(nodes.begin(), nodes.end(), std::bind(find_node, b, _1));
            node_graph.emplace(&(*first), &(*second));
        }
    }

    std::vector<Node<T>*> stack;
    Groups<T> groups;

    std::function<void(Node<T>*)> visit_node = [&](Node<T>* n) {
        static int s_index = 1;
        n->index = s_index++;
        n->lowlink = n->index;
        stack.push_back(n);
        n->on_stack = true;
        auto range = node_graph.equal_range(n);

        for (auto it = range.first; it != range.second; it++)
        {
            Node<T>* s = it->second;

            if (s->index == Node<T>::NOT_VISITED)
            {
                visit_node(s);
                n->lowlink = std::min(n->lowlink, s->lowlink);
            }
            else if (n == s)
            {
                // This isn't strictly according to the algorithm but this is a convenient spot where we
                // can easily spot cycles of size one. Adding an extra group with the two nodes in it
                // causes it to be reported correctly.
                groups.push_back({n->value, s->value});
            }
            else if (s->on_stack)
            {
                n->lowlink = std::min(n->lowlink, s->index);
            }
        }

        if (n->index == n->lowlink)
        {
            // Start a new group
            groups.emplace_back();

            Node<T>* c;

            do
            {
                c = stack.back();
                stack.pop_back();
                c->on_stack = false;
                groups.back().push_back(c->value);
            }
            while (c != n);
        }
    };

    for (auto n = nodes.begin(); n != nodes.end(); n++)
    {
        if (n->index == Node<T>::NOT_VISITED)
        {
            visit_node((Node<T>*) & (*n));
        }
    }

    return groups;
}
}

/**
 * Resolve dependencies in the configuration and validate them
 *
 * @param objects List of objects, sorted so that dependencies are constructed first
 *
 * @return True if the configuration has bad dependencies
 */
bool resolve_dependencies(std::vector<ConfigSection*>& objects)
{
    int errors = 0;
    std::unordered_map<ConfigSection*, std::unordered_set<ConfigSection*>> g;

    for (const auto& obj : objects)
    {
        auto deps = get_dependencies(objects, obj);

        if (deps.count(nullptr))
        {
            // a missing reference, reported in get_dependencies
            errors++;
        }
        else
        {
            g.insert(std::make_pair(obj, deps));
        }
    }

    if (errors == 0)
    {
        std::vector<ConfigSection*> result;

        for (const auto& group : get_graph_cycles<ConfigSection*>(g))
        {
            if (group.size() > 1)
            {
                auto join = [](std::string total, ConfigSection* c) {
                    return total + " -> " + c->m_name;
                };

                std::string first = group[0]->m_name;
                std::string str_group = std::accumulate(std::next(group.begin()), group.end(), first, join);
                str_group += " -> " + first;
                MXB_ERROR("A circular dependency chain was found in the configuration: %s",
                          str_group.c_str());
                errors++;
            }
            else
            {
                mxb_assert(!group.empty());
                /** Due to the algorithm that was used, the strongly connected
                 * components are always identified before the nodes that depend
                 * on them. This means that the result is sorted at the same
                 * time the circular dependencies are resolved. */
                result.push_back(group[0]);
            }
        }

        // The end result should contain the same set of nodes we started with
        mxb_assert(std::set<ConfigSection*>(result.begin(), result.end())
                   == std::set<ConfigSection*>(objects.begin(), objects.end())
                   || errors > 0);

        objects = std::move(result);
    }

    return errors > 0;
}

/**
 * @brief Process a configuration context and turn it into the set of objects
 *
 * @param context The parsed configuration context
 * @return False on fatal error, true on success
 */
static bool process_config_context(ConfigSectionMap& context)
{
    std::vector<ConfigSection*> objects;
    int error_count = 0;

    for (auto& elem : context)
    {
        if (elem.first == CN_MAXSCALE)
        {
            // Apply main configuration again if it was overwritten by a runtime file.
            if (elem.second.source_type == ConfigSection::SourceType::RUNTIME)
            {
                if (!apply_global_config(elem.second.m_parameters))
                {
                    error_count++;
                }
            }
        }
        else
        {
            objects.push_back(&elem.second);
        }
    }

    // At this point, sort the objects in the array such that the order resembles the original definition
    // order, at least to some extent. TODO: Think more of how the ordering should work with runtime
    // modified and created objects.
    auto compare = [](const ConfigSection* lhs, const ConfigSection* rhs) {
        bool rval = false;
        // 1. Objects in main config file go first, then dir files, then runtime files.
        using Type = ConfigSection::SourceType;
        auto type_lhs = lhs->source_type;
        auto type_rhs = rhs->source_type;
        if (type_lhs != type_rhs)
        {
            if (type_lhs == Type::MAIN || (type_lhs == Type::ADDITIONAL && type_rhs == Type::RUNTIME))
            {
                rval = true;
            }
        }
        else
        {
            // 2. Same file type. Order by file name.
            int comp_res = lhs->source_file.compare(rhs->source_file);
            if (comp_res != 0)
            {
                if (comp_res < 0)
                {
                    rval = true;
                }
            }
            else
            {
                // 3. Same file. Order by line number.
                if (lhs->source_lineno < rhs->source_lineno)
                {
                    rval = true;
                }
            }
        }
        return rval;
    };
    std::sort(objects.begin(), objects.end(), compare);

    /**
     * Build the servers first to keep them in configuration file order. As
     * servers can't have references, this is safe to do as the first step.
     */
    for (ConfigSection* obj : objects)
    {
        std::string type = obj->m_parameters.get_string(CN_TYPE);
        mxb_assert(!type.empty());

        if (type == CN_SERVER)
        {
            error_count += create_new_server(obj);
        }
    }

    // Resolve any remaining dependencies between the objects
    if (resolve_dependencies(objects) || error_count)
    {
        return false;
    }

    /**
     * Process the data and create the services defined in the data.
     */
    for (ConfigSection* obj : objects)
    {
        std::string type = obj->m_parameters.get_string(CN_TYPE);
        mxb_assert(!type.empty());

        if (type == CN_SERVICE)
        {
            error_count += create_new_service(obj);
        }
        else if (type == CN_FILTER)
        {
            error_count += create_new_filter(obj);
        }
        else if (type == CN_LISTENER)
        {
            error_count += create_new_listener(obj);
        }
        else if (type == CN_MONITOR)
        {
            error_count += create_new_monitor(obj);
        }

        if (error_count)
        {
            /**
             * We need to stop creating objects after the first error since
             * any objects that depend on the object that failed would fail in
             * a very confusing manner.
             */
            break;
        }
    }

    if (error_count == 0)
    {
        MonitorManager::populate_services();
    }
    else
    {
        MXB_ERROR("%d errors were encountered while processing configuration.", error_count);
    }

    return error_count == 0;
}

bool mxs::ConfigParameters::get_bool(const std::string& key) const
{
    string param_value = get_string(key);
    return param_value.empty() ? false : config_truth_value(param_value.c_str());
}

bool mxs::ConfigParameters::contains(const string& key) const
{
    return m_contents.find(key) != m_contents.end();
}

// static
mxs::ConfigParameters mxs::ConfigParameters::from_json(json_t* json)
{
    mxs::ConfigParameters rval;
    const char* key;
    json_t* value;

    json_object_foreach(json, key, value)
    {
        if (!json_is_null(value) && !json_is_array(value) && !json_is_object(value))
        {
            auto strval = mxb::json_to_string(value);

            if (!strval.empty())
            {
                rval.set(key, strval);
            }
            else
            {
                mxb_assert_message(json_is_string(value), "Only strings can be empty (%s)", key);
            }
        }
    }

    return rval;
}

string mxs::ConfigParameters::get_string(const std::string& key) const
{
    string rval;
    auto iter = m_contents.find(key);
    if (iter != m_contents.end())
    {
        rval = iter->second;
    }
    return rval;
}

void mxs::ConfigParameters::set(const std::string& key, const std::string& value)
{
    m_contents[key] = value;
}

void mxs::ConfigParameters::remove(const string& key)
{
    m_contents.erase(key);
}

void mxs::ConfigParameters::clear()
{
    m_contents.clear();
}

bool mxs::ConfigParameters::empty() const
{
    return m_contents.empty();
}

mxs::ConfigParameters::ContainerType::const_iterator mxs::ConfigParameters::begin() const
{
    return m_contents.begin();
}

mxs::ConfigParameters::ContainerType::const_iterator mxs::ConfigParameters::end() const
{
    return m_contents.end();
}

/**
 * Return the number of configured threads
 *
 * @return The number of threads configured in the config file
 */
int config_threadcount()
{
    return mxs::Config::get().n_threads;
}

uint32_t config_writeq_high_water()
{
    return mxs::Config::get().writeq_high_water.get();
}

uint32_t config_writeq_low_water()
{
    return mxs::Config::get().writeq_low_water.get();
}

/**
 * @brief Check that the configuration objects have valid parameters
 *
 * @param context Configuration context
 * @return True if the configuration is OK, false if errors were detected
 */
static bool check_config_objects(ConfigSectionMap& context)
{
    bool rval = true;

    for (auto& elem : context)
    {
        auto& obj = elem.second;
        if (obj.m_name == CN_MAXSCALE)
        {
            continue;
        }

        std::string type = obj.m_parameters.get_string(CN_TYPE);
        const char* filec = obj.source_file.c_str();

        if (!valid_object_type(type))
        {
            MXB_ERROR("Invalid module type '%s' for object '%s' in file '%s'.",
                      type.c_str(), obj.name(), filec);
            rval = false;
        }
        else if (const char* missing_module_def = get_missing_module_parameter_name(&obj))
        {
            MXB_ERROR("'%s' in file '%s' is missing a required parameter '%s'.",
                      obj.name(), filec, missing_module_def);
            rval = false;
        }
        else if (!is_valid_module(&obj))
        {
            rval = false;
        }
    }

    return rval;
}

int config_truth_value(const char* str)
{
    if (strcasecmp(str, "true") == 0 || strcasecmp(str, "on") == 0
        || strcasecmp(str, "yes") == 0 || strcasecmp(str, "1") == 0)
    {
        return 1;
    }
    if (strcasecmp(str, "false") == 0 || strcasecmp(str, "off") == 0
        || strcasecmp(str, "no") == 0 || strcasecmp(str, "0") == 0)
    {
        return 0;
    }

    return -1;
}

/**
 * Get the MAC address of first network interface
 *
 * and fill the provided allocated buffer with SHA1 encoding
 * @param output        Allocated 6 bytes buffer
 * @return 1 on success, 0 on failure
 *
 */
static int get_ifaddr(unsigned char* output)
{
    struct ifreq ifr;
    struct ifconf ifc;
    char buf[1024];
    struct ifreq* it;
    struct ifreq* end;
    int success = 0;

    int sock = socket(AF_INET, SOCK_DGRAM, IPPROTO_IP);
    if (sock == -1)
    {
        return 0;
    }

    ifc.ifc_len = sizeof(buf);
    ifc.ifc_buf = buf;
    if (ioctl(sock, SIOCGIFCONF, &ifc) == -1)
    {
        close(sock);
        return 0;
    }

    it = ifc.ifc_req;
    end = it + (ifc.ifc_len / sizeof(struct ifreq));

    for (; it != end; ++it)
    {
        strcpy(ifr.ifr_name, it->ifr_name);

        if (ioctl(sock, SIOCGIFFLAGS, &ifr) == 0)
        {
            if (!(ifr.ifr_flags & IFF_LOOPBACK))
            {
                /* don't count loopback */
                if (ioctl(sock, SIOCGIFHWADDR, &ifr) == 0)
                {
                    success = 1;
                    break;
                }
            }
        }
        else
        {
            close(sock);
            return 0;
        }
    }

    if (success)
    {
        memcpy(output, ifr.ifr_hwaddr.sa_data, 6);
    }
    close(sock);

    return success;
}

/**
 * Get the linux distribution info
 *
 * @param release The buffer where the found distribution is copied.
 *                Assumed to be at least _RELEASE_STR_LENGTH bytes.
 *
 * @return 1 on success, 0 on failure
 */
static int get_release_string(char* release)
{
    const char* masks[] =
    {
        "/etc/*-version", "/etc/*-release",
        "/etc/*_version", "/etc/*_release"
    };

    bool have_distribution;
    char distribution[RELEASE_STR_LENGTH] = "";
    int fd;

    have_distribution = false;

    /* get data from lsb-release first */
    if ((fd = open("/etc/lsb-release", O_RDONLY)) != -1)
    {
        /* LSB-compliant distribution! */
        size_t len = read(fd, (char*)distribution, sizeof(distribution) - 1);
        close(fd);

        if (len != (size_t) -1)
        {
            distribution[len] = 0;

            char* found = strstr(distribution, "DISTRIB_DESCRIPTION=");

            if (found)
            {
                have_distribution = true;
                char* end = strstr(found, "\n");
                if (end == NULL)
                {
                    end = distribution + len;
                }
                found += 20;    // strlen("DISTRIB_DESCRIPTION=")

                if (*found == '"' && end[-1] == '"')
                {
                    found++;
                    end--;
                }
                *end = 0;

                char* to = strcpy(distribution, "lsb: ");
                memmove(to, found, end - found + 1 < INT_MAX ? end - found + 1 : INT_MAX);

                strcpy(release, to);

                return 1;
            }
        }
    }

    /* if not an LSB-compliant distribution */
    for (int i = 0; !have_distribution && i < 4; i++)
    {
        glob_t found;
        char* new_to;

        if (glob(masks[i], GLOB_NOSORT, NULL, &found) == 0)
        {
            int fd;
            size_t k = 0;
            int skipindex = 0;
            int startindex = 0;

            for (k = 0; k < found.gl_pathc; k++)
            {
                if (strcmp(found.gl_pathv[k], "/etc/lsb-release") == 0)
                {
                    skipindex = k;
                }
            }

            if (skipindex == 0)
            {
                startindex++;
            }

            if ((fd = open(found.gl_pathv[startindex], O_RDONLY)) != -1)
            {
                /*
                 +5 and -8 below cut the file name part out of the
                 *  full pathname that corresponds to the mask as above.
                 */
                new_to = strncpy(distribution, found.gl_pathv[0] + 5, RELEASE_STR_LENGTH - 1);
                new_to += 8;
                *new_to++ = ':';
                *new_to++ = ' ';

                size_t to_len = distribution + sizeof(distribution) - 1 - new_to;
                size_t len = read(fd, (char*)new_to, to_len);

                close(fd);

                if (len != (size_t) -1)
                {
                    new_to[len] = 0;
                    char* end = strstr(new_to, "\n");
                    if (end)
                    {
                        *end = 0;
                    }

                    have_distribution = true;
                    strncpy(release, new_to, RELEASE_STR_LENGTH - 1);
                    release[RELEASE_STR_LENGTH - 1] = '\0';
                }
            }
        }
        globfree(&found);
    }

    if (have_distribution)
    {
        return 1;
    }
    else
    {
        return 0;
    }
}

/**
 * Create a new router for a service
 * @param obj Service configuration context
 * @return True if configuration was successful, false if an error occurred.
 */
int create_new_service(ConfigSection* obj)
{
    auto router = obj->m_parameters.get_string(CN_ROUTER);
    int error_count = 0;

    if (!Service::create(obj->name(), obj->m_parameters))
    {
        MXB_ERROR("Service '%s' creation failed.", obj->name());
        error_count++;
    }

    return error_count;
}

/**
 * Create a new server
 * @param obj Server configuration context
 * @return Number of errors
 */
int create_new_server(ConfigSection* obj)
{
    bool error = false;

    if (!ServerManager::create_server(obj->name(), obj->m_parameters))
    {
        MXB_ERROR("Failed to create a new server.");
        error = true;
    }

    return error;
}

/**
 * Create a new monitor
 *
 * @param obj Monitor configuration context
 * @return 0 on success
 */
int create_new_monitor(ConfigSection* obj)
{
    auto module = obj->m_parameters.get_string(CN_MODULE);
    mxb_assert(!module.empty());
    int rval = 1;
    Monitor* monitor = MonitorManager::create_monitor(obj->name(), module, &obj->m_parameters);
    if (monitor)
    {
        rval = 0;
    }
    else
    {
        MXB_ERROR("Failed to create monitor '%s'.", obj->name());
    }

    return rval;
}

/**
 * Create a new listener for a service
 *
 * @param obj Listener configuration context
 *
 * @return Number of errors
 */
int create_new_listener(ConfigSection* obj)
{
    return Listener::create(obj->name(), obj->m_parameters) ? 0 : 1;
}

/**
 * Create a new filter
 * @param obj Filter configuration context
 * @return Number of errors
 */
int create_new_filter(ConfigSection* obj)
{
    int error_count = 0;
    auto module_str = obj->m_parameters.get_string(CN_MODULE);
    mxb_assert(!module_str.empty());
    const char* module = module_str.c_str();

    if (const MXS_MODULE* mod = get_module(module_str, mxs::ModuleType::FILTER))
    {
        if (mod->specification && !mod->specification->validate(obj->m_parameters))
        {
            return 1;
        }

        if (!filter_alloc(obj->name(), obj->m_parameters))
        {
            MXB_ERROR("Failed to create filter '%s'.", obj->name());
            error_count++;
        }
    }
    else
    {
        MXB_ERROR("Failed to load filter module '%s'", module);
        error_count++;
    }

    return error_count;
}

std::vector<string> config_break_list_string(const string& list_string)
{
    string copy = list_string;
    /* Parse the elements from the list. They are separated by ',' and are trimmed of whitespace. */
    std::vector<string> tokenized = mxs::strtok(copy, ",");
    for (auto& elem : tokenized)
    {
        fix_object_name(elem);
    }
    return tokenized;
}

json_t* mxs::Config::maxscale_to_json(const char* host) const
{
    json_t* param = json_object();

    json_object_set_new(param, CN_CACHEDIR, json_string(mxs::cachedir()));
    json_object_set_new(param, CN_CONNECTOR_PLUGINDIR, json_string(mxs::connector_plugindir()));
    json_object_set_new(param, CN_DATADIR, json_string(mxs::datadir()));
    json_object_set_new(param, CN_EXECDIR, json_string(mxs::execdir()));
    json_object_set_new(param, CN_LANGUAGE, json_string(mxs::langdir()));
    json_object_set_new(param, CN_LIBDIR, json_string(mxs::libdir()));
    json_object_set_new(param, CN_LOGDIR, json_string(mxs::logdir()));
    json_object_set_new(param, CN_MODULE_CONFIGDIR, json_string(mxs::module_configdir()));
    json_object_set_new(param, CN_PERSISTDIR, json_string(mxs::config_persistdir()));
    json_object_set_new(param, CN_PIDDIR, json_string(mxs::piddir()));

    // This will dump all parameters defined using the new configuration mechanism.
    fill(param);

    if (key_manager != mxs::KeyManager::Type::NONE)
    {
        auto prefix = s_key_manager.to_string(key_manager);
        json_t* opts = json_object();

        for (const auto& [k, v] : key_manager_options)
        {
            json_object_set_new(opts, k.c_str(), json_string(v.c_str()));
        }

        json_object_set_new(param, prefix.c_str(), opts);
    }

    json_t* attr = json_object();
    time_t started = maxscale_started();
    time_t activated = started + MXS_CLOCK_TO_SEC(promoted_at);
    json_object_set_new(attr, CN_PARAMETERS, param);
    json_object_set_new(attr, "version", json_string(MAXSCALE_VERSION));
    json_object_set_new(attr, "commit", json_string(MAXSCALE_COMMIT));
    json_object_set_new(attr, "started_at", json_string(http_to_date(started).c_str()));
    json_object_set_new(attr, "activated_at", json_string(http_to_date(activated).c_str()));
    json_object_set_new(attr, "uptime", json_integer(maxscale_uptime()));
    json_object_set_new(attr, "process_datadir", json_string(mxs::process_datadir()));

    auto manager = mxs::ConfigManager::get()->to_json();
    json_object_set_new(attr, "config_sync", json_incref(manager.get_json()));

<<<<<<< HEAD
    json_object_set_new(attr, "system", system_to_json());

#ifdef MXS_WITH_ASAN
    int leaking = __lsan_do_recoverable_leak_check();
    json_object_set_new(attr, "memory_leak", json_boolean(leaking));
#endif

=======
>>>>>>> bbea96ba
    json_t* obj = json_object();
    json_object_set_new(obj, CN_ATTRIBUTES, attr);
    json_object_set_new(obj, CN_ID, json_string(CN_MAXSCALE));
    json_object_set_new(obj, CN_TYPE, json_string(CN_MAXSCALE));

    return mxs_json_resource(host, MXS_JSON_API_MAXSCALE, obj);
}

json_t* mxs::Config::system_to_json() const
{
    // system.machine
    json_t* machine = json_object();

    json_object_set_new(machine, "cores_physical", json_integer(get_processor_count()));
    json_object_set_new(machine, "cores_available", json_integer(get_cpu_count()));
    json_object_set_new(machine, "cores_virtual", json_real(get_vcpu_count()));
    json_object_set_new(machine, "memory_physical", json_integer(get_total_memory()));
    json_object_set_new(machine, "memory_available", json_integer(get_available_memory()));

    // system.os
    json_t* os = json_object();

    const mxs::Config& c = mxs::Config::get();
    json_object_set_new(os, "sysname", json_string(c.sysname.c_str()));
    json_object_set_new(os, "nodename", json_string(c.nodename.c_str()));
    json_object_set_new(os, "release", json_string(c.release.c_str()));
    json_object_set_new(os, "version", json_string(c.version.c_str()));
    json_object_set_new(os, "machine", json_string(c.machine.c_str()));

    // system.maxscale
    json_t* maxscale = json_object();

    json_object_set_new(maxscale, "threads", json_integer(config_threadcount()));
    json_object_set_new(maxscale, "query_classifier_cache_size",
                        json_integer(this->qc_cache_properties.max_size));

    // system
    json_t* system = json_object();
    json_object_set_new(system, "machine", machine);
    json_object_set_new(system, "os", os);
    json_object_set_new(system, "maxscale", maxscale);

    return system;
}

/**
 * Test if first and last char in the string are as expected.
 *
 * @param string Input string
 * @param expected Required character
 * @return True, if string has at least two chars and both first and last char
 * equal @c expected
 */
static bool check_first_last_char(const char* string, char expected)
{
    bool valid = false;
    {
        size_t len = strlen(string);
        if ((len >= 2) && (string[0] == expected) && (string[len - 1] == expected))
        {
            valid = true;
        }
    }
    return valid;
}

/**
 * Chop a char off from both ends of the string.
 *
 * @param value Input string
 */
static void remove_first_last_char(char* value)
{
    size_t len = strlen(value);
    value[len - 1] = '\0';
    memmove(value, value + 1, len - 1);
}

pcre2_code* compile_regex_string(const char* regex_string,
                                 bool jit_enabled,
                                 uint32_t options,
                                 uint32_t* output_ovector_size)
{
    bool success = true;
    int errorcode = -1;
    PCRE2_SIZE error_offset = -1;
    uint32_t capcount = 0;
    pcre2_code* machine =
        pcre2_compile((PCRE2_SPTR) regex_string,
                      PCRE2_ZERO_TERMINATED,
                      options,
                      &errorcode,
                      &error_offset,
                      NULL);
    if (machine)
    {
        if (jit_enabled)
        {
            // Try to compile even further for faster matching
            if (pcre2_jit_compile(machine, PCRE2_JIT_COMPLETE) < 0)
            {
                MXB_WARNING("PCRE2 JIT compilation of pattern '%s' failed, "
                            "falling back to normal compilation.",
                            regex_string);
            }
        }
        /* Check what is the required match_data size for this pattern. */
        int ret_info = pcre2_pattern_info(machine, PCRE2_INFO_CAPTURECOUNT, &capcount);
        if (ret_info != 0)
        {
            MXS_PCRE2_PRINT_ERROR(ret_info);
            success = false;
        }
    }
    else
    {
        MXB_ERROR("Invalid PCRE2 regular expression '%s' (position '%zu').",
                  regex_string,
                  error_offset);
        MXS_PCRE2_PRINT_ERROR(errorcode);
        success = false;
    }

    if (!success)
    {
        pcre2_code_free(machine);
        machine = NULL;
    }
    else if (output_ovector_size)
    {
        *output_ovector_size = capcount + 1;
    }
    return machine;
}

/**
 * Test if the given string is a valid MaxScale regular expression and can be
 * compiled to a regex machine using PCRE2.
 *
 * @param regex_string The input string
 * @return True if compilation succeeded, false if string is invalid or cannot
 * be compiled.
 */
static bool test_regex_string_validity(const char* regex_string, const char* key)
{
    if (*regex_string == '\0')
    {
        return false;
    }
    char regex_copy[strlen(regex_string) + 1];
    strcpy(regex_copy, regex_string);
    if (!check_first_last_char(regex_string, '/'))
    {
        // return false; // Uncomment this line once '/ .. /' is no longer optional
        MXB_WARNING("Missing slashes (/) around a regular expression is deprecated: '%s=%s'.",
                    key,
                    regex_string);
    }
    else
    {
        remove_first_last_char(regex_copy);
    }

    pcre2_code* code = compile_regex_string(regex_copy, false, 0, NULL);
    bool rval = (code != NULL);
    pcre2_code_free(code);
    return rval;
}

bool get_suffixed_size(const char* value, uint64_t* dest)
{
    if (!isdigit(*value))
    {
        // This will also catch negative values
        return false;
    }

    bool rval = false;
    char* end;
    uint64_t size = strtoll(value, &end, 10);

    switch (*end)
    {
    case 'T':
    case 't':
        if ((*(end + 1) == 'i') || (*(end + 1) == 'I'))
        {
            size *= 1024ULL * 1024ULL * 1024ULL * 1024ULL;
        }
        else
        {
            size *= 1000ULL * 1000ULL * 1000ULL * 1000ULL;
        }
        break;

    case 'G':
    case 'g':
        if ((*(end + 1) == 'i') || (*(end + 1) == 'I'))
        {
            size *= 1024ULL * 1024ULL * 1024ULL;
        }
        else
        {
            size *= 1000ULL * 1000ULL * 1000ULL;
        }
        break;

    case 'M':
    case 'm':
        if ((*(end + 1) == 'i') || (*(end + 1) == 'I'))
        {
            size *= 1024ULL * 1024ULL;
        }
        else
        {
            size *= 1000ULL * 1000ULL;
        }
        break;

    case 'K':
    case 'k':
        if ((*(end + 1) == 'i') || (*(end + 1) == 'I'))
        {
            size *= 1024ULL;
        }
        else
        {
            size *= 1000ULL;
        }
        break;

    default:
        break;
    }

    const std::set<char> first {'T', 't', 'G', 'g', 'M', 'm', 'K', 'k'};
    const std::set<char> second {'I', 'i'};

    if (end[0] == '\0')
    {
        rval = true;
    }
    else if (end[1] == '\0')
    {
        // First character must be valid
        rval = first.count(end[0]);
    }
    else if (end[2] == '\0')
    {
        // Both characters have to be valid
        rval = first.count(end[0]) && second.count(end[1]);
    }

    if (dest)
    {
        *dest = size;
    }

    return rval;
}

bool get_suffixed_duration(const char* zValue,
                           milliseconds* pDuration,
                           mxs::config::DurationUnit* pUnit)
{
    if (!isdigit(*zValue))
    {
        // This will also catch negative values
        return false;
    }

    bool rval = true;
    char* zEnd;
    uint64_t value = strtoll(zValue, &zEnd, 10);

    milliseconds duration;
    mxs::config::DurationUnit unit;

    switch (*zEnd)
    {
    case 'H':
    case 'h':
        unit = mxs::config::DURATION_IN_HOURS;
        duration = std::chrono::duration_cast<milliseconds>(std::chrono::hours(value));
        ++zEnd;
        break;

    case 'M':
    case 'm':
        if (*(zEnd + 1) == 's' || *(zEnd + 1) == 'S')
        {
            unit = mxs::config::DURATION_IN_MILLISECONDS;
            duration = milliseconds(value);
            ++zEnd;
        }
        else
        {
            unit = mxs::config::DURATION_IN_MINUTES;
            duration = std::chrono::duration_cast<milliseconds>(std::chrono::minutes(value));

            if ((*(zEnd + 1) == 'i' || *(zEnd + 1) == 'I') && (*(zEnd + 2) == 'n' || *(zEnd + 2) == 'N'))
            {
                zEnd += 2;
            }
        }
        ++zEnd;
        break;

    case 'S':
    case 's':
        unit = mxs::config::DURATION_IN_SECONDS;
        duration = std::chrono::duration_cast<milliseconds>(seconds(value));
        ++zEnd;
        break;

    default:
        rval = false;
    }

    if (rval)
    {
        if (*zEnd == 0)
        {
            if (pDuration)
            {
                *pDuration = duration;
            }

            if (pUnit)
            {
                *pUnit = unit;
            }
        }
        else
        {
            rval = false;
        }
    }

    return rval;
}

static bool get_milliseconds(const char* zName,
                             const char* zValue,
                             const char* zDisplay_value,
                             milliseconds* pMilliseconds)
{
    bool valid = false;

    if (!zDisplay_value)
    {
        zDisplay_value = zValue;
    }

    mxs::config::DurationUnit unit;
    milliseconds milliseconds;
    if (get_suffixed_duration(zValue, &milliseconds, &unit))
    {
        *pMilliseconds = milliseconds;
        valid = true;
    }
    else
    {
        MXB_ERROR("Invalid duration %s: %s=%s.", zName, zValue, zDisplay_value);
    }

    return valid;
}

static bool get_milliseconds(const char* zName,
                             const char* zValue,
                             const char* zDisplay_value,
                             time_t* pMilliseconds)
{
    milliseconds milliseconds;

    bool valid = get_milliseconds(zName, zValue, zDisplay_value, &milliseconds);

    if (valid)
    {
        *pMilliseconds = milliseconds.count();
    }

    return valid;
}

bool config_parse_disk_space_threshold(DiskSpaceLimits* pDisk_space_threshold,
                                       const char* zDisk_space_threshold)
{
    mxb_assert(pDisk_space_threshold);
    mxb_assert(zDisk_space_threshold);

    bool success = true;

    using namespace std;

    DiskSpaceLimits disk_space_threshold;
    string s(zDisk_space_threshold);

    // Somewhat simplified, this is what we expect: [^:]+:[:digit:]+(,[^:]+:[:digit:]+)*
    // So, e.g. the following are fine "/data:20", "/data1:50,/data2:60", "*:80".

    while (success && !s.empty())
    {
        size_t i = s.find_first_of(',');
        string entry = s.substr(0, i);

        s.erase(0, i != string::npos ? i + 1 : i);

        size_t j = entry.find_first_of(':');

        if (j != string::npos)
        {
            string path = entry.substr(0, j);
            string tail = entry.substr(j + 1);

            mxb::trim(path);
            mxb::trim(tail);

            if (!path.empty() && !tail.empty())
            {
                char* end;
                int32_t percentage = strtol(tail.c_str(), &end, 0);

                if ((*end == 0) && (percentage >= 0) && (percentage <= 100))
                {
                    disk_space_threshold[path] = percentage;
                }
                else
                {
                    MXB_ERROR("The value following the ':' must be a percentage: %s",
                              entry.c_str());
                    success = false;
                }
            }
            else
            {
                MXB_ERROR("The %s parameter '%s' contains an invalid entry: '%s'",
                          CN_DISK_SPACE_THRESHOLD,
                          zDisk_space_threshold,
                          entry.c_str());
                success = false;
            }
        }
        else
        {
            MXB_ERROR("The %s parameter '%s' contains an invalid entry: '%s'",
                      CN_DISK_SPACE_THRESHOLD,
                      zDisk_space_threshold,
                      entry.c_str());
            success = false;
        }
    }

    if (success)
    {
        pDisk_space_threshold->swap(disk_space_threshold);
    }

    return success;
}

bool config_is_valid_name(const char* zName, std::string* pReason)
{
    bool is_valid = true;

    for (const char* z = zName; is_valid && *z; z++)
    {
        if (isspace(*z))
        {
            is_valid = false;

            if (pReason)
            {
                *pReason = "The name '";
                *pReason += zName;
                *pReason += "' contains whitespace.";
            }
        }
    }

    if (is_valid)
    {
        if (strncmp(zName, "@@", 2) == 0)
        {
            is_valid = false;

            if (pReason)
            {
                *pReason = "The name '";
                *pReason += zName;
                *pReason += "' starts with '@@', which is a prefix reserved for MaxScale.";
            }
        }
    }

    return is_valid;
}

bool config_set_rebalance_threshold(const char* value)
{
    bool rv = false;

    char* endptr;
    int intval = strtol(value, &endptr, 0);
    if (*endptr == '\0' && intval >= 0 && intval <= 100)
    {
        mxs::Config::get().rebalance_threshold.set(intval);
        rv = true;
    }
    else
    {
        MXB_ERROR("Invalid value (percentage expected) for '%s': %s", CN_REBALANCE_THRESHOLD, value);
    }

    return rv;
}

//static
std::recursive_mutex UnmaskPasswords::s_guard;

UnmaskPasswords::UnmaskPasswords()
{
    s_guard.lock();

    m_old_val = std::exchange(this_unit.mask_passwords, false);
}

UnmaskPasswords::~UnmaskPasswords()
{
    this_unit.mask_passwords = m_old_val;

    s_guard.unlock();
}

bool config_mask_passwords()
{
    return this_unit.mask_passwords;
}

std::tuple<mxb::ini::map_result::ParseResult, std::string>
parse_mxs_config_file_to_map(const string& config_file)
{
    auto res = mxb::ini::parse_config_file_to_map(config_file);
    string warning;
    if (res.errors.empty())
    {
        int first_mxs_lineno = -1;
        bool conflict_found = false;
        auto case_fix_iter = res.config.end();

        // Check that the config has only one section name that case-insensitively matches "maxscale".
        for (auto it = res.config.begin(); it != res.config.end(); ++it)
        {
            const auto& section = *it;
            const string& header = section.first;
            if (strcasecmp(header.c_str(), CN_MAXSCALE) == 0)
            {
                // Equivalent to "maxscale".
                if (first_mxs_lineno < 0)
                {
                    first_mxs_lineno = section.second.lineno;
                    if (header != CN_MAXSCALE)
                    {
                        case_fix_iter = it;
                    }
                }
                else
                {
                    string errmsg = mxb::string_printf(
                        "Section name '%s' at line %i is a duplicate as it compares case-insensitively to a "
                        "previous definition at line %i.", header.c_str(), section.second.lineno,
                        first_mxs_lineno);

                    res.errors.push_back(std::move(errmsg));
                    conflict_found = true;
                }
            }
        }

        if (first_mxs_lineno >= 0 && !conflict_found && case_fix_iter != res.config.end())
        {
            // Replace the section name so that later checks don't need to worry about case-insensitivity.
            warning = mxb::string_printf("Section header '%s' at line %i is interpreted as "
                                         "'maxscale'.", case_fix_iter->first.c_str(), first_mxs_lineno);
            auto section_data_temp = std::move(case_fix_iter->second);
            res.config.erase(case_fix_iter);
            res.config.emplace(CN_MAXSCALE, std::move(section_data_temp));
        }
    }
    return {std::move(res), std::move(warning)};
}<|MERGE_RESOLUTION|>--- conflicted
+++ resolved
@@ -3121,16 +3121,8 @@
     auto manager = mxs::ConfigManager::get()->to_json();
     json_object_set_new(attr, "config_sync", json_incref(manager.get_json()));
 
-<<<<<<< HEAD
     json_object_set_new(attr, "system", system_to_json());
 
-#ifdef MXS_WITH_ASAN
-    int leaking = __lsan_do_recoverable_leak_check();
-    json_object_set_new(attr, "memory_leak", json_boolean(leaking));
-#endif
-
-=======
->>>>>>> bbea96ba
     json_t* obj = json_object();
     json_object_set_new(obj, CN_ATTRIBUTES, attr);
     json_object_set_new(obj, CN_ID, json_string(CN_MAXSCALE));
