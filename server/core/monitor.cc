--- conflicted
+++ resolved
@@ -1400,17 +1400,10 @@
 {
     string prev = Target::status_to_string(mon_prev_status, server->stats().n_current);
     string next = server->status_string();
-<<<<<<< HEAD
-    MXS_NOTICE("Server changed state: %s[%s:%u]: %s. [%s] -> [%s]",
+    MXS_NOTICE("Server changed state: %s[%s:%u]: %s. [%s] -> [%s]%s%s",
                server->name(), server->address(), server->port(),
-               get_event_name(),
-               prev.c_str(), next.c_str());
-=======
-    MXS_NOTICE("Server changed state: %s[%s:%u]: %s. [%s] -> [%s]%s%s",
-               server->name(), server->address, server->port,
                get_event_name(), prev.c_str(), next.c_str(),
                reason.empty() ? "" : ": ", reason.c_str());
->>>>>>> 0bf5641d
 }
 
 void Monitor::hangup_failed_servers()
@@ -1465,15 +1458,9 @@
              * or new_master events are triggered within a pre-defined time limit.
              */
             mxs_monitor_event_t event = ptr->get_event_type();
-<<<<<<< HEAD
             ptr->last_event = event;
             ptr->triggered_at = mxs_clock();
-            ptr->log_state_change();
-=======
-            ptr->server->last_event = event;
-            ptr->server->triggered_at = mxs_clock();
             ptr->log_state_change(annotate_state_change(ptr));
->>>>>>> 0bf5641d
 
             if (event == MASTER_DOWN_EVENT)
             {
@@ -1491,7 +1478,7 @@
         }
         else if (ptr->auth_status_changed())
         {
-            ptr->log_state_change();
+            ptr->log_state_change("");
         }
     }
 
