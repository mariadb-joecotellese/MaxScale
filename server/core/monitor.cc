/*
 * Copyright (c) 2016 MariaDB Corporation Ab
 *
 * Use of this software is governed by the Business Source License included
 * in the LICENSE.TXT file and at www.mariadb.com/bsl11.
 *
 * Change Date: 2026-02-11
 *
 * On the date above, in accordance with the Business Source License, use
 * of this software will be governed by version 2 or later of the General
 * Public License.
 */

/**
 * @file monitor.c  - The monitor module management routines
 */
#include <maxscale/monitor.hh>

#include <atomic>
#include <fcntl.h>
#include <stdio.h>
#include <string.h>
#include <chrono>
#include <string>
#include <sstream>
#include <set>
#include <zlib.h>
#include <sys/stat.h>
#include <vector>
#include <mutex>
#include <mysql.h>
#include <mysqld_error.h>
#include <errmsg.h>

#include <maxbase/alloc.h>
#include <maxbase/format.hh>
#include <maxbase/json.hh>
#include <maxscale/http.hh>
#include <maxscale/json_api.hh>
#include <maxscale/mariadb.hh>
#include <maxscale/mainworker.hh>
#include <maxscale/mysql_utils.hh>
#include <maxscale/paths.hh>
#include <maxscale/secrets.hh>

#include "internal/config.hh"
#include "internal/externcmd.hh"
#include "internal/modules.hh"
#include "internal/server.hh"
#include "internal/service.hh"

using std::string;
using std::set;
using Guard = std::lock_guard<std::mutex>;
using maxscale::Monitor;
using maxscale::MonitorServer;
using ConnectResult = maxscale::MonitorServer::ConnectResult;
using namespace std::literals::chrono_literals;
using std::chrono::duration_cast;
using std::chrono::seconds;
using std::chrono::milliseconds;

const char CN_BACKEND_CONNECT_ATTEMPTS[] = "backend_connect_attempts";
const char CN_BACKEND_CONNECT_TIMEOUT[] = "backend_connect_timeout";
const char CN_BACKEND_READ_TIMEOUT[] = "backend_read_timeout";
const char CN_BACKEND_WRITE_TIMEOUT[] = "backend_write_timeout";
const char CN_DISK_SPACE_CHECK_INTERVAL[] = "disk_space_check_interval";
const char CN_EVENTS[] = "events";
const char CN_JOURNAL_MAX_AGE[] = "journal_max_age";
const char CN_MONITOR_INTERVAL[] = "monitor_interval";
const char CN_SCRIPT[] = "script";
const char CN_SCRIPT_TIMEOUT[] = "script_timeout";

namespace
{

namespace cfg = mxs::config;
using namespace std::chrono_literals;

class MonitorSpec : public cfg::Specification
{
public:
    using cfg::Specification::Specification;

private:
    template<class Params>
    bool do_post_validate(Params params) const;

    bool post_validate(const mxs::ConfigParameters& params) const override
    {
        return do_post_validate(params);
    }

    bool post_validate(json_t* json) const override
    {
        return do_post_validate(json);
    }
};

MonitorSpec s_spec(CN_MONITORS, cfg::Specification::MONITOR);

cfg::ParamString s_type(&s_spec, CN_TYPE, "The type of the object", CN_MONITOR);
cfg::ParamModule s_module(&s_spec, CN_MODULE, "The monitor to use", mxs::ModuleType::MONITOR);

cfg::ParamServerList s_servers(
    &s_spec, "servers", "List of servers to use",
    cfg::Param::OPTIONAL, cfg::Param::AT_RUNTIME);

cfg::ParamString s_user(
    &s_spec, "user", "Username used to monitor the servers",
    cfg::Param::AT_RUNTIME);

cfg::ParamPassword s_password(
    &s_spec, "password", "Password for the user used to monitor the servers",
    cfg::Param::AT_RUNTIME);

cfg::ParamMilliseconds s_monitor_interval(
    &s_spec, CN_MONITOR_INTERVAL, "How often the servers are monitored",
    cfg::INTERPRET_AS_MILLISECONDS, 2000ms, cfg::Param::AT_RUNTIME);

cfg::ParamSeconds s_backend_connect_timeout(
    &s_spec, CN_BACKEND_CONNECT_TIMEOUT, "Connection timeout for monitor connections",
    cfg::INTERPRET_AS_SECONDS, 3s, cfg::Param::AT_RUNTIME);

cfg::ParamSeconds s_backend_read_timeout(
    &s_spec, CN_BACKEND_READ_TIMEOUT, "Read timeout for monitor connections",
    cfg::INTERPRET_AS_SECONDS, 3s, cfg::Param::AT_RUNTIME);

cfg::ParamSeconds s_backend_write_timeout(
    &s_spec, CN_BACKEND_WRITE_TIMEOUT, "Write timeout for monitor connections",
    cfg::INTERPRET_AS_SECONDS, 3s, cfg::Param::AT_RUNTIME);

cfg::ParamCount s_backend_connect_attempts(
    &s_spec, CN_BACKEND_CONNECT_ATTEMPTS, "Number of connection attempts to make to a server",
    1, cfg::Param::AT_RUNTIME);

cfg::ParamSeconds s_journal_max_age(
    &s_spec, CN_JOURNAL_MAX_AGE, "The time the on-disk cached server states are valid for",
    cfg::INTERPRET_AS_SECONDS, 28800s, cfg::Param::AT_RUNTIME);

cfg::ParamString s_disk_space_threshold(
    &s_spec, CN_DISK_SPACE_THRESHOLD, "Disk space threshold",
    "", cfg::Param::AT_RUNTIME);

cfg::ParamMilliseconds s_disk_space_check_interval(
    &s_spec, CN_DISK_SPACE_CHECK_INTERVAL, "How often the disk space is checked",
    cfg::INTERPRET_AS_MILLISECONDS, 0ms, cfg::Param::AT_RUNTIME);

cfg::ParamString s_script(
    &s_spec, CN_SCRIPT, "Script to run whenever an event occurs",
    "", cfg::Param::AT_RUNTIME);

cfg::ParamSeconds s_script_timeout(
    &s_spec, CN_SCRIPT_TIMEOUT, "Timeout for the script",
    cfg::INTERPRET_AS_SECONDS, 90s, cfg::Param::AT_RUNTIME);

cfg::ParamEnumMask<mxs_monitor_event_t> s_events(
    &s_spec, CN_EVENTS, "Events that cause the script to be called",
    {
        {ALL_EVENTS, "all"},
        {MASTER_DOWN_EVENT, "master_down"},
        {MASTER_UP_EVENT, "master_up"},
        {SLAVE_DOWN_EVENT, "slave_down"},
        {SLAVE_UP_EVENT, "slave_up"},
        {SERVER_DOWN_EVENT, "server_down"},
        {SERVER_UP_EVENT, "server_up"},
        {SYNCED_DOWN_EVENT, "synced_down"},
        {SYNCED_UP_EVENT, "synced_up"},
        {DONOR_DOWN_EVENT, "donor_down"},
        {DONOR_UP_EVENT, "donor_up"},
        {LOST_MASTER_EVENT, "lost_master"},
        {LOST_SLAVE_EVENT, "lost_slave"},
        {LOST_SYNCED_EVENT, "lost_synced"},
        {LOST_DONOR_EVENT, "lost_donor"},
        {NEW_MASTER_EVENT, "new_master"},
        {NEW_SLAVE_EVENT, "new_slave", },
        {NEW_SYNCED_EVENT, "new_synced"},
        {NEW_DONOR_EVENT, "new_donor"},
    }, ALL_EVENTS, cfg::Param::AT_RUNTIME);

template<class Params>
bool MonitorSpec::do_post_validate(Params params) const
{
    bool ok = true;

    std::string threshold = s_disk_space_threshold.get(params);

    if (!threshold.empty())
    {
        DiskSpaceLimits limit;
        ok = config_parse_disk_space_threshold(&limit, threshold.c_str());
    }

    return ok;
}

class ThisUnit
{
public:

    /**
     * Mark a monitor as the monitor of the server. A server may only be monitored by one monitor.
     *
     * @param server Server to claim. The name is not checked to be a valid server name.
     * @param new_owner Monitor which claims the server
     * @param existing_owner If server is already monitored, the owning monitor name is written here
     * @return True if success, false if server was claimed by another monitor
     */
    bool claim_server(const string& server, const string& new_owner, string* existing_owner)
    {
        mxb_assert(Monitor::is_main_worker());
        bool claim_success = false;
        auto iter = m_server_owners.find(server);
        if (iter != m_server_owners.end())
        {
            // Server is already claimed by a monitor.
            * existing_owner = iter->second;
        }
        else
        {
            m_server_owners[server] = new_owner;
            claim_success = true;
        }
        return claim_success;
    }

    /**
     * Mark a server as unmonitored.
     *
     * @param server The server name
     */
    void release_server(const string& server)
    {
        mxb_assert(Monitor::is_main_worker());
        auto iter = m_server_owners.find(server);
        mxb_assert(iter != m_server_owners.end());
        m_server_owners.erase(iter);
    }


    string claimed_by(const string& server)
    {
        mxb_assert(Monitor::is_main_worker());
        string rval;
        auto iter = m_server_owners.find(server);
        if (iter != m_server_owners.end())
        {
            rval = iter->second;
        }
        return rval;
    }

private:
    // Global map of servername->monitorname. Not mutexed, as this should only be accessed
    // from the admin thread.
    std::map<string, string> m_server_owners;
};

ThisUnit this_unit;

/** Server type specific bits */
const uint64_t server_type_bits = SERVER_MASTER | SERVER_SLAVE | SERVER_JOINED | SERVER_RELAY | SERVER_BLR;

/** All server bits */
const uint64_t all_server_bits = SERVER_RUNNING | SERVER_MAINT | SERVER_MASTER | SERVER_SLAVE
    | SERVER_JOINED | SERVER_RELAY | SERVER_BLR;

const char journal_name[] = "monitor.dat";
const char journal_template[] = "%s/%s/%s";

bool check_disk_space_exhausted(MonitorServer* pMs,
                                const std::string& path,
                                const maxscale::disk::SizesAndName& san,
                                int32_t max_percentage)
{
    bool disk_space_exhausted = false;

    int32_t used_percentage = ((san.total() - san.available()) / (double)san.total()) * 100;

    if (used_percentage >= max_percentage)
    {
        MXS_ERROR("Disk space on %s at %s is exhausted; %d%% of the the disk "
                  "mounted on the path %s has been used, and the limit it %d%%.",
                  pMs->server->name(),
                  pMs->server->address(),
                  used_percentage,
                  path.c_str(),
                  max_percentage);
        disk_space_exhausted = true;
    }

    return disk_space_exhausted;
}

const char ERR_CANNOT_MODIFY[] =
    "The server is monitored, so only the maintenance status can be "
    "set/cleared manually. Status was not modified.";
const char WRN_REQUEST_OVERWRITTEN[] =
    "Previous maintenance/draining request was not yet read by the monitor and was overwritten.";

<<<<<<< HEAD
=======
/* Is not really an event as the other values, but is a valid config setting and also the default.
 * Bitmask value matches all events. */
const MXS_ENUM_VALUE monitor_event_default = {"all", ~0ULL};

// Allowed values for the "events"-setting. Also defines the enum<->string conversion for events.
const MXS_ENUM_VALUE monitor_event_values[] =
{
    monitor_event_default,
    {"master_down",       MASTER_DOWN_EVENT },
    {"master_up",         MASTER_UP_EVENT   },
    {"slave_down",        SLAVE_DOWN_EVENT  },
    {"slave_up",          SLAVE_UP_EVENT    },
    {"server_down",       SERVER_DOWN_EVENT },
    {"server_up",         SERVER_UP_EVENT   },
    {"synced_down",       SYNCED_DOWN_EVENT },
    {"synced_up",         SYNCED_UP_EVENT   },
    {"donor_down",        DONOR_DOWN_EVENT  },
    {"donor_up",          DONOR_UP_EVENT    },
    {"lost_master",       LOST_MASTER_EVENT },
    {"lost_slave",        LOST_SLAVE_EVENT  },
    {"lost_synced",       LOST_SYNCED_EVENT },
    {"lost_donor",        LOST_DONOR_EVENT  },
    {"new_master",        NEW_MASTER_EVENT  },
    {"new_slave",         NEW_SLAVE_EVENT   },
    {"new_synced",        NEW_SYNCED_EVENT  },
    {"new_donor",         NEW_DONOR_EVENT   },
    {"relay_up",          RELAY_UP_EVENT    },
    {"relay_down",        RELAY_DOWN_EVENT  },
    {"lost_relay",        LOST_RELAY_EVENT  },
    {"new_relay",         NEW_RELAY_EVENT   },
    {"blr_up",            BLR_UP_EVENT      },
    {"blr_down",          BLR_DOWN_EVENT    },
    {"lost_blr",          LOST_BLR_EVENT    },
    {"new_blr",           NEW_BLR_EVENT     },
    {NULL}
};

>>>>>>> 86da9485
const MonitorServer::EventList empty_event_list;
}

namespace maxscale
{

Monitor::Monitor(const string& name, const string& module)
    : m_name(name)
    , m_module(module)
    , m_settings(name, this)
{
}

void Monitor::stop()
{
    do_stop();

    for (auto db : m_servers)
    {
        // TODO: Should be db->close().
        mysql_close(db->con);
        db->con = NULL;
    }
}

const char* Monitor::name() const
{
    return m_name.c_str();
}

// static
cfg::Specification* Monitor::specification()
{
    return &s_spec;
}

Monitor::Settings::Settings(const std::string& name, Monitor* monitor)
    : mxs::config::Configuration(name, &s_spec)
    , m_monitor(monitor)
{
    using C = MonitorServer::ConnectionSettings;

    add_native(&Settings::type, &s_type);
    add_native(&Settings::module, &s_module);
    add_native(&Settings::servers, &s_servers);
    add_native(&Settings::interval, &s_monitor_interval);
    add_native(&Settings::events, &s_events);
    add_native(&Settings::journal_max_age, &s_journal_max_age);
    add_native(&Settings::script, &s_script);
    add_native(&Settings::script_timeout, &s_script_timeout);
    add_native(&Settings::disk_space_threshold, &s_disk_space_threshold);
    add_native(&Settings::disk_space_check_interval, &s_disk_space_check_interval);
    add_native(&Settings::conn_settings, &C::read_timeout, &s_backend_read_timeout);
    add_native(&Settings::conn_settings, &C::write_timeout, &s_backend_write_timeout);
    add_native(&Settings::conn_settings, &C::connect_timeout, &s_backend_connect_timeout);
    add_native(&Settings::conn_settings, &C::connect_attempts, &s_backend_connect_attempts);
    add_native(&Settings::conn_settings, &C::username, &s_user);
    add_native(&Settings::conn_settings, &C::password, &s_password);
}

bool Monitor::Settings::post_configure(const std::map<std::string, mxs::ConfigParameters>& nested_params)
{
    shared.conn_settings = conn_settings;
    config_parse_disk_space_threshold(&shared.monitor_disk_limits, disk_space_threshold.c_str());

    return m_monitor->post_configure();
}

bool Monitor::post_configure()
{
    bool ok = true;

    m_journal_max_save_interval = std::min(5 * 60L, m_settings.journal_max_age.count() / 2);

    if (m_settings.script.empty())
    {
        // Reset current external cmd if any.
        m_scriptcmd.reset();
    }
    else
    {
        m_scriptcmd = ExternalCmd::create(m_settings.script, m_settings.script_timeout.count());
        if (!m_scriptcmd)
        {
            MXS_ERROR("Failed to initialize script '%s'.", m_settings.script.c_str());
            ok = false;
        }
    }

    // First, remove all servers.
    remove_all_servers();

    for (auto elem : m_settings.servers)
    {
        if (!add_server(elem))
        {
            ok = false;
        }
    }

    return ok;
}

mxs::config::Configuration& Monitor::base_configuration()
{
    return m_settings;
}

const mxs::ConfigParameters& Monitor::parameters() const
{
    return m_parameters;
}

const Monitor::Settings& Monitor::settings() const
{
    return m_settings;
}

const MonitorServer::ConnectionSettings& Monitor::conn_settings() const
{
    return m_settings.shared.conn_settings;
}

long Monitor::ticks() const
{
    return m_ticks.load(std::memory_order_acquire);
}

const char* Monitor::state_string() const
{
    return is_running() ? "Running" : "Stopped";
}

Monitor::~Monitor()
{
    for (auto server : m_servers)
    {
        // TODO: store unique pointers in the array
        delete server;
    }
    m_servers.clear();
}

/**
 * Add a server to the monitor. Fails if server is already monitored.
 *
 * @param server  A server
 * @return True if server was added
 */
bool Monitor::add_server(SERVER* server)
{
    // This should only be called from the admin thread while the monitor is stopped.
    mxb_assert(!is_running() && is_main_worker());
    bool success = false;
    string existing_owner;
    if (this_unit.claim_server(server->name(), m_name, &existing_owner))
    {
        auto new_server = create_server(server, m_settings.shared);
        m_servers.push_back(new_server);
        server_added(server);
        success = true;
    }
    else
    {
        MXS_ERROR("Server '%s' is already monitored by '%s', cannot add it to another monitor.",
                  server->name(), existing_owner.c_str());
    }
    return success;
}

void Monitor::server_added(SERVER* server)
{
    service_add_server(this, server);
}

void Monitor::server_removed(SERVER* server)
{
    service_remove_server(this, server);
}

/**
 * Remove all servers from the monitor.
 */
void Monitor::remove_all_servers()
{
    // This should only be called from the admin thread while the monitor is stopped.
    mxb_assert(!is_running() && is_main_worker());
    for (auto mon_server : m_servers)
    {
        mxb_assert(this_unit.claimed_by(mon_server->server->name()) == m_name);
        this_unit.release_server(mon_server->server->name());
        server_removed(mon_server->server);
        delete mon_server;
    }
    m_servers.clear();
}

json_t* Monitor::to_json(const char* host) const
{
    const char CN_MONITOR_DIAGNOSTICS[] = "monitor_diagnostics";
    const char CN_TICKS[] = "ticks";

    // This function mostly reads settings-type data, which is only written to by the admin thread,
    // The rest is safe to read without mutexes.
    mxb_assert(Monitor::is_main_worker());
    json_t* rval = json_object();
    json_t* attr = json_object();
    json_t* rel = json_object();

    auto my_name = name();
    json_object_set_new(rval, CN_ID, json_string(my_name));
    json_object_set_new(rval, CN_TYPE, json_string(CN_MONITORS));

    json_object_set_new(attr, CN_MODULE, json_string(m_module.c_str()));
    json_object_set_new(attr, CN_STATE, json_string(state_string()));
    json_object_set_new(attr, CN_TICKS, json_integer(ticks()));

    /** Monitor parameters */
    json_object_set_new(attr, CN_PARAMETERS, parameters_to_json());

    if (is_running())
    {
        json_t* diag = diagnostics();
        if (diag)
        {
            json_object_set_new(attr, CN_MONITOR_DIAGNOSTICS, diag);
        }
    }

    std::string self = std::string(MXS_JSON_API_MONITORS) + name() + "/relationships/";

    if (!m_servers.empty())
    {
        json_t* mon_rel = mxs_json_relationship(host, self + "servers", MXS_JSON_API_SERVERS);
        for (MonitorServer* db : m_servers)
        {
            mxs_json_add_relation(mon_rel, db->server->name(), CN_SERVERS);
        }
        json_object_set_new(rel, CN_SERVERS, mon_rel);
    }

    if (auto services = service_relations_to_monitor(this, host, self + "services"))
    {
        json_object_set_new(rel, CN_SERVICES, services);
    }

    json_object_set_new(rval, CN_RELATIONSHIPS, rel);
    json_object_set_new(rval, CN_ATTRIBUTES, attr);
    json_object_set_new(rval, CN_LINKS, mxs_json_self_link(host, CN_MONITORS, my_name));
    return rval;
}

json_t* Monitor::parameters_to_json() const
{
    json_t* rval = m_settings.to_json();
    json_t* tmp = const_cast<Monitor*>(this)->configuration().to_json();
    json_object_update(rval, tmp);
    json_decref(tmp);

    // Remove the servers parameter from the JSON output: the relationship management is supposed to be done
    // with the relationship object.
    json_object_del(rval, CN_SERVERS);

    return rval;
}

bool Monitor::test_permissions(const string& query)
{
    if (m_servers.empty() || mxs::Config::get().skip_permission_checks.get())
    {
        return true;
    }

    bool rval = false;

    for (MonitorServer* mondb : m_servers)
    {
        auto result = mondb->ping_or_connect();

        if (!connection_is_ok(result))
        {
            MXS_ERROR("[%s] Failed to connect to server '%s' ([%s]:%d) when"
                      " checking monitor user credentials and permissions.",
                      name(),
                      mondb->server->name(),
                      mondb->server->address(),
                      mondb->server->port());

            if (result != ConnectResult::ACCESS_DENIED)
            {
                rval = true;
            }
        }
        else if (mxs_mysql_query(mondb->con, query.c_str()) != 0)
        {
            switch (mysql_errno(mondb->con))
            {
            case ER_TABLEACCESS_DENIED_ERROR:
            case ER_COLUMNACCESS_DENIED_ERROR:
            case ER_SPECIFIC_ACCESS_DENIED_ERROR:
            case ER_PROCACCESS_DENIED_ERROR:
            case ER_KILL_DENIED_ERROR:
                rval = false;
                break;

            default:
                rval = true;
                break;
            }

            MXS_ERROR("[%s] Failed to execute query '%s' with user '%s'. MySQL error message: %s",
                      name(), query.c_str(), conn_settings().username.c_str(),
                      mysql_error(mondb->con));
        }
        else
        {
            rval = true;
            MYSQL_RES* res = mysql_use_result(mondb->con);
            if (res == NULL)
            {
                MXS_ERROR("[%s] Result retrieval failed when checking monitor permissions: %s",
                          name(),
                          mysql_error(mondb->con));
            }
            else
            {
                mysql_free_result(res);
            }

            mondb->maybe_fetch_session_track();
            mondb->fetch_uptime();
        }
    }

    return rval;
}

json_t* Monitor::monitored_server_json_attributes(const SERVER* srv) const
{
    json_t* rval = nullptr;
    auto comp = [srv](MonitorServer* ms) {
        return ms->server == srv;
    };

    auto iter = std::find_if(m_servers.begin(), m_servers.end(), comp);
    if (iter != m_servers.end())
    {
        auto mon_srv = *iter;
        rval = json_object();
        json_object_set_new(rval, "node_id", json_integer(mon_srv->node_id));
        json_object_set_new(rval, "master_id", json_integer(mon_srv->master_id));

        const char* event_name = get_event_name(mon_srv->last_event);
        json_object_set_new(rval, "last_event", json_string(event_name));
        string triggered_at = http_to_date(mon_srv->triggered_at);
        json_object_set_new(rval, "triggered_at", json_string(triggered_at.c_str()));

        if (auto extra = diagnostics(mon_srv))
        {
            json_object_update(rval, extra);
            json_decref(extra);
        }
    }
    return rval;
}

void Monitor::wait_for_status_change()
{
    mxb_assert(is_running());
    mxb_assert(Monitor::is_main_worker());

    // Store the tick count before we request the change
    auto start = ticks();

    // Set a flag so the next loop happens sooner.
    m_status_change_pending.store(true, std::memory_order_release);

    while (start == ticks())
    {
        std::this_thread::sleep_for(milliseconds(100));
    }
}

void MonitorServer::stash_current_status()
{
    mon_prev_status = server->status();
    pending_status = server->status();
}

void MonitorServer::set_pending_status(uint64_t bits)
{
    pending_status |= bits;
}

void MonitorServer::clear_pending_status(uint64_t bits)
{
    pending_status &= ~bits;
}

/*
 * Determine a monitor event, defined by the difference between the old
 * status of a server and the new status.
 *
 * @return  monitor_event_t     A monitor event (enum)
 *
 * @note This function must only be called from mon_process_state_changes
 */
mxs_monitor_event_t MonitorServer::get_event_type() const
{
    auto rval = event_type(mon_prev_status, server->status());

    mxb_assert_message(rval != UNDEFINED_EVENT,
                       "No event for state transition: [%s] -> [%s]",
                       Target::status_to_string(mon_prev_status, server->stats().n_current).c_str(),
                       server->status_string().c_str());

    return rval;
}

// static
mxs_monitor_event_t MonitorServer::event_type(uint64_t before, uint64_t after)
{
    typedef enum
    {
        DOWN_EVENT,
        UP_EVENT,
        LOSS_EVENT,
        NEW_EVENT,
        UNSUPPORTED_EVENT
    } general_event_type;

    general_event_type event_type = UNSUPPORTED_EVENT;

    uint64_t prev = before & all_server_bits;
    uint64_t present = after & all_server_bits;

    if (prev == present)
    {
        /* This should never happen */
        mxb_assert(false);
        return UNDEFINED_EVENT;
    }

    if ((prev & SERVER_RUNNING) == 0)
    {
        /* The server was not running previously */
        if ((present & SERVER_RUNNING) != 0)
        {
            event_type = UP_EVENT;
        }
        else
        {
            /* Otherwise, was not running and still is not running. This should never happen. */
            mxb_assert(false);
        }
    }
    else
    {
        /* Previous state must have been running */
        if ((present & SERVER_RUNNING) == 0)
        {
            event_type = DOWN_EVENT;
        }
        else
        {
            /** These are used to detect whether we actually lost something or
             * just transitioned from one state to another */
            uint64_t prev_bits = prev & (SERVER_MASTER | SERVER_SLAVE);
            uint64_t present_bits = present & (SERVER_MASTER | SERVER_SLAVE);

            /* Was running and still is */
            if ((!prev_bits || !present_bits || prev_bits == present_bits)
                && (prev & server_type_bits))
            {
                /* We used to know what kind of server it was */
                event_type = LOSS_EVENT;
            }
            else
            {
                /* We didn't know what kind of server it was, now we do*/
                event_type = NEW_EVENT;
            }
        }
    }

    mxs_monitor_event_t rval = UNDEFINED_EVENT;

    switch (event_type)
    {
    case UP_EVENT:
        rval = (present & SERVER_MASTER) ? MASTER_UP_EVENT :
            (present & SERVER_SLAVE) ? SLAVE_UP_EVENT :
            (present & SERVER_JOINED) ? SYNCED_UP_EVENT :
            (present & SERVER_RELAY) ? RELAY_UP_EVENT :
            (present & SERVER_BLR) ? BLR_UP_EVENT :
            SERVER_UP_EVENT;
        break;

    case DOWN_EVENT:
        rval = (prev & SERVER_MASTER) ? MASTER_DOWN_EVENT :
            (prev & SERVER_SLAVE) ? SLAVE_DOWN_EVENT :
            (prev & SERVER_JOINED) ? SYNCED_DOWN_EVENT :
            (prev & SERVER_RELAY) ? RELAY_DOWN_EVENT :
            (prev & SERVER_BLR) ? BLR_DOWN_EVENT :
            SERVER_DOWN_EVENT;
        break;

    case LOSS_EVENT:
        rval = (prev & SERVER_MASTER) ? LOST_MASTER_EVENT :
            (prev & SERVER_SLAVE) ? LOST_SLAVE_EVENT :
            (prev & SERVER_JOINED) ? LOST_SYNCED_EVENT :
            (prev & SERVER_RELAY) ? LOST_RELAY_EVENT :
            (prev & SERVER_BLR) ? LOST_BLR_EVENT :
            UNDEFINED_EVENT;
        break;

    case NEW_EVENT:
        rval = (present & SERVER_MASTER) ? NEW_MASTER_EVENT :
            (present & SERVER_SLAVE) ? NEW_SLAVE_EVENT :
            (present & SERVER_JOINED) ? NEW_SYNCED_EVENT :
            (present & SERVER_RELAY) ? NEW_RELAY_EVENT :
            (present & SERVER_BLR) ? NEW_BLR_EVENT :
            UNDEFINED_EVENT;
        break;

    default:
        /* This should never happen */
        mxb_assert(false);
        break;
    }

    return rval;
}

const char* Monitor::get_event_name(mxs_monitor_event_t event)
{
    static std::map<mxs_monitor_event_t, const char*> values =
    {
        {MASTER_DOWN_EVENT, "master_down", },
        {MASTER_UP_EVENT,   "master_up",   },
        {SLAVE_DOWN_EVENT,  "slave_down",  },
        {SLAVE_UP_EVENT,    "slave_up",    },
        {SERVER_DOWN_EVENT, "server_down", },
        {SERVER_UP_EVENT,   "server_up",   },
        {SYNCED_DOWN_EVENT, "synced_down", },
        {SYNCED_UP_EVENT,   "synced_up",   },
        {DONOR_DOWN_EVENT,  "donor_down",  },
        {DONOR_UP_EVENT,    "donor_up",    },
        {LOST_MASTER_EVENT, "lost_master", },
        {LOST_SLAVE_EVENT,  "lost_slave",  },
        {LOST_SYNCED_EVENT, "lost_synced", },
        {LOST_DONOR_EVENT,  "lost_donor",  },
        {NEW_MASTER_EVENT,  "new_master",  },
        {NEW_SLAVE_EVENT,   "new_slave",   },
        {NEW_SYNCED_EVENT,  "new_synced",  },
        {NEW_DONOR_EVENT,   "new_donor",   }
    };

    auto it = values.find(event);
    mxb_assert(it != values.end());
    return it == values.end() ? "undefined_event" : it->second;
}

const char* MonitorServer::get_event_name()
{
    return Monitor::get_event_name(last_event);
}

string Monitor::gen_serverlist(int status, CredentialsApproach approach)
{
    string rval;
    rval.reserve(100 * m_servers.size());

    string separator;
    for (auto mon_server : m_servers)
    {
        auto server = static_cast<Server*>(mon_server->server);
        if (status == 0 || server->status() & status)
        {
            if (approach == CredentialsApproach::EXCLUDE)
            {
                rval += separator + mxb::string_printf("[%s]:%i", server->address(), server->port());
            }
            else
            {
                string user = conn_settings().username;
                string password = conn_settings().password;
                string server_specific_monuser = server->monitor_user();
                if (!server_specific_monuser.empty())
                {
                    user = server_specific_monuser;
                    password = server->monitor_password();
                }

                rval += separator + mxb::string_printf("%s:%s@[%s]:%d", user.c_str(), password.c_str(),
                                                       server->address(), server->port());
            }
            separator = ",";
        }
    }
    return rval;
}

/**
 * Check if current monitored server status has changed.
 *
 * @return              true if status has changed
 */
bool MonitorServer::status_changed()
{
    return status_changed(mon_prev_status, server->status());
}

// static
bool MonitorServer::status_changed(uint64_t before, uint64_t after)
{
    bool rval = false;

    /* Previous status is -1 if not yet set */
    if (before != static_cast<uint64_t>(-1))
    {

        uint64_t old_status = before & all_server_bits;
        uint64_t new_status = after & all_server_bits;

        /**
         * The state has changed if the relevant state bits are not the same,
         * the server is either running, stopping or starting and the server is
         * not going into maintenance or coming out of it
         */
        if (old_status != new_status
            && ((old_status | new_status) & SERVER_MAINT) == 0
            && ((old_status | new_status) & SERVER_RUNNING) == SERVER_RUNNING)
        {
            rval = true;
        }
    }

    return rval;
}

bool MonitorServer::auth_status_changed()
{
    uint64_t old_status = mon_prev_status;
    uint64_t new_status = server->status();

    return old_status != static_cast<uint64_t>(-1) && old_status != new_status
           && (old_status & SERVER_AUTH_ERROR) != (new_status & SERVER_AUTH_ERROR);
}

/**
 * Check if current monitored server has a loggable failure status.
 *
 * @return true if failed status can be logged or false
 */
bool MonitorServer::should_print_fail_status()
{
    return server->is_down() && mon_err_count == 0;
}

MonitorServer* Monitor::find_parent_node(MonitorServer* target)
{
    MonitorServer* rval = NULL;

    if (target->master_id > 0)
    {
        for (MonitorServer* node : m_servers)
        {
            if (node->node_id == target->master_id)
            {
                rval = node;
                break;
            }
        }
    }

    return rval;
}

std::string Monitor::child_nodes(MonitorServer* parent)
{
    std::stringstream ss;

    if (parent->node_id > 0)
    {
        bool have_content = false;
        for (MonitorServer* node : m_servers)
        {
            if (node->master_id == parent->node_id)
            {
                if (have_content)
                {
                    ss << ",";
                }

                ss << "[" << node->server->address() << "]:" << node->server->port();
                have_content = true;
            }
        }
    }

    return ss.str();
}

int Monitor::launch_command(MonitorServer* ptr, const std::string& event_name)
{
    m_scriptcmd->reset_substituted();

    // A generator function is ran only if the matching substitution keyword is found.

    auto gen_initiator = [ptr] {
        return mxb::string_printf("[%s]:%d", ptr->server->address(), ptr->server->port());
    };

    auto gen_parent = [this, ptr] {
        string ss;
        MonitorServer* parent = find_parent_node(ptr);
        if (parent)
        {
            ss = mxb::string_printf("[%s]:%d", parent->server->address(), parent->server->port());
        }
        return ss;
    };

    m_scriptcmd->match_substitute("$INITIATOR", gen_initiator);
    m_scriptcmd->match_substitute("$PARENT", gen_parent);

    m_scriptcmd->match_substitute("$CHILDREN", [this, ptr] {
                                      return child_nodes(ptr);
                                  });

    m_scriptcmd->match_substitute("$EVENT", [&event_name] {
                                      return event_name;
                                  });

    m_scriptcmd->match_substitute("$CREDENTIALS", [this] {
                                        // Provides credentials for all servers.
                                      return gen_serverlist(0, CredentialsApproach::INCLUDE);
                                  });

    m_scriptcmd->match_substitute("$NODELIST", [this] {
                                      return gen_serverlist(SERVER_RUNNING);
                                  });

    m_scriptcmd->match_substitute("$LIST", [this] {
                                      return gen_serverlist(0);
                                  });

    m_scriptcmd->match_substitute("$MASTERLIST", [this] {
                                      return gen_serverlist(SERVER_MASTER);
                                  });

    m_scriptcmd->match_substitute("$SLAVELIST", [this] {
                                      return gen_serverlist(SERVER_SLAVE);
                                  });

    m_scriptcmd->match_substitute("$SYNCEDLIST", [this] {
                                      return gen_serverlist(SERVER_JOINED);
                                  });

    int rv = m_scriptcmd->externcmd_execute();

    string msg_part2 = mxb::string_printf("event '%s' on %s", event_name.c_str(), ptr->server->name());
    string msg_end = mxb::string_printf("Script was: '%s'", m_scriptcmd->substituted());
    auto msg_part2c = msg_part2.c_str();
    auto msg_endc = msg_end.c_str();

    if (rv == 0)
    {
        MXS_NOTICE("Executed monitor script for %s. %s", msg_part2c, msg_endc);
    }
    else if (rv == -1)
    {
        // Internal error
        MXS_ERROR("Failed to execute monitor script for %s. %s", msg_part2c, msg_endc);
    }
    else
    {
        // Script returned a non-zero value
        MXS_ERROR("Monitor script returned %d for %s. %s", rv, msg_part2c, msg_endc);
    }
    return rv;
}

MonitorServer::ConnectResult
MonitorServer::ping_or_connect_to_db(const MonitorServer::ConnectionSettings& sett, SERVER& server,
                                     MYSQL** ppConn, std::string* pError)
{
    mxb_assert(ppConn);
    mxb_assert(pError);
    auto pConn = *ppConn;
    if (pConn)
    {
        mxb::StopWatch timer;
        /** Return if the connection is OK */
        if (mysql_ping(pConn) == 0)
        {
            long time_us = std::chrono::duration_cast<std::chrono::microseconds>(timer.split()).count();
            server.set_ping(time_us);
            return ConnectResult::OLDCONN_OK;
        }
    }

    string uname = sett.username;
    string passwd = sett.password;
    const auto& srv = static_cast<const Server&>(server);           // Clean this up later.

    string server_specific_monuser = srv.monitor_user();
    if (!server_specific_monuser.empty())
    {
        uname = server_specific_monuser;
        passwd = srv.monitor_password();
    }

    auto dpwd = mxs::decrypt_password(passwd);

    auto connect = [&pConn, &sett, &server, &uname, &dpwd](int port) {
        if (pConn)
        {
            mysql_close(pConn);
        }
        pConn = mysql_init(nullptr);
        mysql_optionsv(pConn, MYSQL_OPT_CONNECT_TIMEOUT, &sett.connect_timeout);
        mysql_optionsv(pConn, MYSQL_OPT_READ_TIMEOUT, &sett.read_timeout);
        mysql_optionsv(pConn, MYSQL_OPT_WRITE_TIMEOUT, &sett.write_timeout);
        mysql_optionsv(pConn, MYSQL_PLUGIN_DIR, mxs::connector_plugindir());
        mysql_optionsv(pConn, MARIADB_OPT_MULTI_STATEMENTS, nullptr);
        return mxs_mysql_real_connect(pConn, &server, port, uname.c_str(), dpwd.c_str()) != nullptr;
    };

    ConnectResult conn_result = ConnectResult::REFUSED;
    auto extra_port = server.extra_port();

    for (int i = 0; i < sett.connect_attempts && conn_result != ConnectResult::NEWCONN_OK; i++)
    {
        auto start = time(nullptr);
        if (extra_port > 0)
        {
            // Extra-port defined, try it first.
            if (connect(extra_port))
            {
                conn_result = ConnectResult::NEWCONN_OK;
            }
            else
            {
                // If extra-port connection failed due to too low max_connections or another likely
                // configuration related error, try normal port.
                auto err = mysql_errno(pConn);
                if (err == ER_CON_COUNT_ERROR || err == CR_CONNECTION_ERROR)
                {
                    if (connect(server.port()))
                    {
                        conn_result = ConnectResult::NEWCONN_OK;
                        MXS_WARNING("Could not connect with extra-port to '%s', using normal port.",
                                    server.name());
                    }
                }
            }
        }
        else if (connect(server.port()))
        {
            conn_result = ConnectResult::NEWCONN_OK;
        }

        if (conn_result == ConnectResult::REFUSED)
        {
            *pError = mysql_error(pConn);
            auto err = mysql_errno(pConn);
            mysql_close(pConn);
            pConn = nullptr;
            if (err == ER_ACCESS_DENIED_ERROR || err == ER_ACCESS_DENIED_NO_PASSWORD_ERROR)
            {
                conn_result = ConnectResult::ACCESS_DENIED;
            }
            else if (difftime(time(nullptr), start) >= sett.connect_timeout.count())
            {
                conn_result = ConnectResult::TIMEOUT;
            }
        }
    }

    *ppConn = pConn;

    if (conn_result == ConnectResult::NEWCONN_OK)
    {
        // If a new connection was created, measure ping separately.
        mxb::StopWatch timer;
        long time_us = mxs::Target::PING_UNDEFINED;
        if (mysql_ping(pConn) == 0)
        {
            time_us = std::chrono::duration_cast<std::chrono::microseconds>(timer.split()).count();
        }
        server.set_ping(time_us);
    }

    return conn_result;
}

ConnectResult MonitorServer::ping_or_connect()
{
    auto old_type = server->info().type();
    auto connect = [this] {
        return ping_or_connect_to_db(m_shared.conn_settings, *server, &con, &m_latest_error);
    };

    auto res = connect();
    if (res == ConnectResult::NEWCONN_OK)
    {
        mxs_mysql_update_server_version(server, con);
        if (server->info().type() != old_type)
        {
            /**
             * The server type affects the init commands sent by mxs_mysql_real_connect.
             * If server type changed, reconnect so that the correct commands are sent.
             * This typically only happens during startup.
             */
            mysql_close(con);
            con = nullptr;
            res = connect();
        }
    }
    return res;
}

static constexpr seconds session_track_update_interval = 10min;

bool MonitorServer::should_fetch_session_track()
{
    bool rval = false;
    // Only fetch variables from real servers.
    return is_database()
           && (mxb::Clock::now() - m_last_session_track_update) > session_track_update_interval;
}

/**
 * Fetch 'session_track_system_variables' from the server and store it in the SERVER object.
 */
void MonitorServer::fetch_session_track()
{
    if (auto r = mxs::execute_query(con, "select @@session_track_system_variables;"))
    {
        MXS_INFO("'session_track_system_variables' loaded from '%s', next update in %ld seconds.",
                 server->name(), session_track_update_interval.count());
        m_last_session_track_update = mxb::Clock::now();

        if (r->next_row() && r->get_col_count() > 0)
        {
            server->set_session_track_system_variables(r->get_string(0));
        }
    }
}

void MonitorServer::fetch_uptime()
{
    if (auto r = mxs::execute_query(con, "SHOW STATUS LIKE 'Uptime'"))
    {
        if (r->next_row() && r->get_col_count() > 1)
        {
            server->set_uptime(r->get_int(1));
        }
    }
}

/**
 * Is the return value one of the 'OK' values.
 *
 * @param connect_result Return value of mon_ping_or_connect_to_db
 * @return True of connection is ok
 */
bool Monitor::connection_is_ok(ConnectResult connect_result)
{
    return connect_result == ConnectResult::OLDCONN_OK || connect_result == ConnectResult::NEWCONN_OK;
}

string Monitor::get_server_monitor(const SERVER* server)
{
    return this_unit.claimed_by(server->name());
}

bool Monitor::is_main_worker()
{
    return mxs::MainWorker::is_main_worker();
}

/**
 * Log an error about the failure to connect to a backend server and why it happened.
 *
 * @param rval Return value of mon_ping_or_connect_to_db
 */
void MonitorServer::log_connect_error(ConnectResult rval)
{
    mxb_assert(!Monitor::connection_is_ok(rval));
    const char TIMED_OUT[] = "Monitor timed out when connecting to server %s[%s:%d] : '%s'";
    const char REFUSED[] = "Monitor was unable to connect to server %s[%s:%d] : '%s'";
    MXS_ERROR(rval == ConnectResult::TIMEOUT ? TIMED_OUT : REFUSED,
              server->name(),
              server->address(),
              server->port(),
              m_latest_error.c_str());
}

void MonitorServer::log_state_change(const std::string& reason)
{
    string prev = Target::status_to_string(mon_prev_status, server->stats().n_current_conns());
    string next = server->status_string();
    MXS_NOTICE("Server changed state: %s[%s:%u]: %s. [%s] -> [%s]%s%s",
               server->name(), server->address(), server->port(),
               get_event_name(), prev.c_str(), next.c_str(),
               reason.empty() ? "" : ": ", reason.c_str());
}

void Monitor::hangup_failed_servers()
{
    for (MonitorServer* ptr : m_servers)
    {
        if (ptr->status_changed() && (!(ptr->server->is_usable()) || !(ptr->server->is_in_cluster())))
        {
            BackendDCB::hangup(ptr->server);
        }
    }
}

void MonitorServer::mon_report_query_error()
{
    MXS_ERROR("Failed to execute query on server '%s' ([%s]:%d): %s",
              server->name(),
              server->address(),
              server->port(),
              mysql_error(con));
}

void Monitor::check_maintenance_requests()
{
    /* In theory, the admin may be modifying the server maintenance status during this function. The overall
     * maintenance flag should be read-written atomically to prevent missing a value. */
    bool was_pending = m_status_change_pending.exchange(false, std::memory_order_acq_rel);
    if (was_pending)
    {
        for (auto server : m_servers)
        {
            server->apply_status_requests();
        }
    }
}

void Monitor::detect_handle_state_changes()
{
    bool standard_events_enabled = m_scriptcmd && m_settings.events != 0;
    struct EventInfo
    {
        MonitorServer* target {nullptr};
        std::string    event_name;
    };
    std::vector<EventInfo> script_events;

    for (MonitorServer* ptr : m_servers)
    {
        if (ptr->status_changed())
        {
            mxs_monitor_event_t event = ptr->get_event_type();
            ptr->last_event = event;
            ptr->triggered_at = time(nullptr);
            ptr->log_state_change(annotate_state_change(ptr));

            if (standard_events_enabled && (event & m_settings.events))
            {
                script_events.push_back({ptr, get_event_name(event)});
            }
        }
        else if (ptr->auth_status_changed())
        {
            ptr->log_state_change("");
        }


        if (m_scriptcmd)
        {
            // Handle custom events. Custom events ignore the "events"-setting, as they are (for now)
            // enabled by monitor-specific settings.
            auto custom_events = ptr->new_custom_events();
            for (auto& ev : custom_events)
            {
                script_events.push_back({ptr, ev});
            }
        }
    }

    for (auto& elem : script_events)
    {
        launch_command(elem.target, elem.event_name);
    }
}

void Monitor::remove_old_journal()
{
    string path = mxb::string_printf(journal_template, mxs::datadir(), name(), journal_name);
    unlink(path.c_str());
}

MonitorServer* Monitor::get_monitored_server(SERVER* search_server)
{
    mxb_assert(search_server);
    for (const auto iter : m_servers)
    {
        if (iter->server == search_server)
        {
            return iter;
        }
    }
    return nullptr;
}

std::pair<bool, std::vector<MonitorServer*>>
Monitor::get_monitored_serverlist(const std::vector<SERVER*>& servers)
{
    bool ok = true;
    std::vector<MonitorServer*> monitored_array;

    // All servers in the array must be monitored by the given monitor.
    for (auto elem : servers)
    {
        if (MonitorServer* mon_serv = get_monitored_server(elem))
        {
            monitored_array.push_back(mon_serv);
        }
        else
        {
            MXS_ERROR("Server '%s' is not monitored by monitor '%s'.", elem->name(), name());
            ok = false;
        }
    }

    if (!ok)
    {
        monitored_array.clear();
    }

    return {ok, monitored_array};
}

bool Monitor::can_be_disabled(const MonitorServer& server, DisableType type, std::string* errmsg_out) const
{
    return true;
}

bool Monitor::set_server_status(SERVER* srv, int bit, string* errmsg_out)
{
    MonitorServer* msrv = get_monitored_server(srv);
    mxb_assert(msrv);

    if (!msrv)
    {
        MXS_ERROR("Monitor %s requested to set status of server %s that it does not monitor.",
                  name(), srv->address());
        return false;
    }

    bool written = false;

    if (is_running())
    {
        /* This server is monitored, in which case modifying any other status bit than Maintenance is
         * disallowed. */
        if (bit & ~(SERVER_MAINT | SERVER_DRAINING))
        {
            MXS_ERROR(ERR_CANNOT_MODIFY);
            if (errmsg_out)
            {
                *errmsg_out = ERR_CANNOT_MODIFY;
            }
        }
        else
        {
            /* Maintenance and being-drained are set/cleared using a special variable which the
             * monitor reads when starting the next update cycle. */
            MonitorServer::StatusRequest request;
            auto type = DisableType::DRAIN;
            if (bit & SERVER_MAINT)
            {
                request = MonitorServer::MAINT_ON;
                type = DisableType::MAINTENANCE;
            }
            else
            {
                mxb_assert(bit & SERVER_DRAINING);
                request = MonitorServer::DRAINING_ON;
            }

            if (can_be_disabled(*msrv, type, errmsg_out))
            {
                msrv->add_status_request(request);
                written = true;

                // Wait until the monitor picks up the change
                wait_for_status_change();
            }
        }
    }
    else
    {
        /* The monitor is not running, the bit can be set directly */
        srv->set_status(bit);
        written = true;
    }

    return written;
}

bool Monitor::clear_server_status(SERVER* srv, int bit, string* errmsg_out)
{
    MonitorServer* msrv = get_monitored_server(srv);
    mxb_assert(msrv);

    if (!msrv)
    {
        MXS_ERROR("Monitor %s requested to clear status of server %s that it does not monitor.",
                  name(), srv->address());
        return false;
    }

    bool written = false;

    if (is_running())
    {
        if (bit & ~(SERVER_MAINT | SERVER_DRAINING))
        {
            MXS_ERROR(ERR_CANNOT_MODIFY);
            if (errmsg_out)
            {
                *errmsg_out = ERR_CANNOT_MODIFY;
            }
        }
        else
        {
            MonitorServer::StatusRequest request;
            if (bit & SERVER_MAINT)
            {
                request = MonitorServer::MAINT_OFF;
            }
            else
            {
                mxb_assert(bit & SERVER_DRAINING);
                request = MonitorServer::DRAINING_OFF;
            }

            msrv->add_status_request(request);
            written = true;

            // Wait until the monitor picks up the change
            wait_for_status_change();
        }
    }
    else
    {
        /* The monitor is not running, the bit can be cleared directly */
        srv->clear_status(bit);
        written = true;
    }

    return written;
}

void Monitor::populate_services()
{
    mxb_assert(!is_running());

    for (MonitorServer* pMs : m_servers)
    {
        service_add_server(this, pMs->server);
    }
}

void Monitor::deactivate()
{
    if (is_running())
    {
        stop();
    }
    remove_all_servers();
}

bool Monitor::check_disk_space_this_tick()
{
    bool should_update_disk_space = false;
    auto check_interval = m_settings.disk_space_check_interval;

    if ((check_interval.count() > 0) && m_disk_space_checked.split() > check_interval)
    {
        should_update_disk_space = true;
        // Whether or not disk space check succeeds, reset the timer. This way, disk space is always
        // checked during the same tick for all servers.
        m_disk_space_checked.restart();
    }
    return should_update_disk_space;
}

bool Monitor::server_status_request_waiting() const
{
    return m_status_change_pending.load(std::memory_order_acquire);
}

const Monitor::ServerVector& Monitor::servers() const
{
    return m_servers;
}

std::vector<SERVER*> Monitor::real_servers() const
{
    return Monitor::configured_servers();
}

std::vector<SERVER*> Monitor::configured_servers() const
{
    std::vector<SERVER*> rval(m_servers.size());
    std::transform(m_servers.begin(), m_servers.end(), rval.begin(), std::mem_fn(&MonitorServer::server));
    return rval;
}

MonitorServer* Monitor::create_server(SERVER* server, const MonitorServer::SharedSettings& shared)
{
    return new MonitorServer(server, shared);
}

namespace journal_fields
{
const char FIELD_MXSVERSION[] = "maxscale_version";
const char FIELD_MODULE[] = "module";
const char FIELD_TIMESTAMP[] = "timestamp";
const char FIELD_NAME[] = "name";
const char FIELD_STATUS[] = "status";
const char FIELD_SERVERS[] = "servers";
}

void Monitor::write_journal_if_needed()
{
    if (m_journal_update_needed || (time(nullptr) - m_journal_updated > m_journal_max_save_interval))
    {
        write_journal();
    }
}

void Monitor::write_journal()
{
    using mxb::Json;
    Json data;
    data.set_string(journal_fields::FIELD_MODULE, m_module.c_str());
    auto mod = get_module(m_module, mxs::ModuleType::MONITOR);
    data.set_int(journal_fields::FIELD_MXSVERSION, mod->mxs_version);
    data.set_int(journal_fields::FIELD_TIMESTAMP, time(nullptr));

    Json servers_data(Json::Type::ARRAY);
    for (auto* db : servers())
    {
        servers_data.add_array_elem(db->journal_data());
    }
    data.set_object(journal_fields::FIELD_SERVERS, std::move(servers_data));

    save_monitor_specific_journal_data(data);   // Add derived class data if any
    if (!data.save(journal_filepath()))
    {
        MXB_ERROR("Failed to write journal data to disk. %s", data.error_msg().c_str());
    }
    m_journal_updated = time(nullptr);
    m_journal_update_needed = false;
}

void Monitor::read_journal()
{
    using mxb::Json;
    string journal_path = journal_filepath();
    if (access(journal_path.c_str(), F_OK) == 0)
    {
        Json data(Json::Type::JSON_NULL);
        if (data.load(journal_path))
        {
            string fail_reason;
            int64_t timestamp = data.get_int(journal_fields::FIELD_TIMESTAMP);
            int64_t version = data.get_int(journal_fields::FIELD_MXSVERSION);
            string module = data.get_string(journal_fields::FIELD_MODULE);

            if (data.ok())
            {
                auto mod = get_module(m_module, mxs::ModuleType::MONITOR);
                auto max_age = m_settings.journal_max_age.count();
                time_t age = time(nullptr) - timestamp;

                if (module != m_module)
                {
                    fail_reason = mxb::string_printf("File is for module '%s'. Current module is '%s'.",
                                                     module.c_str(), m_module.c_str());
                }
                else if (version != mod->mxs_version)
                {
                    fail_reason = mxb::string_printf("File is for MaxScale version %li. Current "
                                                     "MaxScale version is %i.", version, mod->mxs_version);
                }
                else if (age > max_age)
                {
                    fail_reason = mxb::string_printf("File is %li seconds old. Limit is %li seconds.",
                                                     age, max_age);
                }
                else
                {
                    // Journal seems valid, try to load data.
                    auto servers_data = data.get_array_elems(journal_fields::FIELD_SERVERS);
                    // Check that all server names in journal are also found in current monitor. If not,
                    // discard journal.
                    bool servers_found = true;
                    if (servers_data.size() == m_servers.size())
                    {
                        for (size_t i = 0; i < servers_data.size(); i++)
                        {
                            string jrn_srv_name = servers_data[i].get_string(journal_fields::FIELD_NAME);
                            if (jrn_srv_name != m_servers[i]->server->name())
                            {
                                servers_found = false;
                                break;
                            }
                        }
                    }
                    else
                    {
                        servers_found = false;
                    }

                    if (servers_found)
                    {
                        for (size_t i = 0; i < servers_data.size(); i++)
                        {
                            m_servers[i]->read_journal_data(servers_data[i]);
                        }

                        if (data.error_msg().empty())
                        {
                            load_monitor_specific_journal_data(data);
                        }
                    }
                    else
                    {
                        fail_reason = "Servers described in the journal are different from the ones "
                                      "configured on the current monitor.";
                    }
                }
            }

            // If an error occurred, the error description is either in the json object (read or conversion
            // error) or in 'fail_reason'. Some of the actual data fields in the journal could also be
            // missing or have invalid values, but this would require someone to manually edit the json file.
            // Such errors are not detected and may lead to weird values for one monitor tick.
            if (!fail_reason.empty() || !data.ok())
            {
                if (fail_reason.empty())
                {
                    fail_reason = data.error_msg();
                }
                MXB_WARNING("Discarding journal file '%s'. %s", journal_path.c_str(), fail_reason.c_str());
            }
        }
        else
        {
            MXB_ERROR("Failed to read monitor journal file from disk. %s", data.error_msg().c_str());
        }
    }
    // Non-existing journal file is not an error.
}

std::string Monitor::journal_filepath() const
{
    return mxb::string_printf("%s/%s_journal.json", mxs::datadir(), name());
}

void Monitor::save_monitor_specific_journal_data(mxb::Json& data)
{
}

void Monitor::load_monitor_specific_journal_data(const mxb::Json& data)
{
}

MonitorWorker::MonitorWorker(const string& name, const string& module)
    : Monitor(name, module)
    , m_thread_running(false)
    , m_shutdown(0)
    , m_checked(false)
    , m_loop_called(get_time_ms())
{
}

bool MonitorWorker::is_running() const
{
    return Worker::state() != Worker::STOPPED && Worker::state() != Worker::FINISHED;
}

void MonitorWorker::do_stop()
{
    // This should only be called by monitor_stop().
    mxb_assert(Monitor::is_main_worker());
    mxb_assert(is_running());
    mxb_assert(m_thread_running.load() == true);

    Worker::shutdown();
    Worker::join();
    m_thread_running.store(false, std::memory_order_release);
}

json_t* MonitorWorker::diagnostics() const
{
    return json_object();
}

json_t* MonitorWorker::diagnostics(MonitorServer* server) const
{
    return json_object();
}

bool MonitorWorker::start()
{
    // This should only be called by monitor_start(). NULL worker is allowed since the main worker may
    // not exist during program start/stop.
    mxb_assert(Monitor::is_main_worker());
    mxb_assert(!is_running());
    mxb_assert(m_thread_running.load() == false);

    remove_old_journal();

    if (!m_checked)
    {
        if (!has_sufficient_permissions())
        {
            MXS_ERROR("Failed to start monitor. See earlier errors for more information.");
        }
        else
        {
            m_checked = true;
        }
    }

    bool started = false;
    if (m_checked)
    {
        // Next tick should happen immediately.
        m_loop_called = get_time_ms() - settings().interval.count();
        if (!Worker::start())
        {
            MXS_ERROR("Failed to start worker for monitor '%s'.", name());
        }
        else
        {
            // Ok, so the thread started. Let's wait until we can be certain the
            // state has been updated.
            m_semaphore.wait();

            started = m_thread_running.load(std::memory_order_acquire);
            if (!started)
            {
                // Ok, so the initialization failed and the thread will exit.
                // We need to wait on it so that the thread resources will not leak.
                Worker::join();
            }
        }
    }
    return started;
}

// static
int64_t MonitorWorker::get_time_ms()
{
    timespec t;

    MXB_AT_DEBUG(int rv = ) clock_gettime(CLOCK_MONOTONIC_COARSE, &t);
    mxb_assert(rv == 0);

    return t.tv_sec * 1000 + (t.tv_nsec / 1000000);
}

bool MonitorServer::can_update_disk_space_status() const
{
    return m_ok_to_check_disk_space
           && (!m_shared.monitor_disk_limits.empty() || server->have_disk_space_limits());
}

void MonitorServer::update_disk_space_status()
{
    auto pMs = this;    // TODO: Clean
    std::map<std::string, disk::SizesAndName> info;

    int rv = disk::get_info_by_path(pMs->con, &info);

    if (rv == 0)
    {
        // Server-specific setting takes precedence.
        auto dst = pMs->server->get_disk_space_limits();
        if (dst.empty())
        {
            dst = m_shared.monitor_disk_limits;
        }

        bool disk_space_exhausted = false;
        int32_t star_max_percentage = -1;
        std::set<std::string> checked_paths;

        for (const auto& dst_item : dst)
        {
            string path = dst_item.first;
            int32_t max_percentage = dst_item.second;

            if (path == "*")
            {
                star_max_percentage = max_percentage;
            }
            else
            {
                auto j = info.find(path);

                if (j != info.end())
                {
                    const disk::SizesAndName& san = j->second;

                    disk_space_exhausted = check_disk_space_exhausted(pMs, path, san, max_percentage);
                    checked_paths.insert(path);
                }
                else
                {
                    MXS_WARNING("Disk space threshold specified for %s even though server %s at %s"
                                "does not have that.",
                                path.c_str(),
                                pMs->server->name(),
                                pMs->server->address());
                }
            }
        }

        if (star_max_percentage != -1)
        {
            for (auto j = info.begin(); j != info.end(); ++j)
            {
                string path = j->first;

                if (checked_paths.find(path) == checked_paths.end())
                {
                    const disk::SizesAndName& san = j->second;

                    disk_space_exhausted = check_disk_space_exhausted(pMs, path, san, star_max_percentage);
                }
            }
        }

        if (disk_space_exhausted)
        {
            pMs->pending_status |= SERVER_DISK_SPACE_EXHAUSTED;
        }
        else
        {
            pMs->pending_status &= ~SERVER_DISK_SPACE_EXHAUSTED;
        }
    }
    else
    {
        SERVER* pServer = pMs->server;

        if (mysql_errno(pMs->con) == ER_UNKNOWN_TABLE)
        {
            // Disable disk space checking for this server.
            m_ok_to_check_disk_space = false;

            MXS_ERROR("Disk space cannot be checked for %s at %s, because either the "
                      "version (%s) is too old, or the DISKS information schema plugin "
                      "has not been installed. Disk space checking has been disabled.",
                      pServer->name(),
                      pServer->address(),
                      pServer->info().version_string());
        }
        else
        {
            MXS_ERROR("Checking the disk space for %s at %s failed due to: (%d) %s",
                      pServer->name(),
                      pServer->address(),
                      mysql_errno(pMs->con),
                      mysql_error(pMs->con));
        }
    }
}

bool MonitorWorker::has_sufficient_permissions()
{
    return true;
}

void MonitorWorker::flush_server_status()
{
    bool status_changed = false;
    for (MonitorServer* pMs : servers())
    {
        if (pMs->pending_status != pMs->server->status())
        {
            status_changed = true;
            pMs->server->assign_status(pMs->pending_status);
        }
    }

    if (status_changed)
    {
        request_journal_update();
    }
}

void MonitorWorkerSimple::pre_loop()
{
    m_master = nullptr;
    read_journal();
    // Add another overridable function for derived classes (e.g. pre_loop_monsimple) if required.
}

void MonitorWorkerSimple::post_loop()
{
    write_journal();
}

void MonitorWorkerSimple::pre_tick()
{
}

void MonitorWorkerSimple::post_tick()
{
}

void MonitorWorkerSimple::tick()
{
    check_maintenance_requests();
    pre_tick();

    const bool should_update_disk_space = check_disk_space_this_tick();

    for (MonitorServer* pMs : servers())
    {
        pMs->mon_prev_status = pMs->server->status();
        pMs->pending_status = pMs->server->status();

        ConnectResult rval = pMs->ping_or_connect();

        if (connection_is_ok(rval))
        {
            pMs->maybe_fetch_session_track();
            pMs->fetch_uptime();
            pMs->clear_pending_status(SERVER_AUTH_ERROR);
            pMs->set_pending_status(SERVER_RUNNING);

            if (should_update_disk_space && pMs->can_update_disk_space_status())
            {
                pMs->update_disk_space_status();
            }

            update_server_status(pMs);
        }
        else
        {
            /**
             * TODO: Move the bits that do not represent a state out of
             * the server state bits. This would allow clearing the state by
             * zeroing it out.
             */
            pMs->clear_pending_status(MonitorServer::SERVER_DOWN_CLEAR_BITS);

            if (rval == ConnectResult::ACCESS_DENIED)
            {
                pMs->set_pending_status(SERVER_AUTH_ERROR);
            }

            if (pMs->status_changed() && pMs->should_print_fail_status())
            {
                pMs->log_connect_error(rval);
            }
        }

        if (pMs->server->is_down())
        {
            pMs->mon_err_count += 1;
        }
        else
        {
            pMs->mon_err_count = 0;
        }
    }

    post_tick();

    flush_server_status();
    process_state_changes();
    hangup_failed_servers();
    write_journal_if_needed();
}

void MonitorWorker::pre_loop()
{
}

void MonitorWorker::post_loop()
{
}

void MonitorWorker::process_state_changes()
{
    detect_handle_state_changes();
}

bool MonitorWorker::pre_run()
{
    bool rv = false;
    m_ticks.store(0, std::memory_order_release);

    if (mysql_thread_init() == 0)
    {
        rv = true;
        // Write and post the semaphore to signal the admin thread that the start is succeeding.
        m_thread_running.store(true, std::memory_order_release);
        m_semaphore.post();

        pre_loop();
        delayed_call(1, &MonitorWorker::call_run_one_tick, this);
    }
    else
    {
        MXS_ERROR("mysql_thread_init() failed for %s. The monitor cannot start.", name());
        m_semaphore.post();
    }

    return rv;
}

void MonitorWorker::post_run()
{
    post_loop();

    mysql_thread_end();
}

bool MonitorWorker::call_run_one_tick(Worker::Call::action_t action)
{
    /** This is both the minimum sleep between two ticks and also the maximum time between early
     *  wakeup checks. */
    const int base_interval_ms = 100;
    if (action == Worker::Call::EXECUTE)
    {
        int64_t now = get_time_ms();
        // Enough time has passed,
        if ((now - m_loop_called > settings().interval.count())
            // or a server status change request is waiting,
            || server_status_request_waiting()
            // or a monitor-specific condition is met.
            || immediate_tick_required())
        {
            m_loop_called = now;
            run_one_tick();
            now = get_time_ms();
        }

        int64_t ms_to_next_call = settings().interval.count() - (now - m_loop_called);
        // ms_to_next_call will be negative, if the run_one_tick() call took
        // longer than one monitor interval.
        int64_t delay = ((ms_to_next_call <= 0) || (ms_to_next_call >= base_interval_ms)) ?
            base_interval_ms : ms_to_next_call;

        delayed_call(delay, &MonitorWorker::call_run_one_tick, this);
    }
    return false;
}

void MonitorWorker::run_one_tick()
{
    tick();
    m_ticks.store(ticks() + 1, std::memory_order_release);
}

bool MonitorWorker::immediate_tick_required()
{
    bool rval = false;
    if (m_immediate_tick_requested.load(std::memory_order_relaxed))
    {
        m_immediate_tick_requested.store(false, std::memory_order_relaxed);
        rval = true;
    }
    return rval;
}

void MonitorWorker::request_immediate_tick()
{
    m_immediate_tick_requested.store(true, std::memory_order_relaxed);
}

void Monitor::request_journal_update()
{
    m_journal_update_needed = true;
}

MonitorServer::MonitorServer(SERVER* server, const SharedSettings& shared)
    : server(server)
    , m_shared(shared)
{
    // Initialize 'm_last_session_track_update' so that an update is performed 1s after monitor start.
    m_last_session_track_update = mxb::Clock::now() - session_track_update_interval + 1s;
}

MonitorServer::~MonitorServer()
{
    if (con)
    {
        mysql_close(con);
    }
}

void MonitorServer::apply_status_requests()
{
    // The admin can only modify the [Maintenance] and [Drain] bits.
    int admin_msg = m_status_request.exchange(NO_CHANGE, std::memory_order_acq_rel);

    switch (admin_msg)
    {
    case MonitorServer::MAINT_ON:
        server->set_status(SERVER_MAINT);
        break;

    case MonitorServer::MAINT_OFF:
        server->clear_status(SERVER_MAINT);
        break;

    case MonitorServer::DRAINING_ON:
        server->set_status(SERVER_DRAINING);
        break;

    case MonitorServer::DRAINING_OFF:
        server->clear_status(SERVER_DRAINING);
        break;

    case MonitorServer::NO_CHANGE:
        break;

    default:
        mxb_assert(!true);
    }
}

void MonitorServer::add_status_request(StatusRequest request)
{
    int previous_request = m_status_request.exchange(request, std::memory_order_acq_rel);
    // Warn if the previous request hasn't been read.
    if (previous_request != NO_CHANGE)
    {
        MXS_WARNING(WRN_REQUEST_OVERWRITTEN);
    }
}

bool MonitorServer::is_database() const
{
    return server->info().is_database();
}

void MonitorServer::maybe_fetch_session_track()
{
    if (should_fetch_session_track())
    {
        fetch_session_track();
    }
}

const MonitorServer::EventList& MonitorServer::new_custom_events() const
{
    return empty_event_list;
}

mxb::Json MonitorServer::journal_data() const
{
    mxb::Json rval;
    rval.set_string(journal_fields::FIELD_NAME, server->name());
    rval.set_int(journal_fields::FIELD_STATUS, server->status());
    return rval;
}

void MonitorServer::read_journal_data(const mxb::Json& data)
{
    uint64_t status = data.get_int(journal_fields::FIELD_STATUS);

    // Ignoring the AUTH_ERROR status causes the authentication error message to be logged every time MaxScale
    // is restarted. This should make it easier to spot authentication related problems during startup.
    status &= ~SERVER_AUTH_ERROR;

    mon_prev_status = status;
    server->set_status(status);
}
}


mxs::Monitor::Test::Test(mxs::Monitor* monitor)
    : m_monitor(monitor)
{
}

mxs::Monitor::Test::~Test()
{
}

void mxs::Monitor::Test::remove_servers()
{
    // Copy SERVERs before removing from monitor
    std::vector<SERVER*> copy;
    for (auto ms : m_monitor->m_servers)
    {
        copy.push_back(ms->server);
    }

    m_monitor->remove_all_servers();
    for (auto srv : copy)
    {
        delete srv;     // MonitorServer dtor doesn't delete the base server.
    }
}

void mxs::Monitor::Test::add_server(SERVER* new_server)
{
    m_monitor->add_server(new_server);
}<|MERGE_RESOLUTION|>--- conflicted
+++ resolved
@@ -298,46 +298,6 @@
 const char WRN_REQUEST_OVERWRITTEN[] =
     "Previous maintenance/draining request was not yet read by the monitor and was overwritten.";
 
-<<<<<<< HEAD
-=======
-/* Is not really an event as the other values, but is a valid config setting and also the default.
- * Bitmask value matches all events. */
-const MXS_ENUM_VALUE monitor_event_default = {"all", ~0ULL};
-
-// Allowed values for the "events"-setting. Also defines the enum<->string conversion for events.
-const MXS_ENUM_VALUE monitor_event_values[] =
-{
-    monitor_event_default,
-    {"master_down",       MASTER_DOWN_EVENT },
-    {"master_up",         MASTER_UP_EVENT   },
-    {"slave_down",        SLAVE_DOWN_EVENT  },
-    {"slave_up",          SLAVE_UP_EVENT    },
-    {"server_down",       SERVER_DOWN_EVENT },
-    {"server_up",         SERVER_UP_EVENT   },
-    {"synced_down",       SYNCED_DOWN_EVENT },
-    {"synced_up",         SYNCED_UP_EVENT   },
-    {"donor_down",        DONOR_DOWN_EVENT  },
-    {"donor_up",          DONOR_UP_EVENT    },
-    {"lost_master",       LOST_MASTER_EVENT },
-    {"lost_slave",        LOST_SLAVE_EVENT  },
-    {"lost_synced",       LOST_SYNCED_EVENT },
-    {"lost_donor",        LOST_DONOR_EVENT  },
-    {"new_master",        NEW_MASTER_EVENT  },
-    {"new_slave",         NEW_SLAVE_EVENT   },
-    {"new_synced",        NEW_SYNCED_EVENT  },
-    {"new_donor",         NEW_DONOR_EVENT   },
-    {"relay_up",          RELAY_UP_EVENT    },
-    {"relay_down",        RELAY_DOWN_EVENT  },
-    {"lost_relay",        LOST_RELAY_EVENT  },
-    {"new_relay",         NEW_RELAY_EVENT   },
-    {"blr_up",            BLR_UP_EVENT      },
-    {"blr_down",          BLR_DOWN_EVENT    },
-    {"lost_blr",          LOST_BLR_EVENT    },
-    {"new_blr",           NEW_BLR_EVENT     },
-    {NULL}
-};
-
->>>>>>> 86da9485
 const MonitorServer::EventList empty_event_list;
 }
 
@@ -751,7 +711,7 @@
 
     mxb_assert_message(rval != UNDEFINED_EVENT,
                        "No event for state transition: [%s] -> [%s]",
-                       Target::status_to_string(mon_prev_status, server->stats().n_current).c_str(),
+                       Target::status_to_string(mon_prev_status, server->stats().n_current_conns()).c_str(),
                        server->status_string().c_str());
 
     return rval;
@@ -893,7 +853,15 @@
         {NEW_MASTER_EVENT,  "new_master",  },
         {NEW_SLAVE_EVENT,   "new_slave",   },
         {NEW_SYNCED_EVENT,  "new_synced",  },
-        {NEW_DONOR_EVENT,   "new_donor",   }
+        {NEW_DONOR_EVENT,   "new_donor",   },
+        {RELAY_UP_EVENT,    "relay_up",    },
+        {RELAY_DOWN_EVENT,  "relay_down",  },
+        {LOST_RELAY_EVENT,  "lost_relay",  },
+        {NEW_RELAY_EVENT,   "new_relay",   },
+        {BLR_UP_EVENT,      "blr_up",      },
+        {BLR_DOWN_EVENT,    "blr_down",    },
+        {LOST_BLR_EVENT,    "lost_blr",    },
+        {NEW_BLR_EVENT,     "new_blr",     },
     };
 
     auto it = values.find(event);
