/*
 * Copyright (c) 2016 MariaDB Corporation Ab
 * Copyright (c) 2023 MariaDB plc, Finnish Branch
 *
 * Use of this software is governed by the Business Source License included
 * in the LICENSE.TXT file and at www.mariadb.com/bsl11.
 *
 * Change Date: 2027-03-14
 *
 * On the date above, in accordance with the Business Source License, use
 * of this software will be governed by version 2 or later of the General
 * Public License.
 */

#include <maxscale/buffer.hh>

#include <cstdlib>
#include <sstream>
#include <utility>

#include <maxbase/assert.hh>
#include <maxbase/hexdump.hh>
#include <maxscale/config.hh>
#include <maxscale/hint.hh>
#include <maxscale/routingworker.hh>
#include <maxscale/modutil.hh>

using mxs::RoutingWorker;
using std::move;

namespace
{
std::string extract_sql_real(const GWBUF* pBuf)
{
    mxb_assert(pBuf != nullptr);

    std::string rval;
    uint8_t cmd = mxs_mysql_get_command(pBuf);

    if (cmd == MXS_COM_QUERY || cmd == MXS_COM_STMT_PREPARE)
    {
        // Skip the packet header and the command byte
        size_t header_len = MYSQL_HEADER_LEN + 1;
        size_t length = gwbuf_length(pBuf) - header_len;
        rval.resize(length);
        char* pCopy_from = (char*) GWBUF_DATA(pBuf) + header_len;
        char* pCopy_to = &rval.front();
        memcpy(pCopy_to, pCopy_from, length);
    }

    return rval;
}
}

#if defined (SS_DEBUG)

inline void ensure_owned(const GWBUF* buf)
{
    // TODO: Currently not possible to know whether manually triggered
    // TODO: rebalance has taken place.
#ifdef CAN_DETECT_WHETHER_REBALANCE_IN_PROCESS
    if (config_get_global_options()->rebalance_threshold == 0)
    {
        // TODO: If rebalancing occurs, then if a session has been moved while a
        // TODO: router session has kept a reference to a GWBUF, then buf->owner
        // TODO: will not be correct and the assertion would fire. Currently there
        // TODO: is no simple way to track those GWBUFS down in order to change the
        // TODO: owner. So for the time being we don't check the owner if rebalancing
        // TODO: is active.
        mxb_assert(buf->owner == RoutingWorker::get_current_id());
    }
#endif
}

inline bool validate_buffer(const GWBUF* buf)
{
    mxb_assert(buf);
    ensure_owned(buf);
    return true;
}

#else
inline void ensure_owned(const GWBUF* head)
{
}

inline bool validate_buffer(const GWBUF* head)
{
    return true;
}
#endif

/**
 * Allocate a new gateway buffer structure of size bytes.
 *
 * For now we allocate memory directly from malloc for buffer the management
 * structure and the actual data buffer itself. We may swap at a future date
 * to a more efficient mechanism.
 *
 * @param       size The size in bytes of the data area required
 * @return      Pointer to the buffer structure or NULL if memory could not
 *              be allocated.
 */
GWBUF* gwbuf_alloc(unsigned int size)
{
    mxb_assert(size > 0);
    auto rval = new GWBUF(size);
    rval->write_complete(size);     // Callers expect the end-pointer to point to buffer end
    return rval;
}

const std::string& GWBUF::get_sql() const
{
    if (m_sql.empty())
    {
        m_sql = extract_sql_real(this);
    }

    return m_sql;
}

const std::string& GWBUF::get_canonical() const
{
    if (m_canonical.empty())
    {
        m_canonical = get_sql();
        maxsimd::get_canonical(&m_canonical, &m_markers);
    }

    return m_canonical;
}

GWBUF::GWBUF()
{
#ifdef SS_DEBUG
    m_owner = mxb::Worker::get_current();
#endif
}

GWBUF::GWBUF(size_t reserve_size)
    : GWBUF()
{
    m_sbuf = std::make_shared<SHARED_BUF>(reserve_size);
    m_start = m_sbuf->buf_start.get();
    m_end = m_start;
}

GWBUF::GWBUF(const uint8_t* data, size_t datasize)
    : GWBUF()
{
    append(data, datasize);
}

GWBUF::GWBUF(const GWBUF& rhs)
    : GWBUF()
{
    shallow_clone_helper(rhs);
}

GWBUF& GWBUF::operator=(const GWBUF& rhs)
{
    if (this != &rhs)
    {
        shallow_clone_helper(rhs);
    }
    return *this;
}

GWBUF::GWBUF(GWBUF&& rhs) noexcept
    : GWBUF()
{
    move_helper(move(rhs));
}

GWBUF& GWBUF::operator=(GWBUF&& rhs) noexcept
{
    if (this != &rhs)
    {
        move_helper(move(rhs));
    }
    return *this;
}

void GWBUF::move_helper(GWBUF&& rhs) noexcept
{
    using std::exchange;
    m_start = exchange(rhs.m_start, nullptr);
    m_end = exchange(rhs.m_end, nullptr);
    m_type = exchange(rhs.m_type, TYPE_UNDEFINED);
    m_id = exchange(rhs.m_id, 0);

    hints = move(rhs.hints);
    m_stmt_info = std::move(rhs.m_stmt_info);
    m_sbuf = move(rhs.m_sbuf);
    m_sql = move(rhs.m_sql);
    m_canonical = move(rhs.m_canonical);
    m_markers = move(rhs.m_markers);
}

GWBUF GWBUF::deep_clone() const
{
    GWBUF rval;
    rval.clone_helper(*this);
    rval.append(*this);
    return rval;
}

/**
 * Allocate a new gateway buffer structure of size bytes and load with data.
 *
 * @param       size    The size in bytes of the data area required
 * @param       data    Pointer to the data (size bytes) to be loaded
 * @return      Pointer to the buffer structure or NULL if memory could not
 *              be allocated.
 */
GWBUF* gwbuf_alloc_and_load(unsigned int size, const void* data)
{
    mxb_assert(size > 0);
    GWBUF* rval = gwbuf_alloc(size);

    if (rval)
    {
        memcpy(GWBUF_DATA(rval), data, size);
    }

    return rval;
}

/**
 * Free a list of gateway buffers
 *
 * @param buf The head of the list of buffers to free
 */
void gwbuf_free(GWBUF* buf)
{
    delete buf;
}

void GWBUF::clone_helper(const GWBUF& other)
{
    hints = other.hints;
    m_type = other.m_type;
    m_id = other.m_id;
    m_stmt_info = other.m_stmt_info;

    m_sql = other.m_sql;
    m_canonical = other.m_canonical;
    // No need to copy 'markers'.
}

void GWBUF::shallow_clone_helper(const GWBUF& other)
{
    clone_helper(other);

    m_start = other.m_start;
    m_end = other.m_end;
    m_sbuf = other.m_sbuf;
}

GWBUF* gwbuf_clone_shallow(GWBUF* buf)
{
    return new GWBUF(*buf);
}

GWBUF GWBUF::split(uint64_t n_bytes)
{
    auto len = length();
    GWBUF rval;
    // Splitting more than is available is an error.
    mxb_assert(n_bytes <= len);

    if (n_bytes == 0)
    {
        // Do nothing, return empty buffer.
    }
    else if (n_bytes == len)
    {
        rval.move_helper(move(*this));
    }
    else
    {
        // Shallow clone buffer, then consume and trim accordingly. As the data is split, many of the
        // fields revert to default values on both fragments.
        rval.m_sbuf = m_sbuf;
        rval.m_start = m_start;
        rval.m_end = m_end;

        hints.clear();
        m_type = TYPE_UNDEFINED;
        m_id = 0;
        m_stmt_info = nullptr;
        m_sql.clear();
        m_canonical.clear();

        consume(n_bytes);
        rval.rtrim(len - n_bytes);
    }
    return rval;
}

GWBUF* gwbuf_split(GWBUF** buf, size_t length)
{
    mxb_assert(buf && *buf);
    GWBUF* rval = nullptr;

    if (length > 0)
    {
        GWBUF* source = *buf;
        auto splitted = source->split(length);
        rval = new GWBUF(move(splitted));

        if (source->empty())
        {
            delete source;
            *buf = nullptr;
        }
    }
    return rval;
}

int gwbuf_compare(const GWBUF* lhs, const GWBUF* rhs)
{
    return lhs->compare(*rhs);
}

int GWBUF::compare(const GWBUF& rhs) const
{
    size_t llen = length();
    size_t rlen = rhs.length();

    return (llen == rlen) ? memcmp(data(), rhs.data(), llen) : ((llen > rlen) ? 1 : -1);
}

GWBUF* gwbuf_append(GWBUF* head, GWBUF* tail)
{
    // This function is used such that 'head' should take ownership of 'tail'.
    if (head)
    {
        if (tail)
        {
            head->merge_back(move(*tail));
            delete tail;
        }
        return head;
    }
    else
    {
        return tail;
    }
}

GWBUF* gwbuf_consume(GWBUF* head, uint64_t length)
{
    // TODO: Avoid calling this function.
    auto rval = head;
    head->consume(length);
    if (head->empty())
    {
        gwbuf_free(head);
        rval = nullptr;
    }
    return rval;
}

unsigned int gwbuf_length(const GWBUF* head)
{
    return head->length();
}

GWBUF* gwbuf_rtrim(GWBUF* head, uint64_t n_bytes)
{
    head->rtrim(n_bytes);
    return head->empty() ? nullptr : head;
}

void GWBUF::set_type(Type type)
{
    m_type |= type;
}

void GWBUF::set_classifier_data(std::shared_ptr<QC_STMT_INFO> new_data)
{
    m_stmt_info = std::move(new_data);
}

QC_STMT_INFO* GWBUF::get_classifier_data_ptr() const
{
    return m_stmt_info.get();
}

std::shared_ptr<QC_STMT_INFO> GWBUF::get_classifier_data() const
{
    return m_stmt_info;
}

void GWBUF::append(const uint8_t* new_data, uint64_t n_bytes)
{
    if (n_bytes > 0)
    {
        auto [ptr, _1] = prepare_to_write(n_bytes);
        memcpy(ptr, new_data, n_bytes);
        write_complete(n_bytes);
    }
}

std::tuple<uint8_t*, size_t> GWBUF::prepare_to_write(uint64_t n_bytes)
{
    auto old_len = length();
    auto new_len = old_len + n_bytes;

<<<<<<< HEAD
    auto clone_sbuf = [this, old_len](size_t alloc_size) {
        auto new_sbuf = std::make_shared<SHARED_BUF>(alloc_size);
        auto* new_buf_start = new_sbuf->buf_start.get();
        memcpy(new_buf_start, m_start, old_len);
        m_sbuf = move(new_sbuf);
        m_start = new_buf_start;
        m_end = m_start + old_len;
    };
=======
    auto clone_sbuf = [this, old_len](bool swap_cl_data, size_t alloc_size) {
            auto new_sbuf = std::make_shared<SHARED_BUF>(alloc_size);

            auto* new_buf_start = new_sbuf->buf_start.get();

            if (old_len > 0)
            {
                mxb_assert(m_start);
                memcpy(new_buf_start, m_start, old_len);
            }

            if (swap_cl_data)
            {
                std::swap(new_sbuf->classifier_data, m_sbuf->classifier_data);
            }

            m_sbuf = move(new_sbuf);
            m_start = new_buf_start;
            m_end = m_start + old_len;
        };
>>>>>>> 6f82ef36

    if (m_sbuf.unique())
    {
        if (m_sbuf->buf_end - m_end >= (int64_t)n_bytes)
        {
            // Have enough space at end of buffer.
        }
        else if (m_sbuf->size() >= new_len)
        {
            // Did not have enough space at the end, but the allocated space is enough. This can happen if
            // most of the buffer has been consumed. Make space by moving data.
            const auto buf_start = m_sbuf->buf_start.get();
            memmove(buf_start, m_start, old_len);
            m_start = buf_start;
            m_end = m_start + old_len;
        }
        else
        {
            // Have to reallocate the shared buffer. At least double the previous size to handle future
            // writes.
            auto alloc_size = std::max(new_len, 2 * m_sbuf->size());
            clone_sbuf(alloc_size);
        }
    }
    else
    {
        // If called for a shared (shallow-cloned) buffer, make a new copy of the underlying data.
        // Also ends up here if the shared ptr is null.
        clone_sbuf(new_len);
    }
    return {m_end, m_sbuf->buf_end - m_end};
}

void GWBUF::append(const GWBUF& buffer)
{
    append(buffer.data(), buffer.length());
}

uint8_t* GWBUF::consume(uint64_t bytes)
{
    // Consuming more than 'length' is an error.
    mxb_assert(bytes <= length());
    m_start += bytes;
    return m_start;
}

void GWBUF::rtrim(uint64_t bytes)
{
    // Trimming more than 'length' is an error.
    mxb_assert(bytes <= length());
    m_end -= bytes;
}

void GWBUF::clear()
{
    move_helper(GWBUF());
}

void GWBUF::reset()
{
    if (m_sbuf)
    {
        m_start = m_sbuf->buf_start.get();
        m_end = m_start;
    }
    else
    {
        mxb_assert(m_start == nullptr && m_end == nullptr);
    }

    hints.clear();
    m_stmt_info.reset();
    m_type = TYPE_UNDEFINED;
    m_id = 0;

    // TODO: do these really need to be cleared or would they be overwritten?
    m_sql.clear();
    m_canonical.clear();
    m_markers.clear();
}

void GWBUF::ensure_unique()
{
    prepare_to_write(0);
    mxb_assert(!m_sbuf || m_sbuf.unique());
}

bool GWBUF::is_unique() const
{
    return m_sbuf.unique();
}

size_t GWBUF::capacity() const
{
    return m_sbuf ? m_sbuf->size() : 0;
}

void GWBUF::set_id(uint32_t new_id)
{
    mxb_assert(m_id == 0);
    m_id = new_id;
}

#ifdef SS_DEBUG
void GWBUF::set_owner(mxb::Worker* owner)
{
    m_owner = owner;
}
#endif

GWBUF* gwbuf_make_contiguous(GWBUF* orig)
{
    // Already contiguous
    return orig;
}

void GWBUF::merge_front(GWBUF&& buffer)
{
    if (!buffer.empty())
    {
        buffer.append(*this);
        // TODO: can be improved with similar logic as in prepare_to_write.
        move_helper(move(buffer));
    }
}

void GWBUF::merge_back(GWBUF&& buffer)
{
    if (!buffer.empty())
    {
        if (empty())
        {
            move_helper(move(buffer));
        }
        else
        {
            append(buffer);
        }
    }
}

size_t GWBUF::copy_data(size_t offset, size_t n_bytes, uint8_t* dst) const
{
    auto len = length();
    size_t copied_bytes = 0;
    if (offset < len)
    {
        auto bytes_left = len - offset;
        copied_bytes = std::min(bytes_left, n_bytes);
        memcpy(dst, m_start + offset, copied_bytes);
    }
    return copied_bytes;
}

uint8_t GWBUF::operator[](size_t ind) const
{
    const auto* ptr = m_start + ind;
    mxb_assert(m_start && ptr < m_end);
    return *ptr;
}

GWBUF& GWBUF::add_byte(uint8_t byte)
{
    auto [ptr, _] = prepare_to_write(1);
    *ptr = byte;
    write_complete(1);
    return *this;
}

GWBUF& GWBUF::add_lsbyte2(uint16_t bytes)
{
    auto [ptr, _] = prepare_to_write(2);
    mariadb::set_byte2(ptr, bytes);
    write_complete(2);
    return *this;
}

GWBUF& GWBUF::add_chars(const char* str, size_t n_bytes)
{
    auto [ptr, _] = prepare_to_write(n_bytes);
    mariadb::copy_chars(ptr, str, n_bytes);
    write_complete(n_bytes);
    return *this;
}

size_t gwbuf_copy_data(const GWBUF* buffer, size_t offset, size_t bytes, uint8_t* dest)
{
    return buffer->copy_data(offset, bytes, dest);
}

static std::string dump_one_buffer(GWBUF* buffer)
{
    ensure_owned(buffer);
    std::string rval;
    int len = gwbuf_link_length(buffer);
    uint8_t* data = GWBUF_DATA(buffer);

    while (len > 0)
    {
        // Process the buffer in 40 byte chunks
        int n = std::min(40, len);
        char output[n * 2 + 1];
        mxs::bin2hex(data, n, output);
        char* ptr = output;

        while (ptr < output + n * 2)
        {
            rval.append(ptr, 2);
            rval += " ";
            ptr += 2;
        }
        len -= n;
        data += n;
        rval += "\n";
    }

    return rval;
}

void gwbuf_hexdump(GWBUF* buffer, int log_level)
{
    std::stringstream ss;

    ss << "Buffer " << buffer << ":\n";
    ss << dump_one_buffer(buffer);

    int n = ss.str().length();

    if (n > 1024)
    {
        n = 1024;
    }

    MXB_LOG_MESSAGE(log_level, "%.*s", n, ss.str().c_str());
}

void gwbuf_hexdump_pretty(GWBUF* buffer, int log_level)
{
    mxs::Buffer buf(buffer);
    buf.hexdump_pretty(log_level);
    buf.release();
}

void mxs::Buffer::hexdump(int log_level) const
{
    return gwbuf_hexdump(m_pBuffer, log_level);
}

void mxs::Buffer::hexdump_pretty(int log_level) const
{
    MXB_LOG_MESSAGE(log_level, "%s", mxb::hexdump(data(), length()).c_str());
}

uint8_t* maxscale::Buffer::data()
{
    return GWBUF_DATA(m_pBuffer);
}

const uint8_t* maxscale::Buffer::data() const
{
    return GWBUF_DATA(m_pBuffer);
}

SHARED_BUF::SHARED_BUF(size_t len)
    : buf_start(new uint8_t[len])   // Don't use make_unique here, it zero-inits the buffer
    , buf_end(buf_start.get() + len)
{
}

GWBUF* mxs::gwbuf_to_gwbufptr(GWBUF&& buffer)
{
    return new GWBUF(move(buffer));
}

GWBUF mxs::gwbufptr_to_gwbuf(GWBUF* buffer)
{
    GWBUF rval(std::move(*buffer));
    delete buffer;
    return rval;
}<|MERGE_RESOLUTION|>--- conflicted
+++ resolved
@@ -408,37 +408,17 @@
     auto old_len = length();
     auto new_len = old_len + n_bytes;
 
-<<<<<<< HEAD
     auto clone_sbuf = [this, old_len](size_t alloc_size) {
         auto new_sbuf = std::make_shared<SHARED_BUF>(alloc_size);
         auto* new_buf_start = new_sbuf->buf_start.get();
-        memcpy(new_buf_start, m_start, old_len);
+        if (old_len > 0)
+        {
+            memcpy(new_buf_start, m_start, old_len);
+        }
         m_sbuf = move(new_sbuf);
         m_start = new_buf_start;
         m_end = m_start + old_len;
     };
-=======
-    auto clone_sbuf = [this, old_len](bool swap_cl_data, size_t alloc_size) {
-            auto new_sbuf = std::make_shared<SHARED_BUF>(alloc_size);
-
-            auto* new_buf_start = new_sbuf->buf_start.get();
-
-            if (old_len > 0)
-            {
-                mxb_assert(m_start);
-                memcpy(new_buf_start, m_start, old_len);
-            }
-
-            if (swap_cl_data)
-            {
-                std::swap(new_sbuf->classifier_data, m_sbuf->classifier_data);
-            }
-
-            m_sbuf = move(new_sbuf);
-            m_start = new_buf_start;
-            m_end = m_start + old_len;
-        };
->>>>>>> 6f82ef36
 
     if (m_sbuf.unique())
     {
