/*
 * Copyright (c) 2016 MariaDB Corporation Ab
 * Copyright (c) 2023 MariaDB plc, Finnish Branch
 *
 * Use of this software is governed by the Business Source License included
 * in the LICENSE.TXT file and at www.mariadb.com/bsl11.
 *
 * Change Date: 2025-09-12
 *
 * On the date above, in accordance with the Business Source License, use
 * of this software will be governed by version 2 or later of the General
 * Public License.
 */


/**
 * @file mysql_utils.c  - Binary MySQL data processing utilities
 *
 * This file contains functions that are used when processing binary format
 * information. The MySQL protocol uses the binary format in result sets and
 * row based replication.
 */

#include <maxscale/mysql_utils.hh>

#include <string.h>
#include <strings.h>
#include <mysql.h>

#include <maxbase/format.hh>
#include <maxsql/mariadb.hh>
#include <maxsql/mariadb_connector.hh>
#include <maxscale/config.hh>

MYSQL* mxs_mysql_real_connect(MYSQL* con, const char* address, int port,
                              const char* user, const char* passwd,
                              const mxb::SSLConfig& ssl, int flags)
{
    if (ssl.enabled)
    {
        char enforce_tls = 1;
        mysql_optionsv(con, MYSQL_OPT_SSL_ENFORCE, (void*)&enforce_tls);

        // If an option is empty, a null-pointer should be given to mysql_ssl_set.
        const char* ssl_key = ssl.key.empty() ? nullptr : ssl.key.c_str();
        const char* ssl_cert = ssl.cert.empty() ? nullptr : ssl.cert.c_str();
        const char* ssl_ca = ssl.ca.empty() ? nullptr : ssl.ca.c_str();
        mysql_ssl_set(con, ssl_key, ssl_cert, ssl_ca, NULL, NULL);

        switch (ssl.version)
        {
        case mxb::ssl_version::TLS11:
            mysql_optionsv(con, MARIADB_OPT_TLS_VERSION, "TLSv1.1,TLSv1.2,TLSv1.3");
            break;

        case mxb::ssl_version::TLS12:
            mysql_optionsv(con, MARIADB_OPT_TLS_VERSION, "TLSv1.2,TLSv1.3");
            break;

        case mxb::ssl_version::TLS13:
            mysql_optionsv(con, MARIADB_OPT_TLS_VERSION, "TLSv1.3");
            break;

        default:
            break;
        }
    }

    const auto& local_address = mxs::Config::get().local_address;

    if (!local_address.empty())
    {
        mysql_optionsv(con, MYSQL_OPT_BIND, local_address.c_str());
    }

    MYSQL* mysql = nullptr;

    if (address[0] == '/')
    {
        mysql = mysql_real_connect(con, nullptr, user, passwd, nullptr, 0, address, flags);
    }
    else
    {
        mysql = mysql_real_connect(con, address, user, passwd, NULL, port, NULL, flags);
    }

    return mysql;
}

MYSQL* mxs_mysql_real_connect(MYSQL* con, SERVER* server, int port, const char* user, const char* passwd)
{
    char yes = 1;
    mysql_optionsv(con, MYSQL_OPT_RECONNECT, &yes);

    bool server_is_db = server->info().is_database();
    if (server_is_db)
    {
        mysql_optionsv(con, MYSQL_INIT_COMMAND, "SET SQL_MODE=''");
        mysql_optionsv(con, MYSQL_INIT_COMMAND, "SET @@session.autocommit=1;");
    }

    auto ssl = server->ssl_config();
    MYSQL* mysql = mxs_mysql_real_connect(con, server->address(), port, user, passwd, ssl);

    if (server_is_db && mysql && mysql_query(mysql, "SET NAMES latin1") != 0)
    {
        MXB_ERROR("Failed to set latin1 character set: %s", mysql_error(mysql));
        mysql = NULL;
    }

    if (mysql)
    {
        if (server_is_db)
        {
            /** Copy the server charset */
            mxs_update_server_charset(mysql, server);
        }

        if (ssl.enabled && mysql_get_ssl_cipher(con) == NULL)
        {
            MXB_ERROR("An encrypted connection to '%s' could not be created, "
                      "ensure that TLS is enabled on the target server.",
                      server->name());
            // Don't close the connection as it is closed elsewhere, just set to NULL
            mysql = NULL;
        }
    }

    return mysql;
}

int mxs_mysql_query(MYSQL* conn, const char* query)
{
    const auto& cnf = mxs::Config::get();
    return maxsql::mysql_query_ex(conn, query,
                                  cnf.query_retries.get(), cnf.query_retry_timeout.get().count());
}

const char* mxs_mysql_get_value(MYSQL_RES* result, MYSQL_ROW row, const char* key)
{
    MYSQL_FIELD* f = mysql_fetch_fields(result);
    int nfields = mysql_num_fields(result);

    for (int i = 0; i < nfields; i++)
    {
        if (strcasecmp(f[i].name, key) == 0)
        {
            return row[i];
        }
    }

    return NULL;
}

bool mxs_mysql_trim_quotes(char* s)
{
    bool dequoted = true;

    char* i = s;
    char* end = s + strlen(s);

    // Remove space from the beginning
    while (*i && isspace(*i))
    {
        ++i;
    }

    if (*i)
    {
        // Remove space from the end
        while (isspace(*(end - 1)))
        {
            *(end - 1) = 0;
            --end;
        }

        mxb_assert(end > i);

        char quote;

        switch (*i)
        {
        case '\'':
        case '"':
        case '`':
            quote = *i;
            ++i;
            break;

        default:
            quote = 0;
        }

        if (quote)
        {
            --end;

            if (*end == quote)
            {
                *end = 0;

                memmove(s, i, end - i + 1);
            }
            else
            {
                dequoted = false;
            }
        }
        else if (i != s)
        {
            memmove(s, i, end - i + 1);
        }
    }
    else
    {
        *s = 0;
    }

    return dequoted;
}


mxs_mysql_name_kind_t mxs_mysql_name_to_pcre(char* pcre,
                                             const char* mysql,
                                             mxs_pcre_quote_approach_t approach)
{
    mxs_mysql_name_kind_t rv = MXS_MYSQL_NAME_WITHOUT_WILDCARD;

    while (*mysql)
    {
        switch (*mysql)
        {
        case '%':
            if (approach == MXS_PCRE_QUOTE_WILDCARD)
            {
                *pcre = '.';
                pcre++;
                *pcre = '*';
            }
            rv = MXS_MYSQL_NAME_WITH_WILDCARD;
            break;

        case '\'':
        case '^':
        case '.':
        case '$':
        case '|':
        case '(':
        case ')':
        case '[':
        case ']':
        case '*':
        case '+':
        case '?':
        case '{':
        case '}':
            *pcre++ = '\\';

        // Flowthrough
        default:
            *pcre = *mysql;
        }

        ++pcre;
        ++mysql;
    }

    *pcre = 0;

    return rv;
}

void mxs_mysql_update_server_version(SERVER* dest, MYSQL* source)
{
    // This function should only be called for a live connection.
    const char* version_string = mysql_get_server_info(source);
    unsigned long version_num = mysql_get_server_version(source);
    uint64_t caps = mxq::mysql_get_server_capabilities(source);

    mxb_assert(version_string && version_num != 0);
    dest->set_version(version_num, version_string, caps);
}

namespace maxscale
{

std::unique_ptr<mxq::QueryResult> execute_query(MYSQL* conn, const std::string& query,
                                                std::string* errmsg_out, unsigned int* errno_out)
{
    using mxq::QueryResult;
    std::unique_ptr<QueryResult> rval;
    if (mxs_mysql_query(conn, query.c_str()) == 0)
    {
        // Query (or entire multiquery) succeeded. Loop for more results in case of multiquery.
        do
        {
            MYSQL_RES* result = mysql_store_result(conn);
            if (result)
            {
                if (rval)
                {
                    // Return just the first resultset.
                    mysql_free_result(result);
                }
                else
                {
                    rval = std::unique_ptr<QueryResult>(new mxq::MariaDBQueryResult(result));
                }
            }
        }
        while (mysql_next_result(conn) == 0);
    }
    else
    {
        if (errmsg_out)
        {
            *errmsg_out = mxb::string_printf("Query '%s' failed: '%s'.", query.c_str(), mysql_error(conn));
        }

        if (errno_out)
        {
            *errno_out = mysql_errno(conn);
        }
    }

    return rval;
}
}

const char* mxs_response_to_string(GWBUF* pPacket)
{
    thread_local std::string rv;

    std::stringstream ss;

    mxs::Buffer b(pPacket);
    int nRemaining = b.length();
    auto it = b.begin();

    while (nRemaining > MYSQL_HEADER_LEN + 1)
    {
        if (!ss.str().empty())
        {
            ss << "\n";
        }

        uint8_t header[MYSQL_HEADER_LEN + 1];

        auto start = it;
        auto end = std::next(it, sizeof(header));
        std::copy(it, end, header);
        it = end;

        uint32_t payload_len = MYSQL_GET_PAYLOAD_LEN(header);
        uint32_t packet_len = MYSQL_HEADER_LEN + payload_len;
        uint32_t packet_no = MYSQL_GET_PACKET_NO(header);
        uint32_t command = MYSQL_GET_COMMAND(header);

        ss << "Packet no: " << packet_no << ", Payload len: " << payload_len;

        switch (command)
        {
        case 0x00:
            ss << ", Command : OK";
            break;

        case 0xff:
            {
                ss << ", Command : ERR";

                uint8_t error[payload_len];
                error[0] = *it;

                end = std::next(it, sizeof(error) - 1);     // -1 due to the 1 in 'header' above.
                std::copy(it, end, error + 1);

                uint32_t error_code = gw_mysql_get_byte2(&error[1]);

                ss << ", Code: " << error_code;

                const int message_index = 1 + 2 + 1 + 5;
                uint8_t* pMessage = &error[message_index];
                int message_len = payload_len - message_index;

                ss << ", Message : ";

                ss.write(reinterpret_cast<const char*>(pMessage), message_len);
            }
            break;

        case 0xfb:
            ss << ", Command : GET_MORE_CLIENT_DATA";
            break;

        default:
            ss << ", Command : Result Set";
        }

        it = std::next(start, MYSQL_HEADER_LEN + payload_len);

        nRemaining -= MYSQL_HEADER_LEN;
        nRemaining -= payload_len;
    }

    b.release();

    rv = ss.str();

    return rv.c_str();
}

void mxs_update_server_charset(MYSQL* mysql, SERVER* server)
{
    // NOTE: The order in which these queries are run must have the newer versions first and the older ones
    // later. Do not reorder them!
    auto QUERIES =
    {
        // For MariaDB 10.10 and newer. The information_schema.COLLATIONS table now has rows with NULL ID
        // values and the value of @@global.collation_server is no longer found there. Instead, we have to
        // query a different table.
        "SELECT ID, FULL_COLLATION_NAME FROM information_schema.COLLATION_CHARACTER_SET_APPLICABILITY"
        "WHERE FULL_COLLATION_NAME = @@global.collation_server",

        // For old MariaDB versions that do not have information_schema.COLLATION_CHARACTER_SET_APPLICABILITY
        "SELECT id, @@global.collation_server FROM information_schema.collations "
        "WHERE collation_name=@@global.collation_server",
    };

    std::string charset_name;
    int charset = 0;

    for (const char* charset_query : QUERIES)
    {
        if (mxs_mysql_query(mysql, charset_query) == 0)
        {
            if (auto res = mysql_use_result(mysql))
            {
                if (auto row = mysql_fetch_row(res))
                {
                    if (row[0])
                    {
<<<<<<< HEAD
                        MXB_NOTICE("Server '%s' charset: %s", server->name(), row[1]);
                        server->set_charset(charset);
=======
                        charset = atoi(row[0]);

                        if (row[1])
                        {
                            charset_name = row[1];
                        }
>>>>>>> 10c48b6d
                    }
                }

                mysql_free_result(res);
            }

            if (charset)
            {
                break;
            }
        }
    }

    if (server->charset() != charset)
    {
        // The ID values returned for newer collations are two byte values and we have to map them to a single
        // byte value. The X_general_ci values all have a ID that's below 255 and this is what MariaDB sends
        // when the real collation won't fit into the one byte value. In essence, the collation byte should
        // really be interpreted as a character set byte and not a true collation one.

        // 800-8FF 2048-2303  utf8mb3_uca1400 (pad/nopad,as/ai,cs/ci)
        if (charset >= 2048 || charset <= 2303)
        {
            charset = 33;   // utf8mb3_general_ci
        }
        // 900-9FF 2304-2559  utf8mb4_uca1400 (pad/nopad,as/ai,cs/ci)
        else if (charset >= 2304 || charset <= 2559)
        {
            charset = 45;   // utf8mb4_general_ci
        }
        // A00-AFF 2560-2815  ucs2_uca1400    (pad/nopad,as/ai,cs/ci)
        else if (charset >= 2560 || charset <= 2815)
        {
            charset = 35;   // ucs2_general_ci
        }
        // B00-BFF 2816-3071  utf16_uca1400   (pad/nopad,as/ai,cs/ci)
        else if (charset >= 2816 || charset <= 3071)
        {
            charset = 54;   // utf16_general_ci
        }
        // C00-CFF 3072-3328  utf32_uca1400   (pad/nopad,as/ai,cs/ci)
        else if (charset >= 3072 || charset <= 3328)
        {
            charset = 60;   // utf32_general_ci
        }

        MXS_NOTICE("Server '%s' charset: %s", server->name(), charset_name.c_str());
        server->set_charset(charset);
    }
}<|MERGE_RESOLUTION|>--- conflicted
+++ resolved
@@ -439,17 +439,12 @@
                 {
                     if (row[0])
                     {
-<<<<<<< HEAD
-                        MXB_NOTICE("Server '%s' charset: %s", server->name(), row[1]);
-                        server->set_charset(charset);
-=======
                         charset = atoi(row[0]);
 
                         if (row[1])
                         {
                             charset_name = row[1];
                         }
->>>>>>> 10c48b6d
                     }
                 }
 
@@ -496,7 +491,7 @@
             charset = 60;   // utf32_general_ci
         }
 
-        MXS_NOTICE("Server '%s' charset: %s", server->name(), charset_name.c_str());
+        MXB_NOTICE("Server '%s' charset: %s", server->name(), charset_name.c_str());
         server->set_charset(charset);
     }
 }