--- conflicted
+++ resolved
@@ -1,9 +1,5 @@
 if(BUILD_TESTS OR BUILD_TOOLS)
-<<<<<<< HEAD
-  add_library(fullcore STATIC adminusers.c atomic.c config.c buffer.c dbusers.c dcb.c filter.c gwbitmask.c gw_utils.c hashtable.c hint.c housekeeper.c load_utils.c memlog.c modutil.c monitor.c poll.c resultset.c secrets.c server.c service.c session.c spinlock.c thread.c users.c utils.c externcmd.c)
-=======
-  add_library(fullcore STATIC adminusers.c atomic.c config.c buffer.c dbusers.c dcb.c filter.c gwbitmask.c gw_utils.c hashtable.c hint.c housekeeper.c load_utils.c memlog.c modutil.c monitor.c poll.c resultset.c secrets.c server.c service.c session.c spinlock.c thread.c users.c utils.c gwdirs.c)
->>>>>>> 04aaaea7
+  add_library(fullcore STATIC adminusers.c atomic.c config.c buffer.c dbusers.c dcb.c filter.c gwbitmask.c gw_utils.c hashtable.c hint.c housekeeper.c load_utils.c memlog.c modutil.c monitor.c poll.c resultset.c secrets.c server.c service.c session.c spinlock.c thread.c users.c utils.c gwdirs.c  externcmd.c)
   if(WITH_JEMALLOC)
     target_link_libraries(fullcore ${JEMALLOC_LIBRARIES})
   elseif(WITH_TCMALLOC)
@@ -16,11 +12,7 @@
 	gw_utils.c utils.c dcb.c load_utils.c session.c service.c server.c 
 	poll.c config.c users.c hashtable.c dbusers.c thread.c gwbitmask.c 
 	monitor.c adminusers.c secrets.c filter.c modutil.c hint.c
-<<<<<<< HEAD
-	housekeeper.c memlog.c resultset.c  externcmd.c)
-=======
-	housekeeper.c memlog.c resultset.c  gwdirs.c)
->>>>>>> 04aaaea7
+	housekeeper.c memlog.c resultset.c  gwdirs.c externcmd.c)
 
 if(WITH_JEMALLOC)
   target_link_libraries(maxscale ${JEMALLOC_LIBRARIES})
