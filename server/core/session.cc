/*
 * Copyright (c) 2016 MariaDB Corporation Ab
 *
 * Use of this software is governed by the Business Source License included
 * in the LICENSE.TXT file and at www.mariadb.com/bsl11.
 *
 * Change Date: 2026-11-16
 *
 * On the date above, in accordance with the Business Source License, use
 * of this software will be governed by version 2 or later of the General
 * Public License.
 */

/**
 * @file session.c  - A representation of the session within the gateway.
 */
#include <maxscale/session.hh>

#include <inttypes.h>
#include <stdio.h>
#include <stdlib.h>
#include <string.h>
#include <algorithm>
#include <string>
#include <sstream>
#include <utility>

#include <maxbase/alloc.hh>
#include <maxbase/atomic.hh>
#include <maxbase/host.hh>
#include <maxbase/format.hh>
#include <maxscale/clock.hh>
#include <maxscale/cn_strings.hh>
#include <maxscale/dcb.hh>
#include <maxscale/json_api.hh>
#include <maxscale/listener.hh>
#include <maxscale/modutil.hh>
#include <maxscale/router.hh>
#include <maxscale/routingworker.hh>
#include <maxscale/service.hh>
#include <maxscale/protocol/mariadb/mysql.hh>

#include "internal/dcb.hh"
#include "internal/filter.hh"
#include "internal/session.hh"
#include "internal/server.hh"
#include "internal/service.hh"
#include "internal/listener.hh"

using std::string;
using std::stringstream;
using maxbase::Worker;
using namespace maxscale;

namespace
{

struct
{
    /* Global session id counter. Must be updated atomically. Value 0 is reserved for
     *  dummy/unused sessions.
     */
    uint64_t                  next_session_id;
    uint32_t                  retain_last_statements;
    session_dump_statements_t dump_statements;
    uint32_t                  session_trace;
} this_unit =
{
    1,
    0,
    SESSION_DUMP_STATEMENTS_NEVER,
    0
};

struct ThisThread
{
    MXS_SESSION* session = nullptr;
};

thread_local ThisThread this_thread;
}

// static
const int Session::N_LOAD;

MXS_SESSION::MXS_SESSION(const std::string& host, SERVICE* service)
    : mxb::Worker::Callable(mxs::RoutingWorker::get_current())
    , m_state(MXS_SESSION::State::CREATED)
    , m_id(session_get_next_id())
    , m_worker(mxs::RoutingWorker::get_current())
    , m_host(host)
    , m_capabilities(service->capabilities())
    , client_dcb(nullptr)
    , stats{time(0)}
    , service(service)
    , refcount(1)
    , response{}
    , close_reason(SESSION_CLOSE_NONE)
{
    mxs::RoutingWorker::get_current()->register_session(this);
}

MXS_SESSION::~MXS_SESSION()
{
    cancel_dcalls();
    mxs::RoutingWorker::get_current()->deregister_session(m_id);
}

void MXS_SESSION::kill(GWBUF* error)
{
    if (!m_killed && (m_state == State::CREATED || m_state == State::STARTED))
    {
        mxb_assert(client_connection()->dcb()->is_open());
        m_killed = true;
        close_reason = SESSION_CLOSE_HANDLEERROR_FAILED;

        // Call the protocol kill function before changing the session state
        client_connection()->kill();

        if (m_state == State::STARTED)
        {
            // Disable dcalls immediately after the session is killed. This simplifies the logic by removing
            // the need to check if the session is still alive when the dcall is executed. The dcalls cannot
            // be cancelled as it is possible that a dcall calls MXS_SESSION::kill() which ends up deleting
            // the dcall while it's being called.
            if (!dcalls_suspended())
            {
                suspend_dcalls();
            }

            // This signals the rest of the system that the session has started the shutdown procedure.
            // Currently it mainly affects debug assertions inside the protocol code.
            m_state = State::STOPPING;
        }

        if (error)
        {
            // Write the error to the client before closing the DCB
            client_connection()->write(error);
        }

        ClientDCB::close(client_dcb);
    }
    else
    {
        gwbuf_free(error);
    }
}

MXS_SESSION::ProtocolData* MXS_SESSION::protocol_data() const
{
    return m_protocol_data.get();
}

void MXS_SESSION::set_protocol_data(std::unique_ptr<ProtocolData> new_data)
{
    m_protocol_data = std::move(new_data);
}

void Session::link_backend_connection(mxs::BackendConnection* conn)
{
    auto dcb = conn->dcb();
    mxb_assert(dcb->owner() == m_client_conn->dcb()->owner());
    mxb_assert(dcb->role() == DCB::Role::BACKEND);

    mxb::atomic::add(&refcount, 1);
    add_backend_conn(conn);
}

void Session::unlink_backend_connection(mxs::BackendConnection* conn)
{
    remove_backend_conn(conn);
    session_put_ref(this);
}

/**
 * Deallocate the specified session
 *
 * @param session       The session to deallocate
 */
static void session_free(MXS_SESSION* session)
{
    MXB_INFO("Stopped %s client session [%" PRIu64 "]", session->service->name(), session->id());
    Service* service = static_cast<Service*>(session->service);

    delete static_cast<Session*>(session);
}

/**
 * Convert a session state to a string representation
 *
 * @param state         The session state
 * @return A string representation of the session state
 */
const char* session_state_to_string(MXS_SESSION::State state)
{
    switch (state)
    {
    case MXS_SESSION::State::CREATED:
        return "Session created";

    case MXS_SESSION::State::STARTED:
        return "Session started";

    case MXS_SESSION::State::STOPPING:
        return "Stopping session";

    case MXS_SESSION::State::FAILED:
        return "Session creation failed";

    case MXS_SESSION::State::FREE:
        return "Freed session";

    default:
        return "Invalid State";
    }
}

mxb::Json Session::get_memory_statistics() const
{
    mxb::Json memory;

    size_t connection_buffers;
    size_t last_queries;
    size_t variables;

    size_t total = get_memory_statistics(&connection_buffers, &last_queries, &variables);

    memory.set_int("connection_buffers", connection_buffers);
    memory.set_int("last_queries", last_queries);
    memory.set_int("variables", variables);

    const auto* p = protocol_data();

    if (p)
    {
        total += p->amend_memory_statistics(memory.get_json());
    }

    memory.set_int("total", total);

    return memory;
}

size_t Session::static_size() const
{
    return sizeof(*this);
}

size_t Session::varying_size() const
{
    size_t total = get_memory_statistics(nullptr, nullptr, nullptr);

    const auto* p = protocol_data();

    if (p)
    {
        total += p->runtime_size();
    }

    return total;
}

size_t Session::get_memory_statistics(size_t* connection_buffers_size,
                                      size_t* last_queries_size,
                                      size_t* variables_size) const
{
    size_t connection_buffers = 0;
    mxb_assert(m_client_conn);
    connection_buffers += m_client_conn->sizeof_buffers();
    for (const auto* conn : m_backends_conns)
    {
        connection_buffers += conn->sizeof_buffers();
    }

    size_t last_queries = 0;
    for (const auto& qi : m_last_queries)
    {
        last_queries += qi.runtime_size();
    }

    size_t variables = 0;
    for (const auto& kv : m_variables)
    {
        variables += sizeof(kv);
        variables += kv.first.capacity();
    }

    if (connection_buffers_size)
    {
        *connection_buffers_size = connection_buffers;
    }

    if (last_queries_size)
    {
        *last_queries_size = last_queries;
    }

    if (variables_size)
    {
        *variables_size = variables;
    }

    return connection_buffers + last_queries + variables;
}

void Session::deliver_response()
{
    mxb_assert(response.buffer);

    // The reply will always be complete
    mxs::ReplyRoute route;
    mxs::Reply reply;
    response.up->clientReply(response.buffer, route, reply);

    response.up = NULL;
    response.buffer = NULL;

    // If some filter short-circuits the routing, then there will
    // be no response from a server and we need to ensure that
    // subsequent book-keeping targets the right statement.
    book_last_as_complete();

    mxb_assert(!response.up);
    mxb_assert(!response.buffer);
}

static bool ses_find_id(DCB* dcb, void* data)
{
    void** params = (void**)data;
    MXS_SESSION** ses = (MXS_SESSION**)params[0];
    uint64_t* id = (uint64_t*)params[1];
    bool rval = true;

    if (dcb->session()->id() == *id)
    {
        *ses = session_get_ref(dcb->session());
        rval = false;
    }

    return rval;
}

Session* session_get_by_id(uint64_t id)
{
    MXS_SESSION* session = NULL;
    void* params[] = {&session, &id};

    dcb_foreach(ses_find_id, params);

    return static_cast<Session*>(session);
}

MXS_SESSION* session_get_ref(MXS_SESSION* session)
{
    mxb::atomic::add(&session->refcount, 1);
    return session;
}

void session_put_ref(MXS_SESSION* session)
{
    if (session)
    {
        /** Remove one reference. If there are no references left, free session */
        if (mxb::atomic::add(&session->refcount, -1) == 1)
        {
            session_free(session);
        }
    }
}

uint64_t session_get_next_id()
{
    return mxb::atomic::add(&this_unit.next_session_id, 1, mxb::atomic::RELAXED);
}

json_t* Session::as_json_resource(const char* host, bool rdns) const
{
    const char CN_SESSIONS[] = "sessions";

    json_t* data = json_object();

    /** ID must be a string */
    stringstream ss;
    ss << id();

    /** ID and type */
    json_object_set_new(data, CN_ID, json_string(ss.str().c_str()));
    json_object_set_new(data, CN_TYPE, json_string(CN_SESSIONS));

    /** Relationships */
    json_t* rel = json_object();

    /** Service relationship (one-to-one) */
    std::string self = std::string(MXS_JSON_API_SESSIONS) + std::to_string(id()) + "/relationships/";
    json_t* services = mxs_json_relationship(host, self + "services", MXS_JSON_API_SERVICES);
    mxs_json_add_relation(services, service->name(), CN_SERVICES);
    json_object_set_new(rel, CN_SERVICES, services);

    if (!m_filters.empty())
    {
        json_t* filters = mxs_json_relationship(host, self + "filters", MXS_JSON_API_FILTERS);

        for (const auto& f : m_filters)
        {
            mxs_json_add_relation(filters, f.filter->name(), CN_FILTERS);
        }
        json_object_set_new(rel, CN_FILTERS, filters);
    }

    json_object_set_new(data, CN_RELATIONSHIPS, rel);

    /** Session attributes */
    json_t* attr = json_object();
    json_object_set_new(attr, "state", json_string(session_state_to_string(state())));

    if (!user().empty())
    {
        json_object_set_new(attr, CN_USER, json_string(user().c_str()));
    }

    string result_address;
    auto client_dcb = client_connection()->dcb();
    auto& remote = client_dcb->remote();
    if (rdns && !mxs::Config::get().skip_name_resolve.get())
    {
        maxbase::reverse_name_lookup(remote, &result_address);
    }
    else
    {
        result_address = remote;
    }

    json_object_set_new(attr, "remote", json_string(result_address.c_str()));
    json_object_set_new(attr, "port", json_integer(client_dcb->port()));

    struct tm result;
    char buf[60];

    asctime_r(localtime_r(&stats.connect, &result), buf);
    mxb::trim(buf);

    json_object_set_new(attr, "connected", json_string(buf));

    if (client_dcb->state() == DCB::State::POLLING)
    {
        json_object_set_new(attr, "idle", json_real(mxb::to_secs(client_dcb->idle_time())));
    }

    mxb::Json memory = get_memory_statistics();
    json_object_set_new(attr, "memory", memory.release());

    json_t* connection_arr = json_array();
    for (auto conn : backend_connections())
    {
        json_array_append_new(connection_arr, conn->diagnostics());
    }

    json_object_set_new(attr, "connections", connection_arr);
    json_object_set_new(attr, "client", client_connection()->diagnostics());

    json_t* queries = queries_as_json();
    json_object_set_new(attr, "queries", queries);

    json_t* log = log_as_json();
    json_object_set_new(attr, "log", log);

    json_t* params = json_object();
#ifdef SS_DEBUG
    json_object_set_new(params, "log_debug", json_boolean(log_is_enabled(LOG_DEBUG)));
#endif
    json_object_set_new(params, "log_info", json_boolean(log_is_enabled(LOG_INFO)));
    json_object_set_new(params, "log_notice", json_boolean(log_is_enabled(LOG_NOTICE)));
    json_object_set_new(params, "log_warning", json_boolean(log_is_enabled(LOG_WARNING)));
    json_object_set_new(params, "log_error", json_boolean(log_is_enabled(LOG_ERR)));
    json_object_set_new(attr, CN_PARAMETERS, params);

    json_object_set_new(data, CN_ATTRIBUTES, attr);
    json_object_set_new(data, CN_LINKS, mxs_json_self_link(host, CN_SESSIONS, ss.str().c_str()));

    return data;
}

bool Session::can_pool_backends() const
{
    return m_can_pool_backends;
}

void Session::set_can_pool_backends(bool value)
{
    if (value)
    {
        if (m_pooling_time >= 0ms)
        {
            // If pooling check was already scheduled, do nothing. This likely only happens when killing
            // an idle session.
            if (m_idle_pool_call_id == mxb::Worker::NO_CALL)
            {
                if (m_pooling_time > 0ms)
                {
                    m_idle_pool_call_id = dcall(m_pooling_time, &Session::pool_backends_cb, this);
                }
                else
                {
                    auto func = [this]() {
                        pool_backends_cb(Worker::Callable::Action::EXECUTE);
                    };
                    m_worker->lcall(std::move(func));
                }
            }
        }
    }
    else if (m_idle_pool_call_id != mxb::Worker::NO_CALL)
    {
        cancel_dcall(m_idle_pool_call_id);
    }

    m_can_pool_backends = value;
}

json_t* session_to_json(const MXS_SESSION* session, const char* host, bool rdns)
{
    stringstream ss;
    ss << MXS_JSON_API_SESSIONS << session->id();
    const Session* s = static_cast<const Session*>(session);
    return mxs_json_resource(host, ss.str().c_str(), s->as_json_resource(host, rdns));
}

struct SessionListData
{
    SessionListData(const char* host, bool rdns)
        : json(json_array())
        , host(host)
        , rdns(rdns)
    {
    }

    json_t*     json {nullptr};
    const char* host {nullptr};
    bool        rdns {false};
};

bool seslist_cb(DCB* dcb, void* data)
{
    if (dcb->role() == DCB::Role::CLIENT)
    {
        SessionListData* d = (SessionListData*)data;
        Session* session = static_cast<Session*>(dcb->session());
        json_array_append_new(d->json, session->as_json_resource(d->host, d->rdns));
    }

    return true;
}

json_t* session_list_to_json(const char* host, bool rdns)
{
    SessionListData data(host, rdns);
    dcb_foreach(seslist_cb, &data);
    return mxs_json_resource(host, MXS_JSON_API_SESSIONS, data.json);
}

MXS_SESSION* session_get_current()
{
    DCB* dcb = dcb_get_current();

    return dcb ? dcb->session() : this_thread.session;
}

uint64_t session_get_current_id()
{
    MXS_SESSION* session = session_get_current();

    return session ? session->id() : 0;
}

MXS_SESSION::Scope::Scope(MXS_SESSION* session)
    : m_prev(std::exchange(this_thread.session, session))
{
}

MXS_SESSION::Scope::~Scope()
{
    this_thread.session = m_prev;
}

void session_set_response(MXS_SESSION* session, mxs::Routable* up, GWBUF* buffer)
{
    // Valid arguments.
    mxb_assert(session && up && buffer);

    // Valid state. Only one filter may terminate the execution and exactly once.
    mxb_assert(!session->response.up && !session->response.buffer);

    session->response.up = up;
    session->response.buffer = buffer;
}

void session_set_retain_last_statements(uint32_t n)
{
    this_unit.retain_last_statements = n;
}

uint32_t session_get_retain_last_statements()
{
    return this_unit.retain_last_statements;
}

void session_set_dump_statements(session_dump_statements_t value)
{
    this_unit.dump_statements = value;
}

session_dump_statements_t session_get_dump_statements()
{
    return this_unit.dump_statements;
}

const char* session_get_dump_statements_str()
{
    switch (this_unit.dump_statements)
    {
    case SESSION_DUMP_STATEMENTS_NEVER:
        return "never";

    case SESSION_DUMP_STATEMENTS_ON_CLOSE:
        return "on_close";

    case SESSION_DUMP_STATEMENTS_ON_ERROR:
        return "on_error";

    default:
        mxb_assert(!true);
        return "unknown";
    }
}

void session_set_session_trace(uint32_t value)
{
    this_unit.session_trace = value;
}

uint32_t session_get_session_trace()
{
    return this_unit.session_trace;
}

void MXS_SESSION::delay_routing(GWBUF* buffer, int seconds, std::function<bool(GWBUF*)>&& fn)
{
<<<<<<< HEAD
    auto session = this;

    auto cb = [session, fn, buffer](mxb::Worker::Callable::Action action){
        if (action == mxb::Worker::Callable::EXECUTE)
=======
    DelayedRoutingTask(const DelayedRoutingTask&) = delete;
    DelayedRoutingTask& operator=(const DelayedRoutingTask&) = delete;

public:
    DelayedRoutingTask(MXS_SESSION* session, mxs::Routable* down, GWBUF* buffer)
        : m_session(session_get_ref(session))
        , m_down(down)
        , m_endpoint(down->endpoint())
        , m_buffer(buffer)
    {
    }

    ~DelayedRoutingTask()
    {
        session_put_ref(m_session);
        gwbuf_free(m_buffer);
    }

    enum Action
    {
        DISPOSE,
        RETAIN
    };

    Action execute()
    {
        MXS_SESSION::Scope scope(m_session);
        Action action = DISPOSE;

        if (m_session->state() == MXS_SESSION::State::STARTED && m_endpoint.is_open())
>>>>>>> d9e4265d
        {
            MXS_SESSION::Scope scope(session);
            mxb_assert(session->state() == MXS_SESSION::State::STARTED);

            if (!fn(buffer))
            {
                // Routing failed, send a hangup to the client.
                session->client_connection()->dcb()->trigger_hangup_event();
            }
        }
        else
        {
            gwbuf_free(buffer);
        }

<<<<<<< HEAD
        return false;
    };
=======
        return action;
    }

private:
    MXS_SESSION*         m_session;
    mxs::Routable*       m_down;
    const mxs::Endpoint& m_endpoint;
    GWBUF*               m_buffer;
};

static bool delayed_routing_cb(Worker::Call::action_t action, DelayedRoutingTask* task)
{
    DelayedRoutingTask::Action next_step = DelayedRoutingTask::DISPOSE;
>>>>>>> d9e4265d

    int32_t delay = 1 + seconds * 1000;

    dcall(std::chrono::milliseconds(delay), cb);
}

void MXS_SESSION::delay_routing(mxs::Routable* down, GWBUF* buffer, int seconds)
{
    delay_routing(buffer, seconds, [down](GWBUF* buffer){
        return down->routeQuery(buffer);
    });
}

const char* session_get_close_reason(const MXS_SESSION* session)
{
    switch (session->close_reason)
    {
    case SESSION_CLOSE_NONE:
        return "";

    case SESSION_CLOSE_TIMEOUT:
        return "Timed out by MaxScale";

    case SESSION_CLOSE_HANDLEERROR_FAILED:
        return "Router could not recover from connection errors";

    case SESSION_CLOSE_ROUTING_FAILED:
        return "Router could not route query";

    case SESSION_CLOSE_KILLED:
        return "Killed by another connection";

    case SESSION_CLOSE_TOO_MANY_CONNECTIONS:
        return "Too many connections";

    default:
        mxb_assert(!true);
        return "Internal error";
    }
}

Session::Session(std::shared_ptr<const ListenerData> listener_data,
                 const std::string& host)
    : MXS_SESSION(host, &listener_data->m_service)
    , m_down(static_cast<Service&>(listener_data->m_service).get_connection(this, this))
    , m_routable(this)
    , m_head(&m_routable)
    , m_tail(&m_routable)
    , m_listener_data(std::move(listener_data))
{
    const auto& svc_config = *service->config();
    if (svc_config.retain_last_statements != -1)        // Explicitly set for the service
    {
        m_retain_last_statements = svc_config.retain_last_statements;
    }
    else
    {
        m_retain_last_statements = this_unit.retain_last_statements;
    }

    // Connection sharing related settings are pinned at session creation. Service config changes only affect
    // new sessions.
    m_pooling_time = svc_config.idle_session_pool_time;
    m_multiplex_timeout = svc_config.multiplex_timeout;
}

Session::~Session()
{
    mxb_assert(refcount == 0);
    mxb_assert(!m_down->is_open());

    if (client_dcb)
    {
        delete client_dcb;
        client_dcb = NULL;
    }

    if (m_idle_pool_call_id != mxb::Worker::NO_CALL)
    {
        cancel_dcall(m_idle_pool_call_id);
    }
    if (this_unit.dump_statements == SESSION_DUMP_STATEMENTS_ON_CLOSE)
    {
        dump_statements();
    }

    m_state = MXS_SESSION::State::FREE;
}

void Session::set_client_dcb(ClientDCB* dcb)
{
    mxb_assert(client_dcb == nullptr);
    client_dcb = dcb;
}

namespace
{

void get_cmd_and_stmt(const GWBUF& buffer, const char** ppCmd, const char** ppStmt, int* pLen)
{
    *ppCmd = nullptr;
    *ppStmt = nullptr;
    *pLen = 0;

    const auto& sql = buffer.get_sql();

    if (!sql.empty())
    {
        auto cmd = mxs_mysql_get_command(&buffer);
        *ppCmd = STRPACKETTYPE(cmd);
        *ppStmt = sql.c_str();
        *pLen = sql.length();
    }
}
}

void Session::dump_statements() const
{
    if (m_retain_last_statements)
    {
        int n = m_last_queries.size();

        uint64_t current_id = session_get_current_id();

        if ((current_id != 0) && (current_id != id()))
        {
            MXB_WARNING("Current session is %lu, yet statements are dumped for %lu. "
                        "The session id in the subsequent dumped statements is the wrong one.",
                        current_id, id());
        }

        for (auto i = m_last_queries.rbegin(); i != m_last_queries.rend(); ++i)
        {
            const QueryInfo& info = *i;
            const auto& buffer = info.query();
            timespec ts = info.time_completed();
            struct tm* tm = localtime(&ts.tv_sec);
            char timestamp[20];
            strftime(timestamp, 20, "%Y-%m-%d %H:%M:%S", tm);

            const char* pCmd;
            const char* pStmt;
            int len;
            get_cmd_and_stmt(buffer, &pCmd, &pStmt, &len);

            if (pStmt)
            {
                if (current_id != 0)
                {
                    MXB_NOTICE("Stmt %d(%s): %.*s", n, timestamp, len, pStmt);
                }
                else
                {
                    // We are in a context where we do not have a current session, so we need to
                    // log the session id ourselves.

                    MXB_NOTICE("(%" PRIu64 ") Stmt %d(%s): %.*s", id(), n, timestamp, len, pStmt);
                }
            }

            --n;
        }
    }
}

json_t* Session::queries_as_json() const
{
    json_t* pQueries = json_array();

    for (auto i = m_last_queries.rbegin(); i != m_last_queries.rend(); ++i)
    {
        const QueryInfo& info = *i;

        json_array_append_new(pQueries, info.as_json());
    }

    return pQueries;
}

json_t* Session::log_as_json() const
{
    json_t* pLog = json_array();

    for (const auto& i : m_log)
    {
        json_array_append_new(pLog, json_string(i.c_str()));
    }

    return pLog;
}

bool Session::add_variable(const char* name, session_variable_handler_t handler, void* context)
{
    bool added = false;

    static const char PREFIX[] = "@MAXSCALE.";

    if (strncasecmp(name, PREFIX, sizeof(PREFIX) - 1) == 0)
    {
        string key(name);

        std::transform(key.begin(), key.end(), key.begin(), tolower);

        if (m_variables.find(key) == m_variables.end())
        {
            SESSION_VARIABLE variable;
            variable.handler = handler;
            variable.context = context;

            m_variables.insert(std::make_pair(key, variable));
            added = true;
        }
        else
        {
            MXB_ERROR("Session variable '%s' has been added already.", name);
        }
    }
    else
    {
        MXB_ERROR("Session variable '%s' is not of the correct format.", name);
    }

    return added;
}

string Session::set_variable_value(const char* name_begin,
                                   const char* name_end,
                                   const char* value_begin,
                                   const char* value_end)
{
    string rv;

    string key(name_begin, name_end - name_begin);

    transform(key.begin(), key.end(), key.begin(), tolower);

    auto it = m_variables.find(key);

    if (it != m_variables.end())
    {
        char* temp = it->second.handler(it->second.context, key.c_str(), value_begin, value_end);
        if (temp)
        {
            rv = temp;
            MXB_FREE(temp);
        }
    }
    else
    {
        const char FORMAT[] = "Attempt to set unknown MaxScale user variable %.*s";
        int name_length = name_end - name_begin;
        rv = mxb::string_printf(FORMAT, name_length, name_begin);
        MXB_WARNING("%s", rv.c_str());
    }

    return rv;
}

bool Session::remove_variable(const char* name, void** context)
{
    bool removed = false;
    string key(name);

    transform(key.begin(), key.end(), key.begin(), toupper);
    auto it = m_variables.find(key);

    if (it != m_variables.end())
    {
        if (context)
        {
            *context = it->second.context;
        }

        m_variables.erase(it);
        removed = true;
    }

    return removed;
}

void Session::retain_statement(const GWBUF& buffer)
{
    if (m_retain_last_statements)
    {
        mxb_assert(m_last_queries.size() <= m_retain_last_statements);
        if (m_last_queries.size() >= m_retain_last_statements)
        {
            m_last_queries.pop_back();
        }
        m_last_queries.emplace_front(buffer.deep_clone());

        if (m_last_queries.size() == 1)
        {
            mxb_assert(m_current_query == -1);
            m_current_query = 0;
        }
        else
        {
            // If requests are streamed, without the response being waited for,
            // then this may cause the index to grow past the length of the array.
            // That's ok and is dealt with in book_server_response() and friends.
            ++m_current_query;
            mxb_assert(m_current_query >= 0);
        }
    }
}

void Session::book_server_response(SERVER* pServer, bool final_response)
{
    if (m_retain_last_statements && !m_last_queries.empty())
    {
        mxb_assert(m_current_query >= 0);

        if (m_current_query < 0)
        {
            MXB_ALERT("Internal logic error, disabling retain_last_statements.");
            m_retain_last_statements = 0;
            return;
        }

        // If enough queries have been sent by the client, without it waiting
        // for the responses, then at this point it may be so that the query
        // object has been popped from the size limited queue. That's apparent
        // by the index pointing past the end of the queue. In that case
        // we simply ignore the result.
        if (m_current_query < static_cast<int>(m_last_queries.size()))
        {
            auto i = m_last_queries.begin() + m_current_query;
            QueryInfo& info = *i;

            mxb_assert(!info.complete());

            info.book_server_response(pServer, final_response);
        }

        if (final_response)
        {
            // In case what is described in the comment above has occurred,
            // this will eventually take the index back into the queue.
            --m_current_query;
            mxb_assert(m_current_query >= -1);
        }
    }
}

void Session::book_last_as_complete()
{
    if (m_retain_last_statements && !m_last_queries.empty())
    {
        mxb_assert(m_current_query >= 0);
        // See comment in book_server_response().
        if (m_current_query < static_cast<int>(m_last_queries.size()))
        {
            auto i = m_last_queries.begin() + m_current_query;
            QueryInfo& info = *i;

            info.book_as_complete();
        }
    }
}

void Session::reset_server_bookkeeping()
{
    if (m_retain_last_statements && !m_last_queries.empty())
    {
        mxb_assert(m_current_query >= 0);
        // See comment in book_server_response().
        if (m_current_query < static_cast<int>(m_last_queries.size()))
        {
            auto i = m_last_queries.begin() + m_current_query;
            QueryInfo& info = *i;
            info.reset_server_bookkeeping();
        }
    }
}

Session::QueryInfo::QueryInfo(GWBUF query)
    : m_query(std::move(query))
{
    clock_gettime(CLOCK_REALTIME_COARSE, &m_received);
    m_completed.tv_sec = 0;
    m_completed.tv_nsec = 0;
}

namespace
{

static const char ISO_TEMPLATE[] = "2018-11-05T16:47:49.123";
static const int ISO_TIME_LEN = sizeof(ISO_TEMPLATE) - 1;

void timespec_to_iso(char* zIso, const timespec& ts)
{
    tm tm;
    localtime_r(&ts.tv_sec, &tm);

    size_t i = strftime(zIso, ISO_TIME_LEN + 1, "%G-%m-%dT%H:%M:%S", &tm);
    mxb_assert(i == 19);
    long int ms = ts.tv_nsec / 1000000;
    i = sprintf(zIso + i, ".%03ld", ts.tv_nsec / 1000000);
    mxb_assert(i == 4);
}
}

json_t* Session::QueryInfo::as_json() const
{
    json_t* pQuery = json_object();

    const char* pCmd;
    const char* pStmt;
    int len;
    get_cmd_and_stmt(m_query, &pCmd, &pStmt, &len);

    if (pCmd)
    {
        json_object_set_new(pQuery, "command", json_string(pCmd));
    }

    if (pStmt)
    {
        json_object_set_new(pQuery, "statement", json_stringn(pStmt, len));
    }

    char iso_time[ISO_TIME_LEN + 1];

    timespec_to_iso(iso_time, m_received);
    json_object_set_new(pQuery, "received", json_stringn(iso_time, ISO_TIME_LEN));

    if (m_complete)
    {
        timespec_to_iso(iso_time, m_completed);
        json_object_set_new(pQuery, "completed", json_stringn(iso_time, ISO_TIME_LEN));
    }

    json_t* pResponses = json_array();

    for (auto& info : m_server_infos)
    {
        json_t* pResponse = json_object();

        // Calculate and report in milliseconds.
        long int received = m_received.tv_sec * 1000 + m_received.tv_nsec / 1000000;
        long int processed = info.processed.tv_sec * 1000 + info.processed.tv_nsec / 1000000;
        mxb_assert(processed >= received);

        long int duration = processed - received;

        json_object_set_new(pResponse, "server", json_string(info.pServer->name()));
        json_object_set_new(pResponse, "duration", json_integer(duration));

        json_array_append_new(pResponses, pResponse);
    }

    json_object_set_new(pQuery, "responses", pResponses);

    return pQuery;
}

void Session::QueryInfo::book_server_response(SERVER* pServer, bool final_response)
{
    // If the information has been completed, no more information may be provided.
    mxb_assert(!m_complete);
    // A particular server may be reported only exactly once.
    mxb_assert(find_if(m_server_infos.begin(), m_server_infos.end(), [pServer](const ServerInfo& info) {
        return info.pServer == pServer;
    }) == m_server_infos.end());

    timespec now;
    clock_gettime(CLOCK_REALTIME_COARSE, &now);

    m_server_infos.push_back(ServerInfo {pServer, now});

    m_complete = final_response;

    if (m_complete)
    {
        m_completed = now;
    }
}

void Session::QueryInfo::book_as_complete()
{
    timespec now;
    clock_gettime(CLOCK_REALTIME_COARSE, &m_completed);
    m_complete = true;
}

void Session::QueryInfo::reset_server_bookkeeping()
{
    m_server_infos.clear();
    m_completed.tv_sec = 0;
    m_completed.tv_nsec = 0;
    m_complete = false;
}

bool Session::start()
{
    bool rval = false;

    if (m_down->connect())
    {
        rval = true;
        m_state = MXS_SESSION::State::STARTED;

        MXB_INFO("Started %s client session [%" PRIu64 "] for '%s' from %s",
                 service->name(), id(),
                 !m_user.empty() ? m_user.c_str() : "<no user>",
                 m_client_conn->dcb()->remote().c_str());
    }

    return rval;
}

void Session::close()
{
    cancel_dcalls();
    m_state = State::STOPPING;
    m_down->close();
}

void Session::restart()
{
    m_restart = true;
}

// static
void Session::restart_all()
{
    dcb_foreach([](DCB* dcb, void* data){
        if (dcb->role() == DCB::Role::CLIENT)
        {
            static_cast<Session*>(dcb->session())->restart();
        }

        return true;
    }, nullptr);
}

bool Session::do_restart()
{
    bool ok = false;

    // TODO: This assumes that the session never has delayed calls of its own. This needs to be verified to
    // work with the case where the client protocol is executing a KILL command and is waiting for the
    // responses from the backends.
    cancel_dcalls();

    auto down = static_cast<Service&>(m_listener_data->m_service).get_connection(this, this);

    if (down->connect())
    {
        m_down->close();
        m_down = std::move(down);
        ok = true;
    }

    return ok;
}

void Session::append_session_log(const std::string& log)
{
    m_log.push_front(log);

    if (m_log.size() >= this_unit.session_trace)
    {
        m_log.pop_back();
    }
}

void Session::dump_session_log()
{
    if (!(m_log.empty()))
    {
        std::string log;

        for (const auto& s : m_log)
        {
            log += s;
        }

        MXB_NOTICE("Session log for session (%" PRIu64 "): \n%s ", id(), log.c_str());
    }
}

bool Session::routeQuery(GWBUF* buffer)
{
    if (std::all_of(m_backends_conns.begin(), m_backends_conns.end(),
                    std::mem_fn(&mxs::BackendConnection::is_idle)))
    {
        if (m_restart && m_client_conn->safe_to_restart())
        {
            do_restart();
            m_restart = false;
        }

        if (m_rebuild_chain)
        {
            m_filters = std::move(m_pending_filters);
            m_rebuild_chain = false;
            setup_routing_chain();
        }
    }

    auto rv = m_head->routeQuery(buffer);

    if (response.buffer)
    {
        // Something interrupted the routing and queued a response
        deliver_response();
    }

    return rv;
}

bool Session::clientReply(GWBUF* buffer, mxs::ReplyRoute& down, const mxs::Reply& reply)
{
    return m_tail->clientReply(buffer, down, reply);
}

bool Session::handleError(mxs::ErrorType type, GWBUF* error, Endpoint* down, const mxs::Reply& reply)
{
    kill(gwbuf_clone_shallow(error));
    return false;
}

mxs::ClientConnection* Session::client_connection()
{
    return m_client_conn;
}

const mxs::ClientConnection* Session::client_connection() const
{
    return m_client_conn;
}

void Session::set_client_connection(mxs::ClientConnection* client_conn)
{
    m_client_conn = client_conn;
}

void Session::add_backend_conn(mxs::BackendConnection* conn)
{
    mxb_assert(std::find(m_backends_conns.begin(), m_backends_conns.end(), conn) == m_backends_conns.end());
    m_backends_conns.push_back(conn);
}

void Session::remove_backend_conn(mxs::BackendConnection* conn)
{
    auto iter = std::find(m_backends_conns.begin(), m_backends_conns.end(), conn);
    mxb_assert(iter != m_backends_conns.end());
    m_backends_conns.erase(iter);
}

mxs::BackendConnection*
Session::create_backend_connection(Server* server, BackendDCB::Manager* manager, mxs::Component* upstream)
{
    std::unique_ptr<BackendConnection> conn;
    auto proto_module = m_listener_data->m_proto_module.get();
    if (proto_module->capabilities() & mxs::ProtocolModule::CAP_BACKEND)
    {
        conn = proto_module->create_backend_protocol(this, server, upstream);
        if (!conn)
        {
            MXB_ERROR("Failed to create protocol session for backend DCB.");
        }
    }
    else
    {
        MXB_ERROR("Protocol '%s' does not support backend connections.", proto_module->name().c_str());
    }

    BackendDCB* dcb = nullptr;
    mxs::BackendConnection* ret = nullptr;
    if (conn)
    {
        dcb = BackendDCB::connect(server, this, manager);
        if (dcb)
        {
            conn->set_dcb(dcb);
            auto pConn = conn.get();
            link_backend_connection(pConn);
            dcb->set_connection(std::move(conn));
            dcb->reset(this);

            if (dcb->enable_events())
            {
                // The DCB is now connected and added to epoll set. Authentication is done after the EPOLLOUT
                // event that is triggered once the connection is established.
                ret = dcb->protocol();
            }
            else
            {
                unlink_backend_connection(pConn);
                DCB::destroy(dcb);
                dcb = nullptr;
            }
        }
    }
    return ret;
}

void Session::tick(int64_t idle)
{
    m_client_conn->tick(std::chrono::seconds(idle));

    const auto& svc_config = *service->config();
    if (auto timeout = svc_config.conn_idle_timeout.count())
    {
        if (idle > timeout && is_idle())
        {
            MXB_WARNING("Timing out %s, idle for %ld seconds", user_and_host().c_str(), idle);
            close_reason = SESSION_CLOSE_TIMEOUT;
            kill();
        }
    }

    if (auto net_timeout = svc_config.net_write_timeout.count())
    {
        if (idle > net_timeout && client_dcb->writeq_len() > 0)
        {
            MXB_WARNING("Network write timed out for %s.", user_and_host().c_str());
            close_reason = SESSION_CLOSE_TIMEOUT;
            kill();
        }
    }

    if (auto interval = svc_config.connection_keepalive.count())
    {
        if (client_connection()->dcb()->seconds_idle() < interval || !client_connection()->is_idle())
        {
            for (const auto& a : backend_connections())
            {
                if (a->dcb()->seconds_idle() > interval && a->is_idle())
                {
                    a->ping();
                }
            }
        }
    }

    if (m_ttl && MXS_CLOCK_TO_SEC(mxs_clock() - m_ttl_start) > m_ttl)
    {
        MXB_WARNING("Killing session %lu, session TTL exceeded.", id());
        kill();
    }
}

void Session::set_ttl(int64_t ttl)
{
    m_ttl = ttl;
    m_ttl_start = mxs_clock();
}

bool Session::is_idle() const
{
    return m_client_conn->is_idle()
           && std::all_of(m_backends_conns.begin(), m_backends_conns.end(),
                          std::mem_fn(&mxs::BackendConnection::is_idle));
}

void Session::update_log_level(json_t* param, const char* key, int level)
{
    if (json_t* log_level = json_object_get(param, key))
    {
        if (json_is_boolean(log_level))
        {
            if (json_boolean_value(log_level))
            {
                m_log_level |= (1 << level);
            }
            else
            {
                m_log_level &= ~(1 << level);
            }
        }
    }
}

bool Session::update(json_t* json)
{
    bool rval = true;

    if (json_t* param = mxb::json_ptr(json, MXS_JSON_PTR_PARAMETERS))
    {
#ifdef SS_DEBUG
        update_log_level(param, "log_debug", LOG_DEBUG);
#endif
        update_log_level(param, "log_info", LOG_INFO);
        update_log_level(param, "log_notice", LOG_NOTICE);
        update_log_level(param, "log_warning", LOG_WARNING);
        update_log_level(param, "log_error", LOG_ERR);
    }

    if (json_t* rel = mxb::json_ptr(json, "/data/relationships/filters/data"))
    {
        decltype(m_filters) new_filters;
        size_t idx;
        json_t* val;

        json_array_foreach(rel, idx, val)
        {
            json_t* name = json_object_get(val, CN_ID);

            if (json_is_string(name))
            {
                const char* filter_name = json_string_value(name);

                if (auto f = filter_find(filter_name))
                {
                    new_filters.emplace_back(f);
                    auto& sf = new_filters.back();
                    sf.session.reset(sf.instance->newSession(this, service));

                    if (!sf.session)
                    {
                        MXB_ERROR("Failed to create filter session for '%s'", sf.filter->name());
                        return false;
                    }
                }
                else
                {
                    MXB_ERROR("Not a valid filter: %s", filter_name);
                    return false;
                }
            }
            else
            {
                MXB_ERROR("Not a JSON string but a %s", mxb::json_type_to_string(name));
                return false;
            }
        }

        if (is_idle())
        {
            m_filters = std::move(new_filters);
            setup_routing_chain();
        }
        else
        {
            m_pending_filters = std::move(new_filters);
            m_rebuild_chain = true;
        }
    }

    return rval;
}

void Session::setup_routing_chain()
{
    mxs::Routable* chain_head = &m_routable;

    for (auto it = m_filters.rbegin(); it != m_filters.rend(); it++)
    {
        it->session->setDownstream(chain_head);
        it->down = chain_head;
        chain_head = it->session.get();
    }

    m_head = chain_head;

    mxs::Routable* chain_tail = &m_routable;

    for (auto it = m_filters.begin(); it != m_filters.end(); it++)
    {
        it->session->setUpstream(chain_tail);
        it->up = chain_tail;
        chain_tail = it->session.get();
    }

    m_tail = chain_tail;

    // TODO: The capabilities of these filters aren't taken into account
}

// static
void Session::foreach(std::function<void(Session*)> func)
{
    mxs::RoutingWorker::execute_concurrently(
        [func]() {
        for (auto kv : mxs::RoutingWorker::get_current()->session_registry())
        {
            func(static_cast<Session*>(kv.second));
        }
    });
}

// static
void Session::kill_all(SERVICE* service)
{
    Session::foreach(
        [service](Session* session) {
        if (session->service == service)
        {
            session->kill();
        }
    });
}

// static
void Session::kill_all(Listener* listener)
{
    Session::foreach(
        [listener](Session* session) {
        if (session->listener_data()->m_listener_name == listener->name())
        {
            session->kill();
        }
    });
}

const ListenerData* Session::listener_data()
{
    return m_listener_data.get();
}

void Session::adjust_io_activity(time_t now) const
{
    int secs = now - m_last_io_activity;
    if (secs <= 0)
    {
        // Session is being frequently used, several updates during one second. The load values need not be
        // adjusted. If the value is negative, the clock has gone backwards and we just have to ignore this.
    }
    else
    {
        // TODO: Change this into two indexes.

        // There has been secs seconds during which the session has not been used.
        if (secs < N_LOAD)
        {
            // If secs is less than 30, then we need to move the values from the
            // beginning as many steps to the right.
            std::copy_backward(m_io_activity.begin(), m_io_activity.end() - secs, m_io_activity.end());
        }

        // And fill from the beginning with zeros. If secs >= 30, the whole
        // array will be zeroed.
        std::fill(m_io_activity.begin(), m_io_activity.begin() + std::min(secs, N_LOAD), 0);
    }
}

void Session::book_io_activity()
{
    time_t now = time(nullptr);
    adjust_io_activity(now);

    ++m_io_activity[0];

    m_last_io_activity = now;
}

int Session::io_activity() const
{
    adjust_io_activity(time(nullptr));

    return std::accumulate(m_io_activity.begin(), m_io_activity.end(), 0);
}

namespace
{

bool enable_events(const std::vector<DCB*>& dcbs)
{
    bool enabled = true;

    for (DCB* pDcb : dcbs)
    {
        if (!pDcb->enable_events())
        {
            MXB_ERROR("Could not re-enable epoll events, session will be terminated.");
            enabled = false;
            break;
        }
    }

    return enabled;
}
}

bool Session::move_to(RoutingWorker* pTo)
{
    mxs::RoutingWorker* pFrom = RoutingWorker::get_current();
    mxb_assert(m_worker == pFrom);
    // TODO: Change to MXB_INFO when everything is ready.
    MXB_NOTICE("Moving session from %d to %d.", pFrom->id(), pTo->id());

    suspend_dcalls();
    set_worker(nullptr);

    std::vector<DCB*> to_be_enabled;

    DCB* pDcb = m_client_conn->dcb();

    if (pDcb->is_polling())
    {
        pDcb->disable_events();
        to_be_enabled.push_back(pDcb);
    }
    pDcb->set_owner(nullptr);
    pDcb->set_manager(nullptr);

    if (m_idle_pool_call_id != mxb::Worker::NO_CALL)
    {
        cancel_dcall(m_idle_pool_call_id);
    }

    for (mxs::BackendConnection* backend_conn : m_backends_conns)
    {
        pDcb = backend_conn->dcb();
        if (pDcb->is_polling())
        {
            pDcb->disable_events();
            to_be_enabled.push_back(pDcb);
        }
        pDcb->set_owner(nullptr);
        pDcb->set_manager(nullptr);
    }

    pFrom->session_registry().remove(id());

    m_worker = pTo;     // Set before the move-operation, see DelayedRoutingTask.

    auto receive_session = [this, pFrom, pTo, to_be_enabled]() {
        pTo->session_registry().add(this);

        m_client_conn->dcb()->set_owner(pTo);
        m_client_conn->dcb()->set_manager(pTo);

        for (mxs::BackendConnection* pBackend_conn : m_backends_conns)
        {
            pBackend_conn->dcb()->set_owner(pTo);
            pBackend_conn->dcb()->set_manager(pTo);
        }

        if (enable_events(to_be_enabled))
        {
            if (m_can_pool_backends)
            {
                // Schedule another check.
                set_can_pool_backends(true);
            }
        }
        else
        {
            kill();
        }

        set_worker(pTo);
        resume_dcalls();

        MXB_NOTICE("Moved session from %d to %d.", pFrom->id(), pTo->id());
    };
    bool posted = pTo->execute(receive_session, mxb::Worker::EXECUTE_QUEUED);

    if (!posted)
    {
        MXB_ERROR("Could not move session from worker %d to worker %d.",
                  pFrom->id(), pTo->id());

        m_worker = pFrom;

        m_client_conn->dcb()->set_owner(pFrom);
        m_client_conn->dcb()->set_manager(pFrom);

        for (mxs::BackendConnection* pBackend_conn : m_backends_conns)
        {
            pBackend_conn->dcb()->set_owner(pFrom);
            pBackend_conn->dcb()->set_manager(pFrom);
        }

        pFrom->session_registry().add(this);

        if (!enable_events(to_be_enabled))
        {
            MXB_ERROR("Could not re-enable epoll events, session will be terminated.");
            kill();
        }

        set_worker(pFrom);
        resume_dcalls();
    }

    return posted;
}

bool Session::is_movable() const
{
    if (m_client_conn && !m_client_conn->is_movable())
    {
        return false;
    }

    for (auto backend_conn : m_backends_conns)
    {
        if (!backend_conn->is_movable())
        {
            return false;
        }
    }

    // Do not move a session which may be waiting for a connection.
    return !idle_pooling_enabled();
}

void Session::notify_userdata_change()
{
    for (auto* subscriber : m_event_subscribers)
    {
        subscriber->userdata_changed();
    }
}

void Session::add_userdata_subscriber(MXS_SESSION::EventSubscriber* obj)
{
    mxb_assert(m_event_subscribers.count(obj) == 0);
    m_event_subscribers.insert(obj);
}

void Session::remove_userdata_subscriber(MXS_SESSION::EventSubscriber* obj)
{
    mxb_assert(m_event_subscribers.count(obj) == 1);
    m_event_subscribers.erase(obj);
}

bool Session::pool_backends_cb(mxb::Worker::Callable::Action action)
{
    // This should only be called by the delayed call mechanism.
    bool call_again = true;
    if (action == Worker::Callable::EXECUTE)
    {
        MXS_SESSION::Scope scope(this);
        // Session has been idle for long enough, check that the connections have not had
        // any activity.
        auto* client = client_dcb;
        if (client->state() == DCB::State::POLLING)
        {
            const auto& backends = backend_connections();
            size_t n_pooled = 0;

            // Pooling modifies the backends-vector. Use a temporary array.
            size_t n_backends = backends.size();
            std::vector<ServerEndpoint*> poolable_eps;

            for (auto& backend : backends)
            {
                if (backend->established() && backend->is_idle())
                {
                    auto pEp = static_cast<ServerEndpoint*>(backend->upstream());
                    if (m_worker->conn_to_server_needed(pEp->server()))
                    {
                        poolable_eps.push_back(pEp);
                    }
                }
            }

            for (auto* pEp : poolable_eps)
            {
                if (pEp->try_to_pool())
                {
                    n_pooled++;
                }
                // TODO: If pooling failed, increase time until next check to reduce rate of
                // pointless pooling attempts.
            }
            if (n_pooled == n_backends)
            {
                // TODO: Think if there is some corner case where a connection is
                // reattached to a session but clientReply is not called.
                call_again = false;
            }
        }

        if (!call_again)
        {
            // Need to remove this manually as cancel-mode is not called.
            m_idle_pool_call_id = mxb::Worker::NO_CALL;
        }
        else if (m_pooling_time < 1s)
        {
            // Returning true means the delayed call will run again after 'm_pooling_time'.
            // This is ok if the time is several seconds, as some connections may not yet have
            // been in a poolable state. This is not so ok if the time is very short. Enforce
            // a minimum delay.

            // TODO: Nicer if delayed call could modify its own timing.
            call_again = false;
            m_idle_pool_call_id = dcall(1000ms, &Session::pool_backends_cb, this);
        }
    }
    else
    {
        m_idle_pool_call_id = mxb::Worker::NO_CALL;
    }
    return call_again;
}

bool Session::idle_pooling_enabled() const
{
    return m_pooling_time >= 0ms;
}

std::chrono::seconds Session::multiplex_timeout() const
{
    return m_multiplex_timeout;
}

MXS_SESSION::EventSubscriber::EventSubscriber(MXS_SESSION* session)
    : m_session(session)
{
    m_session->add_userdata_subscriber(this);
}

MXS_SESSION::EventSubscriber::~EventSubscriber()
{
    m_session->remove_userdata_subscriber(this);
}

bool MXS_SESSION::log_is_enabled(int level) const
{
    return m_log_level & (1 << level) || service->log_is_enabled(level);
}<|MERGE_RESOLUTION|>--- conflicted
+++ resolved
@@ -644,45 +644,12 @@
     return this_unit.session_trace;
 }
 
-void MXS_SESSION::delay_routing(GWBUF* buffer, int seconds, std::function<bool(GWBUF*)>&& fn)
-{
-<<<<<<< HEAD
+void MXS_SESSION::delay_routing(mxs::Routable* down, GWBUF* buffer, int seconds,
+                                std::function<bool(GWBUF*)>&& fn)
+{
     auto session = this;
-
-    auto cb = [session, fn, buffer](mxb::Worker::Callable::Action action){
-        if (action == mxb::Worker::Callable::EXECUTE)
-=======
-    DelayedRoutingTask(const DelayedRoutingTask&) = delete;
-    DelayedRoutingTask& operator=(const DelayedRoutingTask&) = delete;
-
-public:
-    DelayedRoutingTask(MXS_SESSION* session, mxs::Routable* down, GWBUF* buffer)
-        : m_session(session_get_ref(session))
-        , m_down(down)
-        , m_endpoint(down->endpoint())
-        , m_buffer(buffer)
-    {
-    }
-
-    ~DelayedRoutingTask()
-    {
-        session_put_ref(m_session);
-        gwbuf_free(m_buffer);
-    }
-
-    enum Action
-    {
-        DISPOSE,
-        RETAIN
-    };
-
-    Action execute()
-    {
-        MXS_SESSION::Scope scope(m_session);
-        Action action = DISPOSE;
-
-        if (m_session->state() == MXS_SESSION::State::STARTED && m_endpoint.is_open())
->>>>>>> d9e4265d
+    auto cb = [session, fn, buffer, ep = &down->endpoint()](mxb::Worker::Callable::Action action){
+        if (action == mxb::Worker::Callable::EXECUTE && ep->is_open())
         {
             MXS_SESSION::Scope scope(session);
             mxb_assert(session->state() == MXS_SESSION::State::STARTED);
@@ -698,24 +665,8 @@
             gwbuf_free(buffer);
         }
 
-<<<<<<< HEAD
         return false;
     };
-=======
-        return action;
-    }
-
-private:
-    MXS_SESSION*         m_session;
-    mxs::Routable*       m_down;
-    const mxs::Endpoint& m_endpoint;
-    GWBUF*               m_buffer;
-};
-
-static bool delayed_routing_cb(Worker::Call::action_t action, DelayedRoutingTask* task)
-{
-    DelayedRoutingTask::Action next_step = DelayedRoutingTask::DISPOSE;
->>>>>>> d9e4265d
 
     int32_t delay = 1 + seconds * 1000;
 
@@ -724,7 +675,7 @@
 
 void MXS_SESSION::delay_routing(mxs::Routable* down, GWBUF* buffer, int seconds)
 {
-    delay_routing(buffer, seconds, [down](GWBUF* buffer){
+    delay_routing(down, buffer, seconds, [down](GWBUF* buffer){
         return down->routeQuery(buffer);
     });
 }
