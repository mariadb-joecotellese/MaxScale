--- conflicted
+++ resolved
@@ -542,7 +542,6 @@
     m_server_status = status;
 }
 
-<<<<<<< HEAD
 void Reply::add_row_data(std::vector<std::string_view> row)
 {
     m_row_data.push_back(std::move(row));
@@ -551,11 +550,11 @@
 void Reply::clear_row_data()
 {
     m_row_data.clear();
-=======
+}
+
 void Reply::set_multiresult(bool multiresult)
 {
     m_multiresult = multiresult;
->>>>>>> 9f5a879d
 }
 
 void Reply::clear()
