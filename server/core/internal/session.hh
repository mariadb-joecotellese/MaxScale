/*
 * Copyright (c) 2018 MariaDB Corporation Ab
 * Copyright (c) 2023 MariaDB plc, Finnish Branch
 *
 * Use of this software is governed by the Business Source License included
 * in the LICENSE.TXT file and at www.mariadb.com/bsl11.
 *
 * Change Date: 2026-12-27
 *
 * On the date above, in accordance with the Business Source License, use
 * of this software will be governed by version 2 or later of the General
 * Public License.
 */
#pragma once

#include <maxscale/ccdefs.hh>

#include <deque>
#include <string>
#include <unordered_map>
#include <unordered_set>
#include <vector>

#include <maxscale/buffer.hh>
#include <maxscale/session.hh>
#include <maxscale/utils.hh>
#include <maxscale/target.hh>

#include "filter.hh"
#include "service.hh"

// The following may be called from a debugger session so use C-linkage to preserve names.
extern "C" {

void printAllSessions();
void dprintAllSessions(DCB*);
void dprintSession(DCB*, MXS_SESSION*);
void dListSessions(DCB*);
}

void printSession(MXS_SESSION*);
class Server;
class Listener;

// Class that holds the session specific filter data
class SessionFilter
{
public:

    SessionFilter(const SFilterDef& f)
        : filter(f)
        , instance(filter->instance())
        , session(nullptr)
    {
    }

    SFilterDef                          filter;
    mxs::Filter*                        instance;
    std::unique_ptr<mxs::FilterSession> session;
    mxs::Routable*                      up;
    mxs::Routable*                      down;
};

class Session : public MXS_SESSION, public mxs::Component
{
public:
    class QueryInfo
    {
    public:
        QueryInfo(const std::shared_ptr<GWBUF>& sQuery);

        json_t* as_json() const;

        bool complete() const
        {
            return m_complete;
        }

        const std::shared_ptr<GWBUF>& query() const
        {
            return m_sQuery;
        }

        timespec time_completed() const
        {
            return m_completed;
        }

        void book_server_response(SERVER* pServer, bool final_response);
        void book_as_complete();
        void reset_server_bookkeeping();

        struct ServerInfo
        {
            SERVER*  pServer;
            timespec processed;
        };

    private:
        std::shared_ptr<GWBUF>  m_sQuery;           /*< The packet, COM_QUERY *or* something else. */
        timespec                m_received;         /*< When was it received. */
        timespec                m_completed;        /*< When was it completed. */
        std::vector<ServerInfo> m_server_infos;     /*< When different servers responded. */
        bool                    m_complete = false; /*< Is this information complete? */
    };

    using FilterList = std::vector<SessionFilter>;
    using BackendConnectionVector = std::vector<mxs::BackendConnection*>;

    Session(std::shared_ptr<const mxs::ListenerData> listener_data,
            const std::string& host);
    ~Session();

    bool start() override;
    void close() override;

    // Links a client DCB to a session
    void set_client_dcb(ClientDCB* dcb);

    const FilterList& get_filters() const
    {
        return m_filters;
    }

<<<<<<< HEAD
    bool  add_variable(const char* name, session_variable_handler_t handler, void* context) override;
    char* set_variable_value(const char* name_begin, const char* name_end,
                             const char* value_begin, const char* value_end) override;
    bool remove_variable(const char* name, void** context) override;
    void retain_statement(GWBUF* pBuffer) override;
    void dump_statements() const override;
    void book_server_response(SERVER* pServer, bool final_response) override;
=======
    bool  add_variable(const char* name, session_variable_handler_t handler, void* context);
    char* set_variable_value(const char* name_begin,
                             const char* name_end,
                             const char* value_begin,
                             const char* value_end);
    bool remove_variable(const char* name, void** context);
    void retain_statement(GWBUF* pBuffer);
    void dump_statements() const;
    void book_server_response(mxs::Target* pServer, bool final_response);
>>>>>>> 2e321599
    void book_last_as_complete();
    void reset_server_bookkeeping() override;
    void append_session_log(const std::string& msg) override;
    void dump_session_log() override;

    json_t* as_json_resource(const char* host, bool rdns) const;
    json_t* queries_as_json() const;
    json_t* log_as_json() const;

    // Update the session from JSON
    bool update(json_t* json);
    void update_log_level(json_t* param, const char* key, int level);

    /**
     * Test whether the session is idle
     *
     * The idleness of the session will be decided by the backend and client connections. For the MariaDB
     * protocol, this means that there are no queries in progress.
     *
     * @return True if the session is idle
     */
    bool is_idle() const;

    /**
     * Link a session to a backend connection.
     *
     * @param conn The backend connection to link
     */
    void link_backend_connection(mxs::BackendConnection* conn);

    /**
     * Unlink a session from a backend connection.
     *
     * @param conn The backend connection to unlink
     */
    void unlink_backend_connection(mxs::BackendConnection* conn);

    mxs::BackendConnection*
    create_backend_connection(Server* server, BackendDCB::Manager* manager, mxs::Component* upstream);

    const BackendConnectionVector& backend_connections() const
    {
        return m_backends_conns;
    }

    // Implementation of mxs::Component
    bool routeQuery(GWBUF* buffer) override;
    bool clientReply(GWBUF* buffer, mxs::ReplyRoute& down, const mxs::Reply& reply) override;
    bool handleError(mxs::ErrorType type, GWBUF* error,
                     mxs::Endpoint* down, const mxs::Reply& reply) override;

    mxs::ClientConnection*       client_connection() override;
    const mxs::ClientConnection* client_connection() const override;

    const mxs::ListenerData* listener_data() override;

    void set_client_connection(mxs::ClientConnection* client_conn) override;

    /**
     * Perform periodic tasks
     *
     * This should only be called by a RoutingWorker.
     *
     * @param idle Number of seconds the session has been idle
     */
    void tick(int64_t idle);

    /**
     * Record that I/O activity was performed for the session.
     */
    void book_io_activity();

    /**
     * The I/O activity of the session.
     *
     * @return  The number of I/O events handled during the last 30 seconds.
     */
    int io_activity() const;

    /**
     * Can the session be moved to another thread. The function should be called from the thread
     * currently running the session to get up-to-date results. Any event processing on
     * the session may change the movable-status.
     *
     * @return True if session can be moved
     */
    bool is_movable() const;

    /**
     * With this function, a session can be moved from the worker it is
     * currently handled by, to another.
     *
     * @note This function must be called from the worker that currently
     *       is handling the session.
     * @note When a session is moved, there must be *no* events still to
     *       be delivered to any of the dcbs of the session. This is most
     *       easily handled by performing the move from the epoll_tick()
     *       function.
     *
     * @param worker  The worker the session should be moved to.
     *
     * @return True, if the move could be initiated, false otherwise.
     */
    bool move_to(mxs::RoutingWorker* worker);

    /**
     * Set session time-to-live value
     *
     * Setting a positive value causes the session to be closed after that many seconds. This is essentially a
     * delayed fake hangup event.
     */
    void set_ttl(int64_t ttl);

    /**
     * Execute a function for each session
     *
     * The function is executed concurrently on all routing workers.
     *
     * @param func The function executed for each session
     */
    static void foreach(std::function<void(Session*)> func);

    /**
     * Stop all sessions to a particular service
     *
     * @param service Stop all sessions that are connected to this service
     */
    static void kill_all(SERVICE* service);

    /**
     * Stop all sessions to a particular listener
     *
     * @param listener Stop all sessions that connected via this listener
     */
    static void kill_all(Listener* listener);

    void notify_userdata_change() override;

    bool can_pool_backends() const override;
    void set_can_pool_backends(bool value) override;
    bool idle_pooling_enabled() const override;

    std::chrono::seconds multiplex_timeout() const;

protected:
    std::unique_ptr<mxs::Endpoint> m_down;

private:
    void adjust_io_activity(time_t now) const;
    void add_backend_conn(mxs::BackendConnection* conn);
    void remove_backend_conn(mxs::BackendConnection* conn);

    void add_userdata_subscriber(MXS_SESSION::EventSubscriber* obj) override;
    void remove_userdata_subscriber(MXS_SESSION::EventSubscriber* obj) override;
    bool pool_backends_cb(mxb::Worker::Call::action_t action);

    // Delivers a provided response to the upstream filter that should receive it
    void deliver_response();

    void setup_routing_chain();

    class SessionRoutable : public mxs::Routable
    {
    public:
        SessionRoutable(Session* session)
            : m_session(session)
        {
        }

        bool routeQuery(GWBUF* pPacket) override
        {
            return m_session->m_down->routeQuery(pPacket);
        }

        bool clientReply(GWBUF* pPacket, const mxs::ReplyRoute& down, const mxs::Reply& reply) override
        {
            return m_session->m_client_conn->clientReply(pPacket, const_cast<mxs::ReplyRoute&>(down), reply);
        }

    private:
        Session* m_session;
    };

    friend class SessionRoutable;

    struct SESSION_VARIABLE
    {
        session_variable_handler_t handler;
        void*                      context;
    };

    using SessionVarsByName = std::unordered_map<std::string, SESSION_VARIABLE>;
    using QueryInfos = std::deque<QueryInfo>;
    using Log = std::deque<std::string>;

    FilterList        m_filters;
    SessionVarsByName m_variables;
    QueryInfos        m_last_queries;           /*< The N last queries by the client */
    int               m_current_query {-1};     /*< The index of the current query */
    uint32_t          m_retain_last_statements; /*< How many statements be retained */
    Log               m_log;                    /*< Session specific in-memory log */
    int64_t           m_ttl = 0;                /*< How many seconds the session has until it is killed  */
    int64_t           m_ttl_start = 0;          /*< The clock tick when TTL was assigned */

    /**< Pre-emptive pooling time from service. Locked at session begin. */
    std::chrono::milliseconds m_pooling_time;
    /**< Multiplex timeout from service. Locked at session begin. */
    std::chrono::seconds m_multiplex_timeout;

    /**
     * Delayed call id for idle connection pooling. Needs to be cancelled on dtor or session move.
     * If more such timers are added, add also functions to cancel/move them all.
     */
    mxb::Worker::DCId m_idle_pool_call_id {mxb::Worker::NO_CALL};

    /**
     * Is session in a state where backend connections can be donated to pool and reattached to session?
     * Updated by protocol code. */
    bool m_can_pool_backends {false};

    SessionRoutable m_routable;
    mxs::Routable*  m_head;
    mxs::Routable*  m_tail;

    bool       m_rebuild_chain = false;
    FilterList m_pending_filters;

    /*< Objects listening for userdata change events */
    std::set<MXS_SESSION::EventSubscriber*> m_event_subscribers;

    BackendConnectionVector m_backends_conns;   /*< Backend connections, in creation order */
    mxs::ClientConnection*  m_client_conn {nullptr};

    // Various listener-specific data the session needs. Ownership shared with the listener that
    // created this session.
    std::shared_ptr<const mxs::ListenerData> m_listener_data;

    static const int N_LOAD = 30;   // Last 30 seconds.

    mutable std::array<int, N_LOAD> m_io_activity {};
    time_t                          m_last_io_activity {0};
};

/**
 * @brief Get a session reference by ID
 *
 * This creates an additional reference to a session whose unique ID matches @c id.
 *
 * @param id Unique session ID
 * @return Reference to a Session or NULL if the session was not found
 *
 * @note The caller must free the session reference by calling session_put_ref
 */
Session* session_get_by_id(uint64_t id);<|MERGE_RESOLUTION|>--- conflicted
+++ resolved
@@ -122,25 +122,13 @@
         return m_filters;
     }
 
-<<<<<<< HEAD
     bool  add_variable(const char* name, session_variable_handler_t handler, void* context) override;
     char* set_variable_value(const char* name_begin, const char* name_end,
                              const char* value_begin, const char* value_end) override;
     bool remove_variable(const char* name, void** context) override;
     void retain_statement(GWBUF* pBuffer) override;
     void dump_statements() const override;
-    void book_server_response(SERVER* pServer, bool final_response) override;
-=======
-    bool  add_variable(const char* name, session_variable_handler_t handler, void* context);
-    char* set_variable_value(const char* name_begin,
-                             const char* name_end,
-                             const char* value_begin,
-                             const char* value_end);
-    bool remove_variable(const char* name, void** context);
-    void retain_statement(GWBUF* pBuffer);
-    void dump_statements() const;
-    void book_server_response(mxs::Target* pServer, bool final_response);
->>>>>>> 2e321599
+    void book_server_response(mxs::Target* pTarget, bool final_response) override;
     void book_last_as_complete();
     void reset_server_bookkeeping() override;
     void append_session_log(const std::string& msg) override;
