--- conflicted
+++ resolved
@@ -1433,26 +1433,17 @@
         events = m_triggered_event;
         m_triggered_event = 0;
 
-<<<<<<< HEAD
         m_is_fake_event = true;
         rv |= process_events(events);
         m_is_fake_event = false;
-    }
-
-    this_thread.current_dcb = nullptr;
-=======
-        dcb->m_is_fake_event = true;
-        rv |= dcb->process_events(events);
-        dcb->m_is_fake_event = false;
 
         // If multiple fake events are generated, throttle their generation by forcing them to go
         // through the event loop. This prevents a single DCB from monopolizing the whole Worker.
-        dcb->m_skip_fast_fake_events = true;
-    }
-
-    dcb->m_skip_fast_fake_events = false;
-    this_thread.current_dcb = NULL;
->>>>>>> daa7c34f
+        m_skip_fast_fake_events = true;
+    }
+
+    m_skip_fast_fake_events = false;
+    this_thread.current_dcb = nullptr;
 
     return rv;
 }
