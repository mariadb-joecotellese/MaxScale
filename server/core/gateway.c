/*
 * This file is distributed as part of the MariaDB Corporation MaxScale. It is free
 * software: you can redistribute it and/or modify it under the terms of the
 * GNU General Public License as published by the Free Software Foundation,
 * version 2.
 * 
 * This program is distributed in the hope that it will be useful, but WITHOUT
 * ANY WARRANTY; without even the implied warranty of MERCHANTABILITY or FITNESS
 * FOR A PARTICULAR PURPOSE.  See the GNU General Public License for more
 * details.
 * 
 * You should have received a copy of the GNU General Public License along with
 * this program; if not, write to the Free Software Foundation, Inc., 51
 * Franklin Street, Fifth Floor, Boston, MA 02110-1301 USA.
 * 
 * Copyright MariaDB Corporation Ab 2013-2014
 * 
 */

/**
 * @file gateway.c - The gateway entry point.
 *
 * @verbatim
 * Revision History
 *
 * Date		Who			Description
 * 23-05-2013	Massimiliano Pinto	epoll loop test
 * 12-06-2013	Mark Riddoch		Add the -p option to set the
 * 					listening port
 *					and bind addr is 0.0.0.0
 * 19/06/13	Mark Riddoch		Extract the epoll functionality 
 * 21/06/13	Mark Riddoch		Added initial config support
 * 27/06/13
 * 28/06/13 Vilho Raatikka		Added necessary headers, example functions and
 * 					calls to log manager and to query classifier.
 *					Put example code behind SS_DEBUG macros.
 * 05/02/14	Mark Riddoch		Addition of version string
 * 29/06/14	Massimiliano Pinto	Addition of pidfile
 *
 * @endverbatim
 */
#define _XOPEN_SOURCE 700
#include <my_config.h>
#include <ftw.h>
#include <string.h>
#include <strings.h>
#include <gw.h>
#include <unistd.h>
#include <time.h>
#include <getopt.h>
#include <service.h>
#include <server.h>
#include <dcb.h>
#include <session.h>
#include <modules.h>
#include <maxconfig.h>
#include <poll.h>
#include <housekeeper.h>
#include <service.h>
#include <memlog.h>

#include <stdlib.h>
#include <unistd.h>
#include <mysql.h>
#include <monitor.h>
#include <version.h>
#include <maxscale.h>

#include <sys/stat.h>
#include <sys/types.h>

# include <skygw_utils.h>
# include <log_manager.h>

#include <execinfo.h>

/** for procname */
#if !defined(_GNU_SOURCE)
#  define _GNU_SOURCE
#endif

time_t	MaxScaleStarted;

extern char *program_invocation_name;
extern char *program_invocation_short_name;

/**
 * Variable holding the enabled logfiles information.
 * Used from log users to check enabled logs prior calling
 * actual library calls such as skygw_log_write.
 */
/** Defined in log_manager.cc */
extern int            lm_enabled_logfiles_bitmask;
extern size_t         log_ses_count[];
extern __thread log_info_t tls_log_info;

/*
 * Server options are passed to the mysql_server_init. Each gateway must have a unique
 * data directory that is passed to the mysql_server_init, therefore the data directory
 * is not fixed here and will be updated elsewhere.
 */
static char* server_options[] = {
    "MariaDB Corporation MaxScale",
    "--no-defaults",
    "--datadir=",
    "--language=",
    "--skip-innodb",
    "--default-storage-engine=myisam",
    NULL
};

const int num_elements = (sizeof(server_options) / sizeof(char *)) - 1;

<<<<<<< HEAD
const char* default_cnf_fname = "etc/MaxScale.cnf";

=======
>>>>>>> 04aaaea7
static char* server_groups[] = {
    "embedded",
    "server",
    "server",
    "embedded",
    "server",
    "server",
    NULL
};

/* The data directory we created for this gateway instance */
static char	datadir[PATH_MAX+1] = "";
static bool	datadir_defined = false; /*< If the datadir was already set */
/* The data directory we created for this gateway instance */
static char	pidfile[PATH_MAX+1] = "";

<<<<<<< HEAD
=======

>>>>>>> 04aaaea7
/**
 * exit flag for log flusher.
 */
static bool do_exit = FALSE;

/**
 * Flag to indicate whether libmysqld is successfully initialized.
 */
static bool libmysqld_started = FALSE;

/**
 * If MaxScale is started to run in daemon process the value is true.
 */
static bool     daemon_mode = true;

const char *progname = NULL;
static struct option long_options[] = {
  {"homedir",  required_argument, 0, 'c'},
  {"config",   required_argument, 0, 'f'},
  {"nodaemon", no_argument,       0, 'd'},
  {"log",      required_argument, 0, 'l'},
<<<<<<< HEAD
=======
  {"logdir",   required_argument, 0, 'L'},
  {"datadir",  required_argument, 0, 'D'},
  {"configdir",required_argument, 0, 'C'},
  {"libdir",required_argument, 0, 'B'},
  {"cachedir",required_argument, 0, 'A'},
  {"language",required_argument, 0, 'N'},
>>>>>>> 04aaaea7
  {"syslog",   required_argument, 0, 's'},
  {"maxscalelog",required_argument,0,'S'},
  {"user",required_argument,0,'U'},
  {"version",  no_argument,       0, 'v'},
  {"help",     no_argument,       0, '?'},
  {0, 0, 0, 0}
};

static void log_flush_shutdown(void);
static void log_flush_cb(void* arg);
static int write_pid_file(char *); /* write MaxScale pidfile */
static void unlink_pidfile(void); /* remove pidfile */
static void libmysqld_done(void);
static bool file_write_header(FILE* outfile);
static bool file_write_footer(FILE* outfile);
static void write_footer(void);
static int ntfw_cb(const char*, const struct stat*, int, struct FTW*);
static bool file_is_readable(char* absolute_pathname);
static bool file_is_writable(char* absolute_pathname);
static void usage(void);
static char* get_expanded_pathname(
        char** abs_path,
        char* input_path,
        const char* fname);
static void print_log_n_stderr(
        bool do_log,
        bool do_stderr,
        char* logstr,
        char*  fprstr,
        int eno);
static bool resolve_maxscale_conf_fname(
        char** cnf_full_path,
        char*  home_dir,
        char*  cnf_file_arg);

<<<<<<< HEAD
static char* check_dir_access(char* dirname);
=======
static char* check_dir_access(char* dirname,bool,bool);
static int set_user();
>>>>>>> 04aaaea7

/**
 * Handler for SIGHUP signal. Reload the configuration for the
 * gateway.
 */
static void sighup_handler (int i)
{
	LOGIF(LM, (skygw_log_write(
                LOGFILE_MESSAGE,
                "Refreshing configuration following SIGHUP\n")));
	config_reload();
}

/**
 * Handler for SIGUSR1 signal. A SIGUSR1 signal will cause 
 * maxscale to rotate all log files.
 */
static void sigusr1_handler (int i)
{
	LOGIF(LM, (skygw_log_write(
                LOGFILE_MESSAGE,
                "Log file flush following reception of SIGUSR1\n")));
	skygw_log_rotate(LOGFILE_ERROR);
	skygw_log_rotate(LOGFILE_MESSAGE);
	skygw_log_rotate(LOGFILE_TRACE);
	skygw_log_rotate(LOGFILE_DEBUG);
}

static void sigterm_handler (int i) {
        extern void shutdown_server();
        
	LOGIF(LE, (skygw_log_write_flush(
                LOGFILE_ERROR,
                "MaxScale received signal SIGTERM. Exiting.")));
	skygw_log_sync_all();
	shutdown_server();
}

static void
sigint_handler (int i)
{
        extern void shutdown_server();

	LOGIF(LE, (skygw_log_write_flush(
                LOGFILE_ERROR,
                "MaxScale received signal SIGINT. Shutting down.")));
	skygw_log_sync_all();
	shutdown_server();
	fprintf(stderr, "\n\nShutting down MaxScale\n\n");
}


int fatal_handling = 0;

static int signal_set (int sig, void (*handler)(int));

static void
sigfatal_handler (int i)
{
	if (fatal_handling) {
		fprintf(stderr, "Fatal signal %d while backtracing\n", i);
		_exit(1);
	}
	fatal_handling = 1;

	fprintf(stderr, "\n\nMaxScale received fatal signal %d\n", i);

	LOGIF(LE, (skygw_log_write_flush(
                LOGFILE_ERROR,
                "Fatal: MaxScale received fatal signal %d. Attempting backtrace.", i)));

	{
		void *addrs[128];
		int n, count = backtrace(addrs, 128);
		char** symbols = backtrace_symbols( addrs, count );

		if (symbols) {
			for( n = 0; n < count; n++ ) {
				LOGIF(LE, (skygw_log_write_flush(
					LOGFILE_ERROR,
					"  %s\n", symbols[n])));
			}
			free(symbols);
		} else {
			fprintf(stderr, "\nresolving symbols to error log failed, writing call trace to stderr:\n");
			backtrace_symbols_fd(addrs, count, fileno(stderr));
		}
	}

	skygw_log_sync_all();

	/* re-raise signal to enforce core dump */
	fprintf(stderr, "\n\nWriting core dump\n");
	signal_set(i, SIG_DFL);
	raise(i);
}



/** 
 * @node Wraps sigaction calls
 *
 * Parameters:
 * @param sig Signal to set
 * @param void Handler function for signal *
 *
 * @return 0 in success, 1 otherwise
 *
 * 
 * @details (write detailed description here)
 *
 */
static int signal_set (int sig, void (*handler)(int)) {
	static struct sigaction sigact;
	static int err;
        int rc = 0;

	memset(&sigact, 0, sizeof(struct sigaction));
	sigact.sa_handler = handler;
	GW_NOINTR_CALL(err = sigaction(sig, &sigact, NULL));

        if (err < 0)
        {
                int eno = errno;
                errno = 0;
		LOGIF(LE, (skygw_log_write_flush(
                        LOGFILE_ERROR,
                        "Error : Failed call sigaction() in %s due to %d, %s.",
                        program_invocation_short_name,
                        eno,
                        strerror(eno))));
                rc = 1;
	}
        return rc;
}



/**
 * Cleanup the temporary data directory we created for the gateway
 */
int ntfw_cb(
        const char*        filename,
        const struct stat* filestat,
        int                fileflags,
        struct FTW*        pfwt)
{
        int rc = remove(filename);

        if (rc != 0)
        {
                int eno = errno;
                errno = 0;
                
                LOGIF(LE, (skygw_log_write(
                        LOGFILE_ERROR,
                        "Error : Failed to remove the data directory %s of "
                        "MaxScale due to %d, %s.",
                        datadir,
                        eno,
                        strerror(eno))));
        }
        return rc;
}

void datadir_cleanup()
{
        int depth = 1;
        int flags = FTW_CHDIR|FTW_DEPTH|FTW_MOUNT;

        if (datadir[0] != 0 && access(datadir, F_OK) == 0)
        {
                nftw(datadir, ntfw_cb, depth, flags);
        }
}

static void libmysqld_done(void)
{
        if (libmysqld_started) {
            mysql_library_end();
        }
}


static void write_footer(void)
{
        file_write_footer(stdout);
}

static bool file_write_footer(
        FILE*       outfile)
{
        bool        succp = false;
        size_t      len1;
        const char* header_buf1;

        header_buf1 = "------------------------------------------------------"
            "\n\n"; 
        len1 = strlen(header_buf1);
        fwrite((void*)header_buf1, len1, 1, outfile);

        succp = true;

        return succp;
}

static bool file_write_header(
        FILE*       outfile)
{
        bool        succp = false;
        size_t      len1;
        size_t      len2;
        size_t      len3;
        const char* header_buf1;
        char*       header_buf2 = NULL;
        const char* header_buf3;
        time_t*     t  = NULL;
        struct tm*  tm = NULL;
#if defined(LAPTOP_TEST)
	struct timespec ts1;
	ts1.tv_sec = 0;
	ts1.tv_nsec = DISKWRITE_LATENCY*1000000;
#endif

#if !defined(SS_DEBUG)
	return true;
#endif	

        if ((t = (time_t *)malloc(sizeof(time_t))) == NULL) {
                goto return_succp;
        }
        
        if ((tm = (struct tm *)malloc(sizeof(struct tm))) == NULL) {
                goto return_succp;
        }
        
        *t = time(NULL); 
        *tm = *localtime(t);
        
        header_buf1 = "\n\nMariaDB Corporation MaxScale " MAXSCALE_VERSION "\t";
        header_buf2 = strdup(asctime(tm));

        if (header_buf2 == NULL) {
                goto return_succp;
        }
        header_buf3 = "------------------------------------------------------\n"; 

        len1 = strlen(header_buf1);
        len2 = strlen(header_buf2);
        len3 = strlen(header_buf3);
#if defined(LAPTOP_TEST)
	nanosleep(&ts1, NULL);
#else
        fwrite((void*)header_buf1, len1, 1, outfile);
        fwrite((void*)header_buf2, len2, 1, outfile);
        fwrite((void*)header_buf3, len3, 1, outfile);
#endif
        
        succp = true;

return_succp:
        if (tm != NULL) { 
                free(tm);
        }
        if (t != NULL) {
                free(t);
        }
        if (header_buf2 != NULL) {
                free(header_buf2);
        }
        return succp;
}

static bool resolve_maxscale_conf_fname(
        char** cnf_full_path,
        char*  home_dir,
        char*  cnf_file_arg)
{
        bool  succp = false;
        
        if (cnf_file_arg != NULL)
        {
                char* home_etc_dir;
                /*<
                 * 1. argument is valid full pathname
                 * '- /home/jdoe/MaxScale/myconf.cnf'
                 */
                if (file_is_readable(cnf_file_arg))
                {
                        *cnf_full_path = cnf_file_arg;
                        succp = true;
                        goto return_succp;
                }
                /*<
                 * 2. argument is file name only and file is located in home
                 * directory.
                 * '-f MaxScale.cnf' 
                 */
                *cnf_full_path = get_expanded_pathname(NULL,
                                                       home_dir,
                                                       cnf_file_arg);

                if (*cnf_full_path != NULL)
                {
                         if (file_is_readable(*cnf_full_path))
                         {
                                 succp = true;
                                 goto return_succp;
                         }
                         else
                         {
                                 char* logstr = "Found config file but wasn't "
                                         "able to read it.";
                                 int eno = errno;
                                 print_log_n_stderr(true, true, logstr, logstr, eno);
                                 goto return_succp;
                         }                        
                }
                else 
		{
			/** Allocate memory for use of realpath */
			*cnf_full_path = (char *)malloc(PATH_MAX+1);
		}
                /*<
                 * 3. argument is valid relative pathname
                 * '-f ../myconf.cnf'
                 */
                if (realpath(cnf_file_arg, *cnf_full_path) != NULL)
                {
                         if (file_is_readable(*cnf_full_path))
                         {
                                 succp = true;
                                 goto return_succp;
                         }
                         else
                         {
                                 char* logstr = "Failed to open read access to "
                                         "config file.";
                                 int eno = errno;
                                 print_log_n_stderr(true, true, logstr, logstr, eno);
                                 goto return_succp;
                         }
                }
                else
                {
                        char* logstr = "Failed to expand config file name to "
                                "complete path.";
                        int eno = errno;
                        errno = 0;
                        print_log_n_stderr(true, true, logstr, logstr, eno);
                        goto return_succp;
                }
        }
        else /*< default config file name is used */
        {
                *cnf_full_path = get_expanded_pathname(NULL, home_dir, default_cnf_fname);

                if (*cnf_full_path != NULL)
                {
                         if (file_is_readable(*cnf_full_path))
                         {
                                 succp = true;
                                 goto return_succp;
                         }
                         else
                         {
                                 char* logstr = "Found config file but wasn't "
                                         "able to read it.";
                                 int eno = errno;
                                 print_log_n_stderr(true, true, logstr, logstr, eno);
                                 goto return_succp;
                         }                        
                }
                goto return_succp;
        }
return_succp:
        return succp;
}

/**
 * Check read and write accessibility to a directory.
 * @param dirname	directory to be checked
 * 
 * @return NULL if directory can be read and written, an error message if either 
 * 	read or write is not permitted. 
 */
static char* check_dir_access(
	char* dirname)
{
	char* errstr = NULL;
	
	if (dirname == NULL)
	{
		errstr = strdup("Directory argument is NULL");
		goto retblock;
	}
	
	if (!file_is_readable(dirname))
	{
		errstr = strdup("MaxScale doesn't have read permission "
				"to MAXSCALE_HOME.");
		goto retblock;
	}
	
	if (!file_is_writable(dirname))
	{
		errstr = strdup("MaxScale doesn't have write permission "
				"to MAXSCALE_HOME. Exiting.");
		goto retblock;
	}

retblock:
	return errstr;
}


/** 
 * @node Provides error printing for non-formatted error strings.
 *
 * @param do_log Specifies whether printing to log is enabled
 *
 * @param do_stderr Specifies whether printing to stderr is enabled
 *
 * @param logstr String to be printed to log
 *
 * @param fprstr String to be printed to stderr
 *
 * @param eno Errno, if it is set, zero, otherwise
 */
static void print_log_n_stderr(
        bool     do_log,   /*< is printing to log enabled */
        bool     do_stderr,/*< is printing to stderr enabled */
        char*    logstr,   /*< string to be printed to log */
        char*    fprstr,   /*< string to be printed to stderr */
        int      eno)      /*< errno, if it is set, zero, otherwise */
{
        char* log_err = "Error :";
        char* fpr_err = "*\n* Error :";
        char* fpr_end   = "\n*\n";
        
        if (do_log) {
                LOGIF(LE, (skygw_log_write_flush(
                                   LOGFILE_ERROR,
                                   "%s %s %s %s",
                                   log_err,
                                   logstr,
                                   eno == 0 ? " " : "Error :",
                                   eno == 0 ? " " : strerror(eno))));
        }
        if (do_stderr) {
                fprintf(stderr,
                        "%s %s %s %s %s",
                        fpr_err,
                        fprstr,
                        eno == 0 ? " " : "Error :",
                        eno == 0 ? " " : strerror(eno),
                        fpr_end);
        }
}

static bool file_is_readable(
        char* absolute_pathname)
{
        bool succp = true;

        if (access(absolute_pathname, R_OK) != 0)
        {
                int eno = errno;
                errno = 0;

                if (!daemon_mode)
                {
                        fprintf(stderr,
                                "*\n* Warning : Failed to read the configuration "
                                "file %s. %s.\n*\n",
                                absolute_pathname,
                                strerror(eno));
                }
                LOGIF(LE, (skygw_log_write_flush(
                        LOGFILE_ERROR,
                        "Warning : Failed to read the configuration file %s due "
                        "to %d, %s.",
                        absolute_pathname,
                        eno,
                        strerror(eno))));
		LOGIF(LE,(skygw_log_sync_all()));
                succp = false;
        }
        return succp;
}

static bool file_is_writable(
        char* absolute_pathname)
{
        bool succp = true;

        if (access(absolute_pathname, W_OK) != 0)
        {
                int eno = errno;
                errno = 0;

                if (!daemon_mode)
                {
                        fprintf(stderr,
                                "*\n* Error : unable to open file %s for write "
                                "due %d, %s.\n*\n",
                                absolute_pathname,
                                eno,
                                strerror(eno));
                }
                LOGIF(LE, (skygw_log_write_flush(
                        LOGFILE_ERROR,
                        "Error : unable to open file %s for write due "
                        "to %d, %s.",
                        absolute_pathname,
                        eno,
                        strerror(eno))));
                succp = false;
        }
        return succp;
}


/** 
 * @node Expand path expression and if fname is provided, concatenate
 * it to path to for an absolute pathname. If fname is provided
 * its readability is tested.
 *
 * Parameters:
 * @param output_path memory address where expanded path is stored,
 * if output_path != NULL
 *
 * @param relative_path path to be expanded
 *
 * @param fname file name to be concatenated to the path, may be NULL
 *
 * @return expanded path and if fname was NULL, absolute pathname of it.
 * Both return value and *output_path are NULL in case of failure.
 *
 * 
 */
static char* get_expanded_pathname(
        char** output_path,
        char*  relative_path,
        const char*  fname)
{
        char*  cnf_file_buf = NULL;
        char*  expanded_path;
        
        if (relative_path == NULL)
        {
                goto return_cnf_file_buf;
        }
                
        expanded_path = (char*)malloc(PATH_MAX);
        
        /*<
         * Expand possible relative pathname to absolute path
         */
        if (realpath(relative_path, expanded_path) == NULL)
        {
                int eno = errno;
                errno = 0;
                
                fprintf(stderr,
                        "*\n* Warning : Failed to read the "
                        "directory %s. %s.\n*\n",
                        relative_path,
                        strerror(eno));
                
                LOGIF(LE, (skygw_log_write_flush(
                        LOGFILE_ERROR,
                        "Warning : Failed to read the "
                        "directory %s, due "
                        "to %d, %s.",
                        relative_path,
                        eno,
                        strerror(eno))));
                free(expanded_path);
                *output_path = NULL;
                goto return_cnf_file_buf;
        }

        if (fname != NULL)
        {
                /*<
                 * Concatenate an absolute filename and test its existence and
                 * readability.
                 */
                size_t pathlen = strnlen(expanded_path, PATH_MAX)+
                        1+
                        strnlen(fname, PATH_MAX)+
                        1;
                cnf_file_buf = (char*)malloc(pathlen);

                if (cnf_file_buf == NULL)
                {
			ss_dassert(cnf_file_buf != NULL);
			
			LOGIF(LE, (skygw_log_write_flush(
				LOGFILE_ERROR,
				"Error : Memory allocation failed due to %s.", 
				strerror(errno))));		
			
                        free(expanded_path);
                        expanded_path = NULL;
                        goto return_cnf_file_buf;
                }
                snprintf(cnf_file_buf, pathlen, "%s/%s", expanded_path, fname);

                if (!file_is_readable(cnf_file_buf))
                {
                        free(expanded_path);
                        free(cnf_file_buf);
                        expanded_path = NULL;
                        cnf_file_buf = NULL;
                        goto return_cnf_file_buf;
                }
        }
        else
        {
                /*<
                 * If only directory was provided, check that it is
                 * readable.
                 */
                if (!file_is_readable(expanded_path))
                {
                        free(expanded_path);
                        expanded_path = NULL;
                        goto return_cnf_file_buf;
                }
        }
        
        if (output_path == NULL)
        {
                free(expanded_path);
        }
        else
        {
                *output_path = expanded_path;
        }

return_cnf_file_buf:
        
        return cnf_file_buf;
}

static void usage(void)
{
        fprintf(stderr,
<<<<<<< HEAD
                "\nUsage : %s [-h] | [-d] [-c <home directory>] [-f <config file name>]\n\n"
		"  -d|--nodaemon     enable running in terminal process (default:disabled)\n"
                "  -c|--homedir=...  relative|absolute MaxScale home directory\n"
                "  -f|--config=...   relative|absolute pathname of MaxScale configuration file\n"
		"                    (default: $MAXSCALE_HOME/etc/MaxScale.cnf)\n"
		"  -l|--log=...      log to file shared memory or stdout\n"
		"                    -lfile, -lshm or -lstdout - defaults to shared memory\n"
		"  -s|--syslog=	     log messages to syslog."
		" True or false - defaults to true\n"
		"  -S|--maxscalelog= log messages to MaxScale log."
		" True or false - defaults to true\n"
		"  -v|--version      print version info and exit\n"
                "  -?|--help         show this help\n"
=======
                "\nUsage : %s [OPTION]...\n\n"
		"  -d, --nodaemon             enable running in terminal process (default:disabled)\n"
                "  -f, --config=FILE          relative|absolute pathname of MaxScale configuration file\n"
		"                             (default:/etc/maxscale.cnf)\n"
		"  -l, --log=[file|shm]       log to file or shared memory (default: shm)\n"
		"  -L, --logdir=PATH          path to log file directory\n"
		"                             (default: /var/log/maxscale)\n"
		"  -A, --cachedir=PATH        path to cache directory\n"
		"                             (default: /var/cache/maxscale)\n"
		"  -B, --libdir=PATH          path to module directory\n"
		"                             (default: /usr/lib64/maxscale)\n"
		"  -C, --configdir=PATH       path to configuration file directory\n"
		"                             (default: /etc/)\n"
		"  -D, --datadir=PATH         path to data directory, stored embedded mysql tables\n"
		"                             (default: /var/cache/maxscale)\n"
		"  -U, --user=USER	      run MaxScale as another user.\n"
		"                             The user ID and group ID of this user are used to run MaxScale.\n"
		"  -s, --syslog=[yes|no]      log messages to syslog (default:yes)\n"
		"  -S, --maxscalelog=[yes|no] log messages to MaxScale log (default: yes)\n"
		"  -v, --version              print version info and exit\n"
                "  -?, --help                 show this help\n"
>>>>>>> 04aaaea7
		, progname);
}

/** 
 * The main entry point into the gateway 
 *
 * @param argc The argument count
 * @param argv The array of arguments themselves
 *
 * @return 0 in success, 1 otherwise
 *
 * 
 * @details Logging and error printing:
 * ---
 * What is printed to the terminal is something that the user can understand,
 * and/or something what the user can do for. For example, fix configuration.
 * More detailed messages are printed to error log, and optionally to trace
 * and debug log.
 *
 * As soon as process switches to daemon process, stderr printing is stopped -
 * except when it comes to command-line arguments processing.
 * This is not obvious solution because stderr is often directed to somewhere,
 * but currently this is the case.
 *
 * The configuration file is by default /etc/maxscale.cnf
 * The name of configuration file and its location can be specified by
 * command-line argument.
 * 
 * \<config filename\> is resolved in the following order:
 * 1. from '-f \<config filename\>' command-line argument
 * 2. by using default value "maxscale.cnf"
 *
 */
int main(int argc, char **argv)
{
        int      rc = MAXSCALE_SHUTDOWN;
        int 	 l;
        int	 i;
        int      n;
	intptr_t thread_id;
        int      n_threads; /*< number of epoll listener threads */ 
        int      n_services;
        int      eno = 0;   /*< local variable for errno */
        int      opt;
        void**	 threads = NULL;   /*< thread list */
        char	 mysql_home[PATH_MAX+1];
        char	 datadir_arg[10+PATH_MAX+1];  /*< '--datadir='  + PATH_MAX */
        char     language_arg[11+PATH_MAX+1]; /*< '--language=' + PATH_MAX */
        char*    home_dir = NULL;             /*< home dir, to be freed */
        char*    cnf_file_path = NULL;        /*< conf file, to be freed */
        char*    cnf_file_arg = NULL;         /*< conf filename from cmd-line arg */
        void*    log_flush_thr = NULL;
	int      option_index;
	int	 logtofile = 0;	      	      /* Use shared memory or file */
	int	 logtostdout = 0;	      	      /* Use stdout for log output */
	int	 syslog_enabled = 1; /** Log to syslog */
	int	 maxscalelog_enabled = 1; /** Log with MaxScale */
        ssize_t  log_flush_timeout_ms = 0;
        sigset_t sigset;
        sigset_t sigpipe_mask;
        sigset_t saved_mask;
        void   (*exitfunp[4])(void) = {skygw_logmanager_exit,
                                       datadir_cleanup,
                                       write_footer,
                                       NULL};

	

        sigemptyset(&sigpipe_mask);
        sigaddset(&sigpipe_mask, SIGPIPE);
	progname = *argv;
        sprintf(datadir, "%s", default_datadir);
#if defined(FAKE_CODE)
        memset(conn_open, 0, sizeof(bool)*10240);
        memset(dcb_fake_write_errno, 0, sizeof(unsigned char)*10240);
        memset(dcb_fake_write_ev, 0, sizeof(__int32_t)*10240);
        fail_next_backend_fd = false;
        fail_next_client_fd = false;
        fail_next_accept = 0;
        fail_accept_errno = 0;
#endif /* FAKE_CODE */
        file_write_header(stderr);
        /*<
         * Register functions which are called at exit except libmysqld-related,
         * which must be registered later to avoid ordering issues.
         */
        for (i=0; exitfunp[i] != NULL; i++)
        {
                l = atexit(*exitfunp);

                if (l != 0)
                {
                        char* fprerr = "Failed to register exit functions for MaxScale";
                        print_log_n_stderr(false, true, NULL, fprerr, 0);
                        rc = MAXSCALE_INTERNALERROR;
                        goto return_main;
                }
        }
<<<<<<< HEAD
        while ((opt = getopt_long(argc, argv, "dc:f:l:vs:S:?",
=======

        while ((opt = getopt_long(argc, argv, "dc:f:l:vs:S:?L:D:C:B:U:A:",
>>>>>>> 04aaaea7
				 long_options, &option_index)) != -1)
        {
                bool succp = true;

                switch (opt) {
                case 'd':
                        /*< Debug mode, maxscale runs in this same process */
                        daemon_mode = false;
                        break;

                case 'f':
                        /*<
                         * Simply copy the conf file argument. Expand or validate
                         * it when MaxScale home directory is resolved.
                         */
                        if (optarg[0] != '-')
                        {
                                cnf_file_arg = strndup(optarg, PATH_MAX);
                        }
                        if (cnf_file_arg == NULL)
                        {
                                char* logerr = "Configuration file argument "
                                        "identifier \'-f\' was specified but "
                                        "the argument didn't specify\n  a valid "
                                        "configuration file or the argument "
                                        "was missing.";
                                print_log_n_stderr(true, true, logerr, logerr, 0);
                                usage();
                                succp = false;
                        }
                        break;  
			
		case 'v':
		  rc = EXIT_SUCCESS;
          printf("%s\n",MAXSCALE_VERSION);
                  goto return_main;		  

		case 'l':
			if (strncasecmp(optarg, "file", PATH_MAX) == 0)
				logtofile = 1;
			else if (strncasecmp(optarg, "shm", PATH_MAX) == 0)
				logtofile = 0;
			else if (strncasecmp(optarg, "stdout", PATH_MAX) == 0)
				logtostdout = 1;
			else
			{
                                char* logerr = "Configuration file argument "
                                        "identifier \'-l\' was specified but "
                                        "the argument didn't specify\n  a valid "
                                        "configuration file or the argument "
                                        "was missing.";
                                print_log_n_stderr(true, true, logerr, logerr, 0);
                                usage();
                                succp = false;
			}
			break;
<<<<<<< HEAD
=======
		case 'L':
	
		    if(handle_path_arg(&tmp_path,optarg,NULL,true,false))
		    {
			logdir = tmp_path;
		    }

		    break;
		case 'N':
		    if(handle_path_arg(&tmp_path,optarg,NULL,true,false))
		    {
			langdir = tmp_path;
		    }
		    break;
		case 'D':
		    sprintf(datadir,"%s",optarg);
		    maxscaledatadir = strdup(optarg);
		    datadir_defined = true;
		    break;
		case 'C':
		    if(handle_path_arg(&tmp_path,optarg,NULL,true,false))
		    {
			configdir = tmp_path;
		    }
		    break;
		case 'B':
		    if(handle_path_arg(&tmp_path,optarg,NULL,true,false))
		    {
			libdir = tmp_path;
		    }
		    break;
		case 'A':
		    if(handle_path_arg(&tmp_path,optarg,NULL,true,true))
		    {
			cachedir = tmp_path;
		    }
		    break;
>>>>>>> 04aaaea7
		case 'S':
		    if(strstr(optarg,"="))
		    {
			strtok(optarg,"= ");
			maxscalelog_enabled = config_truth_value(strtok(NULL,"= "));
		    }
		    else
		    {
			maxscalelog_enabled = config_truth_value(optarg);
		    }
		    break;
		case 's':
		    if(strstr(optarg,"="))
		    {
			strtok(optarg,"= ");
			syslog_enabled = config_truth_value(strtok(NULL,"= "));
		    }
		    else
		    {
			syslog_enabled = config_truth_value(optarg);
		    }
		    break;
		case 'U':
		    if(set_user(optarg) != 0)
		    {
			succp = false;
		    }
		    break;
		case '?':
		  usage();
		  rc = EXIT_SUCCESS;
                  goto return_main;		  
                        
                default:
		  usage();
                        succp = false;
                        break;
                }
                
                if (!succp)
                {
                        rc = MAXSCALE_BADARG;
                        goto return_main;
                }
        }

        if (!daemon_mode)
        {
                fprintf(stderr,
                        "Info : MaxScale will be run in the terminal process.\n");
#if defined(SS_DEBUG)
                fprintf(stderr,
                        "\tSee "
                        "the log from the following log files : \n\n");
#endif
        }
        else 
        {
                /*<
                 * Maxscale must be daemonized before opening files, initializing
                 * embedded MariaDB and in general, as early as possible.
                 */
                int r;
                int eno = 0;
                char* fprerr = "Failed to initialize set the signal "
                        "set for MaxScale. Exiting.";
#if defined(SS_DEBUG)
                fprintf(stderr,
                        "Info :  MaxScale will be run in a daemon process.\n\tSee "
                        "the log from the following log files : \n\n");
#endif
                r = sigfillset(&sigset);

                if (r != 0)
                {
                        eno = errno;
                        errno = 0;
                        print_log_n_stderr(true, true, fprerr, fprerr, eno);
                        rc = MAXSCALE_INTERNALERROR;
                        goto return_main;
                }
                r = sigdelset(&sigset, SIGHUP);

                if (r != 0)
                {
                        char* logerr = "Failed to delete signal SIGHUP from the "
                                "signal set of MaxScale. Exiting.";
                        eno = errno;
                        errno = 0;
                        print_log_n_stderr(true, true, fprerr, logerr, eno);
                        rc = MAXSCALE_INTERNALERROR;
                        goto return_main;
                }
                r = sigdelset(&sigset, SIGUSR1);

                if (r != 0)
                {
                        char* logerr = "Failed to delete signal SIGUSR1 from the "
                                "signal set of MaxScale. Exiting.";
                        eno = errno;
                        errno = 0;
                        print_log_n_stderr(true, true, fprerr, logerr, eno);
                        rc = MAXSCALE_INTERNALERROR;
                        goto return_main;
                }
                r = sigdelset(&sigset, SIGTERM);

                if (r != 0)
                {
                        char* logerr = "Failed to delete signal SIGTERM from the "
                                "signal set of MaxScale. Exiting.";
                        eno = errno;
                        errno = 0;
                        print_log_n_stderr(true, true, fprerr, logerr, eno);
                        rc = MAXSCALE_INTERNALERROR;
                        goto return_main;
                }
                r = sigdelset(&sigset, SIGSEGV);

                if (r != 0)
                {
                        char* logerr = "Failed to delete signal SIGSEGV from the "
                                "signal set of MaxScale. Exiting.";
                        eno = errno;
                        errno = 0;
                        print_log_n_stderr(true, true, fprerr, logerr, eno);
                        rc = MAXSCALE_INTERNALERROR;
                        goto return_main;
                }
                r = sigdelset(&sigset, SIGABRT);

                if (r != 0)
                {
                        char* logerr = "Failed to delete signal SIGABRT from the "
                                "signal set of MaxScale. Exiting.";
                        eno = errno;
                        errno = 0;
                        print_log_n_stderr(true, true, fprerr, logerr, eno);
                        rc = MAXSCALE_INTERNALERROR;
                        goto return_main;
                }
                r = sigdelset(&sigset, SIGILL);

                if (r != 0)
                {
                        char* logerr = "Failed to delete signal SIGILL from the "
                                "signal set of MaxScale. Exiting.";
                        eno = errno;
                        errno = 0;
                        print_log_n_stderr(true, true, fprerr, logerr, eno);
                        rc = MAXSCALE_INTERNALERROR;
                        goto return_main;
                }
                r = sigdelset(&sigset, SIGFPE);

                if (r != 0)
                {
                        char* logerr = "Failed to delete signal SIGFPE from the "
                                "signal set of MaxScale. Exiting.";
                        eno = errno;
                        errno = 0;
                        print_log_n_stderr(true, true, fprerr, logerr, eno);
                        rc = MAXSCALE_INTERNALERROR;
                        goto return_main;
                }
#ifdef SIGBUS
                r = sigdelset(&sigset, SIGBUS);

                if (r != 0)
                {
                        char* logerr = "Failed to delete signal SIGBUS from the "
                                "signal set of MaxScale. Exiting.";
                        eno = errno;
                        errno = 0;
                        print_log_n_stderr(true, true, fprerr, logerr, eno);
                        rc = MAXSCALE_INTERNALERROR;
                        goto return_main;
                }
#endif
                r = sigprocmask(SIG_SETMASK, &sigset, NULL);

                if (r != 0) {
                        char* logerr = "Failed to set the signal set for MaxScale."
                                " Exiting.";
                        eno = errno;
                        errno = 0;
                        print_log_n_stderr(true, true, fprerr, logerr, eno);
                        rc = MAXSCALE_INTERNALERROR;
                        goto return_main;
                }
                gw_daemonize();
        }
        /*<
         * Set signal handlers for SIGHUP, SIGTERM, SIGINT and critical signals like SIGSEGV.
         */
        {
                char* fprerr = "Failed to initialize signal handlers. Exiting.";
                char* logerr = NULL;
                l = signal_set(SIGHUP, sighup_handler);

                if (l != 0)
                {
                        logerr = strdup("Failed to set signal handler for "
                                        "SIGHUP. Exiting.");
                        goto sigset_err;
                }
                l = signal_set(SIGUSR1, sigusr1_handler);

                if (l != 0)
                {
                        logerr = strdup("Failed to set signal handler for "
                                        "SIGUSR1. Exiting.");
                        goto sigset_err;
                }
                l = signal_set(SIGTERM, sigterm_handler);

                if (l != 0)
                {
                        logerr = strdup("Failed to set signal handler for "
                                        "SIGTERM. Exiting.");
                        goto sigset_err;
                }
                l = signal_set(SIGINT, sigint_handler);

                if (l != 0)
                {
                        logerr = strdup("Failed to set signal handler for "
                                        "SIGINT. Exiting.");
                        goto sigset_err;
                }
                l = signal_set(SIGSEGV, sigfatal_handler);

                if (l != 0)
                {
                        logerr = strdup("Failed to set signal handler for "
                                        "SIGSEGV. Exiting.");
                        goto sigset_err;
                }
                l = signal_set(SIGABRT, sigfatal_handler);

                if (l != 0)
                {
                        logerr = strdup("Failed to set signal handler for "
                                        "SIGABRT. Exiting.");
                        goto sigset_err;
                }
                l = signal_set(SIGILL, sigfatal_handler);

                if (l != 0)
                {
                        logerr = strdup("Failed to set signal handler for "
                                        "SIGILL. Exiting.");
                        goto sigset_err;
                }
                l = signal_set(SIGFPE, sigfatal_handler);

                if (l != 0)
                {
                        logerr = strdup("Failed to set signal handler for "
                                        "SIGFPE. Exiting.");
                        goto sigset_err;
                }
#ifdef SIGBUS
                l = signal_set(SIGBUS, sigfatal_handler);

                if (l != 0)
                {
                        logerr = strdup("Failed to set signal handler for "
                                        "SIGBUS. Exiting.");
                        goto sigset_err;
                }
#endif
        sigset_err:
                if (l != 0)
                {
                        eno = errno;
                        errno = 0;
                        print_log_n_stderr(true, !daemon_mode, logerr, fprerr, eno);
                        free(logerr);
                        rc = MAXSCALE_INTERNALERROR;
                        goto return_main;
                }
        }
        eno = pthread_sigmask(SIG_BLOCK, &sigpipe_mask, &saved_mask);

        if (eno != 0)
        {
                char* logerr = "Failed to initialise signal mask for MaxScale. "
                        "Exiting.";
                print_log_n_stderr(true, true, logerr, logerr, eno);
                rc = MAXSCALE_INTERNALERROR;
                goto return_main;
        }

	/* register exit function for embedded MySQL library */
        l = atexit(libmysqld_done);

        if (l != 0) {
                char* fprerr = "Failed to register exit function for\n* "
                        "embedded MySQL library.\n* Exiting.";
                char* logerr = "Failed to register exit function libmysql_done "
                        "for MaxScale. Exiting.";
                print_log_n_stderr(true, true, logerr, fprerr, 0);
                rc = MAXSCALE_INTERNALERROR;
                goto return_main;                
        }

        /** Use the cache dir for the mysql folder of the embedded library */
	sprintf(mysql_home, "%s/mysql", cachedir);
	setenv("MYSQL_HOME", mysql_home, 1);

        /**
         * Resolve the full pathname for configuration file and check for
         * read accessibility.
         */
	char pathbuf[PATH_MAX+1];
	snprintf(pathbuf,PATH_MAX,"%s",configdir ? configdir:default_configdir);
	if(pathbuf[strlen(pathbuf)-1] != '/')
	    strcat(pathbuf,"/");

        if (!resolve_maxscale_conf_fname(&cnf_file_path, pathbuf, cnf_file_arg))
        {
                ss_dassert(cnf_file_path == NULL);
                rc = MAXSCALE_BADCONFIG;
                goto return_main;
        }
<<<<<<< HEAD
	else
	{
		char* log_context = strdup("Home directory command-line argument"); 
		char* errstr;
		
		errstr = check_dir_access(home_dir);
		
		if (errstr != NULL)
		{
			char* logstr = (char*)malloc(strlen(log_context)+
			1+
			strlen(errstr)+
			1);
			
			snprintf(logstr,
				 strlen(log_context)+
				 1+
				 strlen(errstr)+1,
				 "%s: %s",
				log_context,
				errstr);
			
			print_log_n_stderr(true, true, logstr, logstr, 0);
			
			free(errstr);
			free(logstr);
			rc = MAXSCALE_HOMELESS;
			goto return_main;
		}
		else if (!daemon_mode)
		{
			fprintf(stderr,
				"Using %s as MAXSCALE_HOME = %s\n",
				log_context,
				home_dir);
		}
		free(log_context);
	}

=======

	ini_parse(cnf_file_path,cnf_preparser,NULL);

	if(!datadir_defined)
	    sprintf(datadir,"%s",default_datadir);
>>>>>>> 04aaaea7
        /**
         * Init Log Manager for MaxScale.
         * The skygw_logmanager_init expects to take arguments as passed to main
         * and proesses them with getopt, therefore we need to give it a dummy
         * argv[0]
         */
        {
                char buf[1024];
                char *argv[9];
		bool succp;
		/** Set log directory under $MAXSCALE_HOME/log */
                sprintf(buf, "%s/log", home_dir);
		
		if(mkdir(buf, 0777) != 0)
		{
			if(errno != EEXIST)
			{
				fprintf(stderr,
					"Error: Cannot create log directory: %s\n",
					buf);
				goto return_main;
			}
		}
                argv[0] = "MaxScale";
                argv[1] = "-j";
                argv[2] = buf;

		if(!syslog_enabled)
		{
		    printf("Syslog logging is disabled.\n");
		}
		
		if(!maxscalelog_enabled)
		{
		    printf("MaxScale logging is disabled.\n");
		}
		logmanager_enable_syslog(syslog_enabled);
		logmanager_enable_maxscalelog(maxscalelog_enabled);
		if (logtostdout)
		{
		    			argv[3] = "-s"; /*< store to shared memory */
			argv[4] = "LOGFILE_DEBUG,LOGFILE_TRACE"; /*< to shm */
			argv[5] = "-l"; /*< write to syslog */
			argv[6] = "LOGFILE_MESSAGE,LOGFILE_ERROR"; /*< to syslog */
			argv[7] = "-o";
			argv[8] = NULL;
			succp = skygw_logmanager_init(8, argv);
		}
		else if (logtofile)
		{
			argv[3] = "-l"; /*< write to syslog */
			/** Logs that should be syslogged */
			argv[4] = "LOGFILE_MESSAGE,LOGFILE_ERROR"
				"LOGFILE_DEBUG,LOGFILE_TRACE"; 
			argv[5] = NULL;
			succp = skygw_logmanager_init(5, argv);
		}
		else
		{
			argv[3] = "-s"; /*< store to shared memory */
			argv[4] = "LOGFILE_DEBUG,LOGFILE_TRACE"; /*< to shm */
			argv[5] = "-l"; /*< write to syslog */
			argv[6] = "LOGFILE_MESSAGE,LOGFILE_ERROR"; /*< to syslog */
			argv[7] = NULL;
			succp = skygw_logmanager_init(7, argv);
		}
		
		if (!succp)
		{
			rc = MAXSCALE_BADCONFIG;
			goto return_main;
		}
        }



	    if(cachedir == NULL)
		cachedir = strdup(default_cachedir);
	    if(langdir == NULL)
		langdir = strdup(default_langdir);
	    if(libdir == NULL)
		libdir = strdup(default_libdir);
	/**
         * Set a data directory for the mysqld library, we use
         * a unique directory name to avoid clauses if multiple
         * instances of the gateway are beign run on the same
         * machine.
         */

	if(datadir[strlen(datadir)-1] != '/')
	    strcat(datadir,"/");
	strcat(datadir,"data");
		if(mkdir(datadir, 0777) != 0){

			if(errno != EEXIST){
				fprintf(stderr,
						"Error: Cannot create data directory: %s\n",datadir);
				goto return_main;
			}
		}

        sprintf(datadir, "%s/data%d", datadir, getpid());

		if(mkdir(datadir, 0777) != 0){

			if(errno != EEXIST){
				fprintf(stderr,
						"Error: Cannot create data directory: %s\n",datadir);
				goto return_main;
			}
		}

        if (!daemon_mode)
        {
                fprintf(stderr,
<<<<<<< HEAD
                        "Home directory     : %s"
                        "\nConfiguration file : %s"
                        "\nLog directory      : %s/log"
                        "\nData directory     : %s\n\n",
                        home_dir,
                        cnf_file_path,
                        home_dir,
                        datadir);
=======
                        "Configuration file : %s\n"
                        "Log directory      : %s\n"
                        "Data directory     : %s\n"
			"Module directory   : %s\n"
			"Service cache      : %s\n\n",
                        cnf_file_path,
                        logdir,
                        datadir,
			libdir,
			cachedir);
>>>>>>> 04aaaea7
        }

        LOGIF(LM,
	      (skygw_log_write_flush(
		LOGFILE_MESSAGE,
			       "Configuration file: %s",
			       cnf_file_path)));
        LOGIF(LM,
	      (skygw_log_write_flush(
		LOGFILE_MESSAGE,
			       "Log directory: %s/",
			       logdir)));
	LOGIF(LM,
	 (skygw_log_write_flush(
		LOGFILE_MESSAGE,
			  "Data directory: %s",
			  datadir)));
	LOGIF(LM,
	 (skygw_log_write_flush(LOGFILE_MESSAGE,
			  "Module directory: %s",
			  libdir)));
	LOGIF(LM,
	 (skygw_log_write_flush(LOGFILE_MESSAGE,
			  "Service cache: %s",
			  cachedir)));

        /*< Update the server options */
        for (i = 0; server_options[i]; i++)
        {
                if (!strcmp(server_options[i], "--datadir="))
                {
                        snprintf(datadir_arg, 10+PATH_MAX+1, "--datadir=%s", datadir);
                        server_options[i] = datadir_arg;
                }
                else if (!strcmp(server_options[i], "--language="))
                {
                        snprintf(language_arg,
                                 11+PATH_MAX+1,
                                 "--language=%s",
                                 langdir);
                        server_options[i] = language_arg;
                }
        }

        if (mysql_library_init(num_elements, server_options, server_groups))
        {
                if (!daemon_mode)
                {
                        char* fprerr = "Failed to initialise the MySQL library. "
                                "Exiting.";
                        print_log_n_stderr(false, true, fprerr, fprerr, 0);

                        if (mysql_errno(NULL) == 2000)
                        {
                                if (strncmp(mysql_error(NULL),
                                            "Unknown MySQL error",
                                            strlen("Unknown MySQL error")) != 0)
                                {
                                        fprintf(stderr,
                                                "*\n* Error : MySQL Error should "
                                                "be \"Unknown MySQL error\" "
                                                "instead of\n* %s\n* Hint "
                                                ":\n* Ensure that you have "
                                                "MySQL error messages file, errmsg.sys in "
                                                "\n* %s/mysql\n* Ensure that Embedded "
                                                "Server Library version matches "
                                                "exactly with that of the errmsg.sys "
                                                "file.\n*\n",
                                                mysql_error(NULL),
                                                home_dir);
                                }
                                else
                                {
                                        fprintf(stderr,
                                                "*\n* Error : MySQL Error %d, %s"
                                                "\n*\n",
                                                mysql_errno(NULL),
                                                mysql_error(NULL));
                                }
                        }
                }
                LOGIF(LE, (skygw_log_write_flush(
                        LOGFILE_ERROR,
                        "Error : mysql_library_init failed. It is a "
                        "mandatory component, required by router services and "
                        "the MaxScale core. Error %d, %s, %s : %d. Exiting.",
                        mysql_errno(NULL),
                        mysql_error(NULL),
                        __FILE__,
                        __LINE__)));
                rc = MAXSCALE_NOLIBRARY;
                goto return_main;
        }
        libmysqld_started = TRUE;

	if(libdir == NULL)
	    libdir = strdup(default_libdir);

        if (!config_load(cnf_file_path))
        {
                char* fprerr = "Failed to load MaxScale configuration "
                        "file. Exiting. See the error log for details.";
                print_log_n_stderr(false, !daemon_mode, fprerr, fprerr, 0);
                LOGIF(LE, (skygw_log_write_flush(
                        LOGFILE_ERROR,
                        "Error : Failed to load MaxScale configuration file %s. "
                        "Exiting.",
                        cnf_file_path)));
                rc = MAXSCALE_BADCONFIG;
                goto return_main;
        }
        LOGIF(LM, (skygw_log_write(
                LOGFILE_MESSAGE,
                "MariaDB Corporation MaxScale %s (C) MariaDB Corporation Ab 2013-2014",
		MAXSCALE_VERSION))); 
        LOGIF(LM, (skygw_log_write(
                LOGFILE_MESSAGE,
                "MaxScale is running in process  %i",
                getpid())));

	/* Write process pid into MaxScale pidfile */
	write_pid_file(home_dir);

	/* Init MaxScale poll system */
        poll_init();
    
	/** 
	 * Init mysql thread context for main thread as well. Needed when users
	 * are queried from backends.
	 */
	mysql_thread_init();
	
        /** Start the services that were created above */
        n_services = serviceStartAll();
        
	if (n_services == 0)
        {
                char* logerr = "Failed to start any MaxScale services. Exiting.";
                print_log_n_stderr(true, !daemon_mode, logerr, logerr, 0);
                rc = MAXSCALE_NOSERVICES;
                goto return_main;
        }
        /*<
         * Start periodic log flusher thread.
         */
        log_flush_timeout_ms = 1000;
        log_flush_thr = thread_start(
                log_flush_cb,
                (void *)&log_flush_timeout_ms);

	/*
	 * Start the housekeeper thread
	 */
	hkinit();

        /*<
         * Start the polling threads, note this is one less than is
         * configured as the main thread will also poll.
         */
        n_threads = config_threadcount();
        threads = (void **)calloc(n_threads, sizeof(void *));
        /*<
         * Start server threads.
         */
        for (thread_id = 0; thread_id < n_threads - 1; thread_id++)
        {
                threads[thread_id] = thread_start(poll_waitevents, (void *)(thread_id + 1));
        }
        LOGIF(LM, (skygw_log_write(LOGFILE_MESSAGE,
                        "MaxScale started with %d server threads.",
                                   config_threadcount())));

	MaxScaleStarted = time(0);
        /*<
         * Serve clients.
         */
        poll_waitevents((void *)0);

        /*<
         * Wait server threads' completion.
         */
        for (thread_id = 0; thread_id < n_threads - 1; thread_id++)
        {
                thread_wait(threads[thread_id]);
        }        
        /*<
         * Wait the flush thread.
         */
        thread_wait(log_flush_thr);

        /*< Stop all the monitors */
        monitorStopAll();
	
        LOGIF(LM, (skygw_log_write(
                           LOGFILE_MESSAGE,
                           "MaxScale is shutting down.")));
	/** Release mysql thread context*/
	mysql_thread_end();
	
        datadir_cleanup();
        LOGIF(LM, (skygw_log_write(
                           LOGFILE_MESSAGE,
                           "MaxScale shutdown completed.")));

	unload_all_modules();
	/* Remove Pidfile */
	unlink_pidfile();
	
return_main:
	if (threads)
		free(threads);
	if (home_dir)
		free(home_dir);
	if (cnf_file_path)
		free(cnf_file_path);

        return rc;
} /*< End of main */

/*<
 * Shutdown MaxScale server
 */
void
shutdown_server()
{
	service_shutdown();
	poll_shutdown();
	hkshutdown();
	memlog_flush_all();
        log_flush_shutdown();
}

static void log_flush_shutdown(void)
{
        do_exit = TRUE;
}


/** 
 * Periodic log flusher to ensure that log buffers are
 * written to log even if block buffer used for temporarily
 * storing log contents are not full.
 *
 * @param arg - Flush frequency in milliseconds
 * 
 *
 */
static void log_flush_cb(
        void* arg)
{
        ssize_t timeout_ms = *(ssize_t *)arg;
	struct timespec ts1;

	ts1.tv_sec = timeout_ms/1000;
	ts1.tv_nsec = (timeout_ms%1000)*1000000;
	
        LOGIF(LM, (skygw_log_write(LOGFILE_MESSAGE,
                                   "Started MaxScale log flusher.")));
        while (!do_exit) {
            skygw_log_flush(LOGFILE_ERROR);
            skygw_log_flush(LOGFILE_MESSAGE);
            skygw_log_flush(LOGFILE_TRACE);
            skygw_log_flush(LOGFILE_DEBUG);
	    nanosleep(&ts1, NULL);
        }
        LOGIF(LM, (skygw_log_write(LOGFILE_MESSAGE,
                                   "Finished MaxScale log flusher.")));
}

/** 
 * Unlink pid file, called at program exit
 */
static void unlink_pidfile(void)
{
	if (strlen(pidfile)) {
		if (unlink(pidfile)) 
		{
			fprintf(stderr, 
				"MaxScale failed to remove pidfile %s: error %d, %s\n", 
				pidfile, 
				errno, 
				strerror(errno));
		}
	}
}

/** 
 * Write process pid into pidfile anc close it
 * Parameters:
 * @param home_dir The MaxScale home dir
 * @return 0 on success, 1 on failure
 *
 */

static int write_pid_file(char *home_dir) {

	int fd = -1;

<<<<<<< HEAD
        snprintf(pidfile, PATH_MAX, "%s/log/maxscale.pid", home_dir);
=======
        snprintf(pidfile, PATH_MAX, "%smaxscale.pid",default_piddir);
>>>>>>> 04aaaea7

        fd = open(pidfile, O_WRONLY | O_CREAT | O_TRUNC, 0777);
        if (fd == -1) {
                fprintf(stderr, "MaxScale failed to open pidFile %s: error %d, %s\n", pidfile, errno, strerror(errno));
		return 1;
        } else {
                char pidstr[50]="";
		/* truncate pidfile content */
                if (ftruncate(fd, 0) == -1) {
                        fprintf(stderr, "MaxScale failed to truncate pidfile %s: error %d, %s\n", pidfile, errno, strerror(errno));
                }

                snprintf(pidstr, sizeof(pidstr)-1, "%d", getpid());

                if (pwrite(fd, pidstr, strlen(pidstr), 0) != (ssize_t)strlen(pidstr)) {
                        fprintf(stderr, "MaxScale failed to write into pidfile %s: error %d, %s\n", pidfile, errno, strerror(errno));
			/* close file and return */
                	close(fd);
			return 1;
                }

		/* close file */
                close(fd);
        }

	/* success */
	return 0;
}

int
MaxScaleUptime()
{
	return time(0) - MaxScaleStarted;
<<<<<<< HEAD
=======
}

bool handle_path_arg(char** dest, char* path, char* arg, bool rd, bool wr)
{
        char pathbuffer[PATH_MAX+2];
	char* errstr;
	bool rval = false;

	if(path == NULL && arg == NULL)
	    return rval;

	if(path)
	{
	    snprintf(pathbuffer,PATH_MAX,"%s",path);
	    if(pathbuffer[strlen(path) - 1] != '/')
	    {
		strcat(pathbuffer,"/");
	    }
	    if(arg && strlen(pathbuffer) + strlen(arg) + 1 < PATH_MAX)
		strcat(pathbuffer,arg);

	    if((errstr = check_dir_access(pathbuffer,rd,wr)) == NULL)
	    {
		*dest = strdup(pathbuffer);
		rval = true;
	    }
	    else
	    {
		fprintf(stderr,"%s\n",errstr);
		free(errstr);
		errstr = NULL;
	    }
	}

	return rval;
}

/**
 * Pre-parse the MaxScale.cnf for config, log and module directories.
 * @param data Parameter passed by inih
 * @param section Section name
 * @param name Parameter name
 * @param value Parameter value
 * @return 1 in all cases
 */
static int cnf_preparser(void* data, const char* section, const char* name, const char* value)
{

    char pathbuffer[PATH_MAX];
    char* errstr;

    /** These are read from the configuration file. These will not override
     * command line parameters but will override default values. */
    if(strcasecmp(section,"maxscale") == 0)
    {
	if(strcmp(name, "logdir") == 0)
	{
	    if(logdir == NULL)
		handle_path_arg(&logdir,(char*)value,NULL,true,true);
	}
	else if(strcmp(name, "libdir") == 0)
	{
	    if(libdir == NULL)
		handle_path_arg(&libdir,(char*)value,NULL,true,false);
	}
	else if(strcmp(name, "datadir") == 0)
	{
	    if(!datadir_defined)
	    {
		char* tmp;
		if(handle_path_arg(&tmp,(char*)value,NULL,true,false))
		{
		    sprintf(datadir,"%s",tmp);
		    datadir_defined = true;
		    free(tmp);
		}
	    }
	}
	else if(strcmp(name, "cachedir") == 0)
	{
	    if(cachedir == NULL)
		handle_path_arg((char**)&datadir,(char*)value,NULL,true,false);
	}
	else if(strcmp(name, "language") == 0)
	{
	    if(langdir == NULL)
		handle_path_arg((char**)&langdir,(char*)value,NULL,true,false);
	}
    }

    return 1;
}

static int set_user(char* user)
{
    errno = 0;
    struct passwd *pwname;
    int rval;

    pwname = getpwnam(user);
    if(pwname == NULL)
    {
	printf("Error: Failed to retrieve user information for '%s': %d %s\n",
	 user,errno,errno == 0 ? "User not found" : strerror(errno));
	return -1;
    }
    
    rval = setgid(pwname->pw_gid);
    if(rval != 0)
    {
	printf("Error: Failed to change group to '%d': %d %s\n",
	 pwname->pw_gid,errno,strerror(errno));
	return rval;
    }

    rval = setuid(pwname->pw_uid);
    if(rval != 0)
    {
	printf("Error: Failed to change user to '%s': %d %s\n",
	 pwname->pw_name,errno,strerror(errno));
	return rval;
    }
#ifdef SS_DEBUG
    else
    {
	printf("Running MaxScale as: %s %d:%d\n",pwname->pw_name,pwname->pw_uid,pwname->pw_gid);
    }
#endif


    return rval;
>>>>>>> 04aaaea7
}<|MERGE_RESOLUTION|>--- conflicted
+++ resolved
@@ -74,6 +74,8 @@
 
 #include <execinfo.h>
 
+#include <ini.h>
+
 /** for procname */
 #if !defined(_GNU_SOURCE)
 #  define _GNU_SOURCE
@@ -111,11 +113,6 @@
 
 const int num_elements = (sizeof(server_options) / sizeof(char *)) - 1;
 
-<<<<<<< HEAD
-const char* default_cnf_fname = "etc/MaxScale.cnf";
-
-=======
->>>>>>> 04aaaea7
 static char* server_groups[] = {
     "embedded",
     "server",
@@ -132,10 +129,7 @@
 /* The data directory we created for this gateway instance */
 static char	pidfile[PATH_MAX+1] = "";
 
-<<<<<<< HEAD
-=======
-
->>>>>>> 04aaaea7
+
 /**
  * exit flag for log flusher.
  */
@@ -157,15 +151,12 @@
   {"config",   required_argument, 0, 'f'},
   {"nodaemon", no_argument,       0, 'd'},
   {"log",      required_argument, 0, 'l'},
-<<<<<<< HEAD
-=======
   {"logdir",   required_argument, 0, 'L'},
   {"datadir",  required_argument, 0, 'D'},
   {"configdir",required_argument, 0, 'C'},
   {"libdir",required_argument, 0, 'B'},
   {"cachedir",required_argument, 0, 'A'},
   {"language",required_argument, 0, 'N'},
->>>>>>> 04aaaea7
   {"syslog",   required_argument, 0, 's'},
   {"maxscalelog",required_argument,0,'S'},
   {"user",required_argument,0,'U'},
@@ -173,7 +164,7 @@
   {"help",     no_argument,       0, '?'},
   {0, 0, 0, 0}
 };
-
+static int cnf_preparser(void* data, const char* section, const char* name, const char* value);
 static void log_flush_shutdown(void);
 static void log_flush_cb(void* arg);
 static int write_pid_file(char *); /* write MaxScale pidfile */
@@ -185,6 +176,7 @@
 static int ntfw_cb(const char*, const struct stat*, int, struct FTW*);
 static bool file_is_readable(char* absolute_pathname);
 static bool file_is_writable(char* absolute_pathname);
+bool handle_path_arg(char** dest, char* path, char* arg, bool rd, bool wr);
 static void usage(void);
 static char* get_expanded_pathname(
         char** abs_path,
@@ -201,12 +193,8 @@
         char*  home_dir,
         char*  cnf_file_arg);
 
-<<<<<<< HEAD
-static char* check_dir_access(char* dirname);
-=======
 static char* check_dir_access(char* dirname,bool,bool);
 static int set_user();
->>>>>>> 04aaaea7
 
 /**
  * Handler for SIGHUP signal. Reload the configuration for the
@@ -594,8 +582,9 @@
  * 	read or write is not permitted. 
  */
 static char* check_dir_access(
-	char* dirname)
-{
+	char* dirname, bool rd, bool wr)
+{
+    char errbuf[PATH_MAX*2];
 	char* errstr = NULL;
 	
 	if (dirname == NULL)
@@ -603,18 +592,27 @@
 		errstr = strdup("Directory argument is NULL");
 		goto retblock;
 	}
-	
-	if (!file_is_readable(dirname))
+
+	if(access(dirname,F_OK) != 0)
 	{
-		errstr = strdup("MaxScale doesn't have read permission "
-				"to MAXSCALE_HOME.");
+	    sprintf(errbuf,"Can't access '%s'.",dirname);
+		errstr = strdup(errbuf);
+		goto retblock;
+	}
+
+	if (rd && !file_is_readable(dirname))
+	{
+	    sprintf(errbuf,"MaxScale doesn't have read permission "
+				"to '%s'.",dirname);
+		errstr = strdup(errbuf);
 		goto retblock;
 	}
 	
-	if (!file_is_writable(dirname))
+	if (wr && !file_is_writable(dirname))
 	{
-		errstr = strdup("MaxScale doesn't have write permission "
-				"to MAXSCALE_HOME. Exiting.");
+	    	    sprintf(errbuf,"MaxScale doesn't have write permission "
+				"to '%s'.",dirname);
+		errstr = strdup(errbuf);
 		goto retblock;
 	}
 
@@ -857,21 +855,6 @@
 static void usage(void)
 {
         fprintf(stderr,
-<<<<<<< HEAD
-                "\nUsage : %s [-h] | [-d] [-c <home directory>] [-f <config file name>]\n\n"
-		"  -d|--nodaemon     enable running in terminal process (default:disabled)\n"
-                "  -c|--homedir=...  relative|absolute MaxScale home directory\n"
-                "  -f|--config=...   relative|absolute pathname of MaxScale configuration file\n"
-		"                    (default: $MAXSCALE_HOME/etc/MaxScale.cnf)\n"
-		"  -l|--log=...      log to file shared memory or stdout\n"
-		"                    -lfile, -lshm or -lstdout - defaults to shared memory\n"
-		"  -s|--syslog=	     log messages to syslog."
-		" True or false - defaults to true\n"
-		"  -S|--maxscalelog= log messages to MaxScale log."
-		" True or false - defaults to true\n"
-		"  -v|--version      print version info and exit\n"
-                "  -?|--help         show this help\n"
-=======
                 "\nUsage : %s [OPTION]...\n\n"
 		"  -d, --nodaemon             enable running in terminal process (default:disabled)\n"
                 "  -f, --config=FILE          relative|absolute pathname of MaxScale configuration file\n"
@@ -893,7 +876,6 @@
 		"  -S, --maxscalelog=[yes|no] log messages to MaxScale log (default: yes)\n"
 		"  -v, --version              print version info and exit\n"
                 "  -?, --help                 show this help\n"
->>>>>>> 04aaaea7
 		, progname);
 }
 
@@ -946,9 +928,10 @@
         char*    cnf_file_path = NULL;        /*< conf file, to be freed */
         char*    cnf_file_arg = NULL;         /*< conf filename from cmd-line arg */
         void*    log_flush_thr = NULL;
+	char* tmp_path;
+	char* tmp_var;
 	int      option_index;
 	int	 logtofile = 0;	      	      /* Use shared memory or file */
-	int	 logtostdout = 0;	      	      /* Use stdout for log output */
 	int	 syslog_enabled = 1; /** Log to syslog */
 	int	 maxscalelog_enabled = 1; /** Log with MaxScale */
         ssize_t  log_flush_timeout_ms = 0;
@@ -992,12 +975,8 @@
                         goto return_main;
                 }
         }
-<<<<<<< HEAD
-        while ((opt = getopt_long(argc, argv, "dc:f:l:vs:S:?",
-=======
 
         while ((opt = getopt_long(argc, argv, "dc:f:l:vs:S:?L:D:C:B:U:A:",
->>>>>>> 04aaaea7
 				 long_options, &option_index)) != -1)
         {
                 bool succp = true;
@@ -1040,8 +1019,6 @@
 				logtofile = 1;
 			else if (strncasecmp(optarg, "shm", PATH_MAX) == 0)
 				logtofile = 0;
-			else if (strncasecmp(optarg, "stdout", PATH_MAX) == 0)
-				logtostdout = 1;
 			else
 			{
                                 char* logerr = "Configuration file argument "
@@ -1054,8 +1031,6 @@
                                 succp = false;
 			}
 			break;
-<<<<<<< HEAD
-=======
 		case 'L':
 	
 		    if(handle_path_arg(&tmp_path,optarg,NULL,true,false))
@@ -1093,7 +1068,6 @@
 			cachedir = tmp_path;
 		    }
 		    break;
->>>>>>> 04aaaea7
 		case 'S':
 		    if(strstr(optarg,"="))
 		    {
@@ -1401,10 +1375,6 @@
                 goto return_main;                
         }
 
-        /** Use the cache dir for the mysql folder of the embedded library */
-	sprintf(mysql_home, "%s/mysql", cachedir);
-	setenv("MYSQL_HOME", mysql_home, 1);
-
         /**
          * Resolve the full pathname for configuration file and check for
          * read accessibility.
@@ -1420,53 +1390,18 @@
                 rc = MAXSCALE_BADCONFIG;
                 goto return_main;
         }
-<<<<<<< HEAD
-	else
-	{
-		char* log_context = strdup("Home directory command-line argument"); 
-		char* errstr;
-		
-		errstr = check_dir_access(home_dir);
-		
-		if (errstr != NULL)
-		{
-			char* logstr = (char*)malloc(strlen(log_context)+
-			1+
-			strlen(errstr)+
-			1);
-			
-			snprintf(logstr,
-				 strlen(log_context)+
-				 1+
-				 strlen(errstr)+1,
-				 "%s: %s",
-				log_context,
-				errstr);
-			
-			print_log_n_stderr(true, true, logstr, logstr, 0);
-			
-			free(errstr);
-			free(logstr);
-			rc = MAXSCALE_HOMELESS;
-			goto return_main;
-		}
-		else if (!daemon_mode)
-		{
-			fprintf(stderr,
-				"Using %s as MAXSCALE_HOME = %s\n",
-				log_context,
-				home_dir);
-		}
-		free(log_context);
-	}
-
-=======
 
 	ini_parse(cnf_file_path,cnf_preparser,NULL);
 
 	if(!datadir_defined)
 	    sprintf(datadir,"%s",default_datadir);
->>>>>>> 04aaaea7
+
+
+        /** Use the cache dir for the mysql folder of the embedded library */
+	sprintf(mysql_home, "%s/mysql", cachedir?cachedir:default_cachedir);
+	setenv("MYSQL_HOME", mysql_home, 1);
+
+
         /**
          * Init Log Manager for MaxScale.
          * The skygw_logmanager_init expects to take arguments as passed to main
@@ -1475,24 +1410,29 @@
          */
         {
                 char buf[1024];
-                char *argv[9];
+                char *argv[8];
 		bool succp;
-		/** Set log directory under $MAXSCALE_HOME/log */
-                sprintf(buf, "%s/log", home_dir);
 		
-		if(mkdir(buf, 0777) != 0)
+		/** Use default log directory /var/log/maxscale/ */
+		if(logdir == NULL)
 		{
-			if(errno != EEXIST)
+
+		    if(access(default_logdir,F_OK) != 0)
+		    {
+			if(mkdir(logdir,0555) != 0)
 			{
-				fprintf(stderr,
-					"Error: Cannot create log directory: %s\n",
-					buf);
-				goto return_main;
+			    fprintf(stderr,
+			     "Error: Cannot create log directory: %s\n",
+			     default_logdir);
+			    goto return_main;
 			}
+		    }
+		    logdir = strdup(default_logdir);
 		}
+
                 argv[0] = "MaxScale";
                 argv[1] = "-j";
-                argv[2] = buf;
+                argv[2] = logdir;
 
 		if(!syslog_enabled)
 		{
@@ -1505,17 +1445,8 @@
 		}
 		logmanager_enable_syslog(syslog_enabled);
 		logmanager_enable_maxscalelog(maxscalelog_enabled);
-		if (logtostdout)
-		{
-		    			argv[3] = "-s"; /*< store to shared memory */
-			argv[4] = "LOGFILE_DEBUG,LOGFILE_TRACE"; /*< to shm */
-			argv[5] = "-l"; /*< write to syslog */
-			argv[6] = "LOGFILE_MESSAGE,LOGFILE_ERROR"; /*< to syslog */
-			argv[7] = "-o";
-			argv[8] = NULL;
-			succp = skygw_logmanager_init(8, argv);
-		}
-		else if (logtofile)
+
+		if (logtofile)
 		{
 			argv[3] = "-l"; /*< write to syslog */
 			/** Logs that should be syslogged */
@@ -1582,16 +1513,6 @@
         if (!daemon_mode)
         {
                 fprintf(stderr,
-<<<<<<< HEAD
-                        "Home directory     : %s"
-                        "\nConfiguration file : %s"
-                        "\nLog directory      : %s/log"
-                        "\nData directory     : %s\n\n",
-                        home_dir,
-                        cnf_file_path,
-                        home_dir,
-                        datadir);
-=======
                         "Configuration file : %s\n"
                         "Log directory      : %s\n"
                         "Data directory     : %s\n"
@@ -1602,7 +1523,6 @@
                         datadir,
 			libdir,
 			cachedir);
->>>>>>> 04aaaea7
         }
 
         LOGIF(LM,
@@ -1901,11 +1821,7 @@
 
 	int fd = -1;
 
-<<<<<<< HEAD
-        snprintf(pidfile, PATH_MAX, "%s/log/maxscale.pid", home_dir);
-=======
         snprintf(pidfile, PATH_MAX, "%smaxscale.pid",default_piddir);
->>>>>>> 04aaaea7
 
         fd = open(pidfile, O_WRONLY | O_CREAT | O_TRUNC, 0777);
         if (fd == -1) {
@@ -1939,8 +1855,6 @@
 MaxScaleUptime()
 {
 	return time(0) - MaxScaleStarted;
-<<<<<<< HEAD
-=======
 }
 
 bool handle_path_arg(char** dest, char* path, char* arg, bool rd, bool wr)
@@ -2014,6 +1928,7 @@
 		if(handle_path_arg(&tmp,(char*)value,NULL,true,false))
 		{
 		    sprintf(datadir,"%s",tmp);
+		    maxscaledatadir = strdup(tmp);
 		    datadir_defined = true;
 		    free(tmp);
 		}
@@ -2022,7 +1937,7 @@
 	else if(strcmp(name, "cachedir") == 0)
 	{
 	    if(cachedir == NULL)
-		handle_path_arg((char**)&datadir,(char*)value,NULL,true,false);
+		handle_path_arg((char**)&cachedir,(char*)value,NULL,true,false);
 	}
 	else if(strcmp(name, "language") == 0)
 	{
@@ -2072,5 +1987,4 @@
 
 
     return rval;
->>>>>>> 04aaaea7
 }