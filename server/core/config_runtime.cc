--- conflicted
+++ resolved
@@ -637,10 +637,6 @@
     return strtol(value, &endptr, 10) >= 0 && *value && *endptr == '\0';
 }
 
-<<<<<<< HEAD
-bool undefined_mandatory_parameter(const MXS_MODULE_PARAM* basic_params,
-                                   const MXS_MODULE* module,
-=======
 /**
  * Check if the value is a non-empty JSON string
  *
@@ -674,9 +670,8 @@
     return ok;
 }
 
-
-bool undefined_mandatory_parameter(const MXS_MODULE_PARAM* mod_params,
->>>>>>> 72485b1e
+bool undefined_mandatory_parameter(const MXS_MODULE_PARAM* basic_params,
+                                   const MXS_MODULE* module,
                                    const mxs::ConfigParameters* params)
 {
     bool rval = false;
@@ -1354,20 +1349,6 @@
 
     if (is_valid_string(json, MXS_JSON_PTR_ID))
     {
-<<<<<<< HEAD
-        MXS_ERROR("Value not found: '%s'", MXS_JSON_PTR_PARAMETERS);
-    }
-    else if (!json_is_object(param))
-    {
-        MXS_ERROR("Value '%s' is not an object", MXS_JSON_PTR_PARAMETERS);
-    }
-    else if (runtime_is_count_or_null(param, CN_PORT)
-             && runtime_is_string_or_null(param, CN_ADDRESS)
-             && runtime_is_string_or_null(param, CN_AUTHENTICATOR)
-             && runtime_is_string_or_null(param, CN_AUTHENTICATOR_OPTIONS))
-    {
-        rval = true;
-=======
         if (!(param = mxs_json_pointer(json, MXS_JSON_PTR_PARAMETERS)))
         {
             MXS_ERROR("Value not found: '%s'", MXS_JSON_PTR_PARAMETERS);
@@ -1379,12 +1360,10 @@
         else if (runtime_is_count_or_null(param, CN_PORT)
                  && runtime_is_string_or_null(param, CN_ADDRESS)
                  && runtime_is_string_or_null(param, CN_AUTHENTICATOR)
-                 && runtime_is_string_or_null(param, CN_AUTHENTICATOR_OPTIONS)
-                 && (!have_ssl_json(param) || validate_ssl_json(param, OT_LISTENER)))
+                 && runtime_is_string_or_null(param, CN_AUTHENTICATOR_OPTIONS))
         {
             rval = true;
         }
->>>>>>> 72485b1e
     }
 
     return rval;
