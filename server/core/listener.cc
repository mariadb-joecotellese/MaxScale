/*
 * Copyright (c) 2016 MariaDB Corporation Ab
 * Copyright (c) 2023 MariaDB plc, Finnish Branch
 *
 * Use of this software is governed by the Business Source License included
 * in the LICENSE.TXT file and at www.mariadb.com/bsl11.
 *
 * Change Date: 2027-05-22
 *
 * On the date above, in accordance with the Business Source License, use
 * of this software will be governed by version 2 or later of the General
 * Public License.
 */

#include <maxscale/listener.hh>

#include <arpa/inet.h>
#include <cstdio>
#include <cstring>
#include <sys/epoll.h>
#include <sys/stat.h>

#include <chrono>
#include <fstream>
#include <list>
#include <memory>
#include <mutex>
#include <string>
#include <unordered_set>

#include <maxbase/log.hh>
#include <maxscale/json_api.hh>
#include <maxscale/modutil.hh>
#include <maxscale/protocol2.hh>
#include <maxscale/routingworker.hh>
#include <maxscale/secrets.hh>
#include <maxscale/service.hh>
#include <maxscale/ssl.hh>

#include "internal/config.hh"
#include "internal/modules.hh"
#include "internal/session.hh"

using std::chrono::seconds;
using std::map;
using std::move;
using std::string;
using std::unique_ptr;
using std::vector;
using mxs::ListenerData;

constexpr int BLOCK_TIME = 60;

namespace
{

const char CN_CONNECTION_INIT_SQL_FILE[] = "connection_init_sql_file";
const char CN_PROXY_PROTOCOL_NETWORKS[] = "proxy_protocol_networks";

namespace cfg = mxs::config;

const auto RUNTIME = cfg::Param::Modifiable::AT_RUNTIME;

class ListenerSpecification : public cfg::Specification
{
public:
    using cfg::Specification::Specification;

protected:
    template<class Params>
    bool do_post_validate(Params& params) const;

    bool post_validate(const cfg::Configuration* config,
                       const mxs::ConfigParameters& params,
                       const std::map<std::string, mxs::ConfigParameters>& nested_params) const override
    {
        return do_post_validate(params);
    }

    bool post_validate(const cfg::Configuration* config,
                       json_t* params,
                       const std::map<std::string, json_t*>& nested_params) const override
    {
        return do_post_validate(params);
    }
};

ListenerSpecification s_spec("listener", cfg::Specification::LISTENER);

cfg::ParamString s_type(&s_spec, CN_TYPE, "Object type", "listener");
cfg::ParamModule s_protocol(&s_spec, CN_PROTOCOL, "Listener protocol to use",
                            mxs::ModuleType::PROTOCOL, "mariadb");
cfg::ParamString s_authenticator(&s_spec, CN_AUTHENTICATOR, "Listener authenticator", "");
cfg::ParamString s_authenticator_options(&s_spec, CN_AUTHENTICATOR_OPTIONS, "Authenticator options", "");
cfg::ParamService s_service(&s_spec, CN_SERVICE, "Service to which the listener connects to");
cfg::ParamString s_address(&s_spec, CN_ADDRESS, "Listener address", "::");
cfg::ParamString s_socket(&s_spec, CN_SOCKET, "Listener UNIX socket", "");
cfg::ParamCount s_port(&s_spec, CN_PORT, "Listener port", 0);
cfg::ParamBool s_ssl(&s_spec, CN_SSL, "Enable TLS for server", false, RUNTIME);
cfg::ParamPath s_ssl_key(&s_spec, CN_SSL_KEY, "TLS private key", cfg::ParamPath::R, "", RUNTIME);
cfg::ParamPath s_ssl_cert(&s_spec, CN_SSL_CERT, "TLS public certificate", cfg::ParamPath::R, "", RUNTIME);
cfg::ParamPath s_ssl_ca(&s_spec, CN_SSL_CA, "TLS certificate authority", cfg::ParamPath::R, "", RUNTIME);
cfg::ParamDeprecated<cfg::ParamAlias> s_ssl_ca_cert(&s_spec, CN_SSL_CA_CERT, &s_ssl_ca);

cfg::ParamEnum<mxb::ssl_version::Version> s_ssl_version(
    &s_spec, CN_SSL_VERSION, "Minimum TLS protocol version",
    {
        {mxb::ssl_version::SSL_TLS_MAX, "MAX"},
        {mxb::ssl_version::TLS10, "TLSv10"},
        {mxb::ssl_version::TLS11, "TLSv11"},
        {mxb::ssl_version::TLS12, "TLSv12"},
        {mxb::ssl_version::TLS13, "TLSv13"}
    }, mxb::ssl_version::SSL_TLS_MAX, RUNTIME);

cfg::ParamString s_ssl_cipher(&s_spec, CN_SSL_CIPHER, "TLS cipher list", "", RUNTIME);
cfg::ParamString s_ssl_crl(&s_spec, CN_SSL_CRL, "TLS certificate revocation list", "", RUNTIME);

cfg::ParamCount s_ssl_cert_verify_depth(
    &s_spec, CN_SSL_CERT_VERIFY_DEPTH, "TLS certificate verification depth", 9, RUNTIME);

cfg::ParamBool s_ssl_verify_peer_certificate(
    &s_spec, CN_SSL_VERIFY_PEER_CERTIFICATE, "Verify TLS peer certificate", false, RUNTIME);

cfg::ParamBool s_ssl_verify_peer_host(
    &s_spec, CN_SSL_VERIFY_PEER_HOST, "Verify TLS peer host", false, RUNTIME);

cfg::ParamEnum<qc_sql_mode_t> s_sql_mode(&s_spec, CN_SQL_MODE, "SQL parsing mode",
    {
        {QC_SQL_MODE_DEFAULT, "default"},
        {QC_SQL_MODE_ORACLE, "oracle"}
    }, QC_SQL_MODE_DEFAULT, RUNTIME);

cfg::ParamPath s_connection_init_sql_file(
    &s_spec, CN_CONNECTION_INIT_SQL_FILE, "Path to connection initialization SQL", cfg::ParamPath::R, "",
    RUNTIME);

cfg::ParamPath s_user_mapping_file(
    &s_spec, "user_mapping_file", "Path to user and group mapping file", cfg::ParamPath::R, "",
    RUNTIME);

cfg::ParamString s_proxy_networks(
    &s_spec, CN_PROXY_PROTOCOL_NETWORKS, "Allowed (sub)networks for proxy protocol connections. Should be "
                                         "a comma-separated list of IPv4 or IPv6 addresses.", "", RUNTIME);

template<class Params>
bool ListenerSpecification::do_post_validate(Params& params) const
{
    bool ok = true;

    if (s_ssl.get(params))
    {
        if (s_ssl_key.get(params).empty())
        {
            MXB_ERROR("The 'ssl_key' parameter must be defined when a listener is configured with SSL.");
            ok = false;
        }

        if (s_ssl_cert.get(params).empty())
        {
            MXB_ERROR("The 'ssl_cert' parameter must be defined when a listener is configured with SSL.");
            ok = false;
        }
    }

    auto pn_parse_res = mxb::proxy_protocol::parse_networks_from_string(s_proxy_networks.get(params));
    if (!pn_parse_res.errmsg.empty())
    {
        MXB_ERROR("Failed to parse %s. %s", CN_PROXY_PROTOCOL_NETWORKS, pn_parse_res.errmsg.c_str());
        ok = false;
    }
    return ok;
}

class RateLimit
{
public:
    /**
     * Mark authentication from a host as failed
     *
     * @param remote The host from which the connection originated
     *
     * @return True if this was the failure that caused the host to be blocked
     */
    bool mark_auth_as_failed(const std::string& remote)
    {
        bool rval = false;

        if (int limit = mxs::Config::get().max_auth_errors_until_block.get())
        {
            auto& u = m_failures[remote];
            u.last_failure = maxbase::Clock::now(maxbase::NowType::EPollTick);
            rval = ++u.failures == limit;
        }

        return rval;
    }

    bool is_blocked(const std::string& remote)
    {
        bool rval = false;

        if (int limit = mxs::Config::get().max_auth_errors_until_block.get())
        {
            auto it = m_failures.find(remote);

            if (it != m_failures.end())
            {
                auto& u = it->second;

                if (maxbase::Clock::now() - u.last_failure > seconds(BLOCK_TIME))
                {
                    u.last_failure = maxbase::Clock::now(maxbase::NowType::EPollTick);
                    u.failures = 0;
                }

                rval = u.failures >= limit;
            }
        }

        return rval;
    }

private:
    struct Failure
    {
        maxbase::TimePoint last_failure = maxbase::Clock::now(maxbase::NowType::EPollTick);
        int                failures = 0;
    };

    std::unordered_map<std::string, Failure> m_failures;
};

thread_local RateLimit rate_limit;
<<<<<<< HEAD
=======
thread_local std::vector<std::string> listen_errors;

static ListenerManager this_unit;

static bool redirect_listener_errors(int level, const std::string& msg)
{
    // Lower is more severe. Include warnings as they bring context to the automatic re-bind to IPv4 that is
    // done if the IPv6 binding fails.
    if (level < LOG_NOTICE)
    {
        // The suppression message should not be included in the actual message. This would look really odd if
        // shown to the client. If it's not found, the substr() call ends up just copying the whole string.
        auto pos = msg.find(" (subsequent similar messages");
        listen_errors.push_back(msg.substr(0, pos));
        return true;
    }

    return false;
}
>>>>>>> 151c6a78
}

bool is_all_iface(const std::string& iface)
{
    return iface == "::" || iface == "0.0.0.0";
}

bool is_all_iface(const std::string& a, const std::string& b)
{
    return is_all_iface(a) || is_all_iface(b);
}

namespace maxscale
{

/**
 * ListenerData
 */
ListenerData::ListenerData(SSLContext ssl, qc_sql_mode_t default_sql_mode, SERVICE* service,
                           std::unique_ptr<mxs::ProtocolModule> protocol_module,
                           const std::string& listener_name,
                           std::vector<SAuthenticator>&& authenticators,
                           ListenerData::ConnectionInitSql&& init_sql, SMappingInfo mapping,
                           mxb::proxy_protocol::SubnetArray&& proxy_networks)
    : m_ssl(move(ssl))
    , m_default_sql_mode(default_sql_mode)
    , m_service(*service)
    , m_proto_module(move(protocol_module))
    , m_listener_name(listener_name)
    , m_authenticators(move(authenticators))
    , m_conn_init_sql(init_sql)
    , m_mapping_info(move(mapping))
    , m_proxy_networks(std::move(proxy_networks))
{
}

/**
 * Listener::Manager
 */

class Listener::Manager
{
public:
    template<class Params>
    SListener create(const std::string& name, Params params);

    void                   clear();
    void                   remove(const SListener& listener);
    json_t*                to_json_collection(const char* host);
    SListener              find(const std::string& name);
    std::vector<SListener> find_by_service(const SERVICE* service);
    void                   stop_all();
    bool                   reload_tls();
    std::vector<SListener> get_started_listeners();

private:
    std::list<SListener> m_listeners;
    std::mutex           m_lock;

    bool listener_is_duplicate(const SListener& listener);
};

bool Listener::Manager::listener_is_duplicate(const SListener& listener)
{
    std::string name = listener->name();
    std::string address = listener->address();
    std::lock_guard<std::mutex> guard(m_lock);

    for (const auto& other : m_listeners)
    {
        if (name == other->name())
        {
            MXB_ERROR("Listener '%s' already exists", name.c_str());
            return true;
        }
        else if (listener->type() == Listener::Type::UNIX_SOCKET && address == other->address())
        {
            MXB_ERROR("Listener '%s' already listens on '%s'", other->name(), address.c_str());
            return true;
        }
        else if (other->port() == listener->port()
                 && (address == other->address() || is_all_iface(listener->address(), other->address())))
        {
            MXB_ERROR("Listener '%s' already listens at [%s]:%d",
                      other->name(), address.c_str(), listener->port());
            return true;
        }
    }

    return false;
}

template<class Params>
SListener Listener::Manager::create(const std::string& name, Params params)
{
    SListener rval;

    if (s_spec.validate(params))
    {
        SListener listener(new Listener(name));

        if (listener->m_config.configure(params))
        {
            listener->set_type();

            if (!listener_is_duplicate(listener))
            {
                std::lock_guard<std::mutex> guard(m_lock);
                m_listeners.push_back(listener);
                rval = std::move(listener);
            }
        }
    }

    return rval;
}

void Listener::Manager::clear()
{
    std::lock_guard<std::mutex> guard(m_lock);
    m_listeners.clear();
}

void Listener::Manager::remove(const SListener& listener)
{
    std::lock_guard<std::mutex> guard(m_lock);
    m_listeners.remove(listener);
}

void Listener::Manager::stop_all()
{
    std::lock_guard<std::mutex> guard(m_lock);

    for (const auto& a : m_listeners)
    {
        a->stop();
    }
}

bool Listener::Manager::reload_tls()
{
    bool ok = true;
    std::lock_guard<std::mutex> guard(m_lock);

    for (const auto& a : m_listeners)
    {
        if (!a->force_config_reload())
        {
            ok = false;
            break;
        }
    }

    return ok;
}

vector<SListener> Listener::Manager::get_started_listeners()
{
    // Not all unit tests have a MainWorker.
    mxb_assert(!mxb::Worker::get_current() || mxs::MainWorker::is_current());

    vector<SListener> started_listeners;

    for (auto listener : m_listeners)
    {
        if (listener->m_state == Listener::STARTED)
        {
            started_listeners.push_back(listener);
        }
    }

    return started_listeners;
}

SListener Listener::Manager::find(const std::string& name)
{
    SListener rval;
    std::lock_guard<std::mutex> guard(m_lock);

    for (const auto& a : m_listeners)
    {
        if (a->name() == name)
        {
            rval = a;
            break;
        }
    }

    return rval;
}

std::vector<SListener> Listener::Manager::find_by_service(const SERVICE* service)
{
    std::vector<SListener> rval;
    std::lock_guard<std::mutex> guard(m_lock);

    for (const auto& a : m_listeners)
    {
        if (a->service() == service)
        {
            rval.push_back(a);
        }
    }

    return rval;
}

json_t* Listener::Manager::to_json_collection(const char* host)
{
    json_t* arr = json_array();
    std::lock_guard<std::mutex> guard(m_lock);

    for (const auto& listener : m_listeners)
    {
        json_array_append_new(arr, listener->to_json(host));
    }

    return mxs_json_resource(host, MXS_JSON_API_LISTENERS, arr);
}

/**
 * Listener::Config
 */
Listener::Config::Config(const std::string& name, Listener* listener)
    : mxs::config::Configuration(name, &s_spec)
    , m_listener(listener)
{
    add_native(&Listener::Config::type, &s_type);
    add_native(&Listener::Config::protocol, &s_protocol);
    add_native(&Listener::Config::authenticator, &s_authenticator);
    add_native(&Listener::Config::authenticator_options, &s_authenticator_options);
    add_native(&Listener::Config::service, &s_service);
    add_native(&Listener::Config::address, &s_address);
    add_native(&Listener::Config::socket, &s_socket);
    add_native(&Listener::Config::port, &s_port);
    add_native(&Listener::Config::ssl, &s_ssl);
    add_native(&Listener::Config::ssl_key, &s_ssl_key);
    add_native(&Listener::Config::ssl_cert, &s_ssl_cert);
    add_native(&Listener::Config::ssl_ca, &s_ssl_ca);
    add_native(&Listener::Config::ssl_version, &s_ssl_version);
    add_native(&Listener::Config::ssl_cipher, &s_ssl_cipher);
    add_native(&Listener::Config::ssl_crl, &s_ssl_crl);
    add_native(&Listener::Config::ssl_cert_verify_depth, &s_ssl_cert_verify_depth);
    add_native(&Listener::Config::ssl_verify_peer_certificate, &s_ssl_verify_peer_certificate);
    add_native(&Listener::Config::ssl_verify_peer_host, &s_ssl_verify_peer_host);
    add_native(&Listener::Config::sql_mode, &s_sql_mode);
    add_native(&Listener::Config::connection_init_sql_file, &s_connection_init_sql_file);
    add_native(&Listener::Config::user_mapping_file, &s_user_mapping_file);
    add_native(&Listener::Config::proxy_networks, &s_proxy_networks);
}

bool Listener::Config::post_configure(const std::map<std::string, mxs::ConfigParameters>& nested_params)
{
    std::string protocol_name = mxb::lower_case_copy(protocol->name);
    mxb_assert(nested_params.size() <= 1);
    mxb_assert(nested_params.size() == 0
               || (nested_params.size() == 1
                   && nested_params.find(protocol_name) != nested_params.end()));

    if (port > 0 && !socket.empty())
    {
        MXB_ERROR("Creation of listener '%s' failed because both 'socket' and 'port' "
                  "are defined. Only one of them is allowed.",
                  name().c_str());
        return false;
    }
    else if (port == 0 && socket.empty())
    {
        MXB_ERROR("Listener '%s' is missing the port or socket parameter.", name().c_str());
        return false;
    }
    else if (!socket.empty() && socket[0] != '/')
    {
        MXB_ERROR("Invalid path given for listener '%s' for parameter '%s': %s",
                  name().c_str(), CN_SOCKET, socket.c_str());
        return false;
    }

    mxs::ConfigParameters params;
    auto it = nested_params.find(protocol_name);

    if (it != nested_params.end())
    {
        params = it->second;
    }

    return m_listener->post_configure(params);
}

bool Listener::Config::configure(const mxs::ConfigParameters& params,
                                 mxs::ConfigParameters* pUnrecognized)
{
    m_listener->m_params = params;
    return mxs::config::Configuration::configure(params, pUnrecognized);
}

bool Listener::Config::configure(json_t* json, std::set<std::string>* pUnrecognized)
{
    m_listener->m_params = mxs::ConfigParameters::from_json(json);
    return mxs::config::Configuration::configure(json, pUnrecognized);
}

/**
 * Listener
 */

// static
Listener::Manager Listener::s_manager;

// static
mxs::config::Specification* Listener::specification()
{
    return &s_spec;
}

Listener::Listener(const std::string& name)
    : mxb::Pollable(mxb::Pollable::SHARED)
    , m_config(name, this)
    , m_name(name)
    , m_state(CREATED)
{
}

Listener::~Listener()
{
    MXB_INFO("Destroying '%s'", m_name.c_str());
}

SListener Listener::create(const std::string& name, const mxs::ConfigParameters& params)
{
    mxb::LogScope scope(name.c_str());
    return s_manager.create(name, params);
}

SListener Listener::create(const std::string& name, json_t* params)
{
    mxb::LogScope scope(name.c_str());
    return s_manager.create(name, params);
}

void Listener::set_type()
{
    // Setting the type only once avoids it being repeatedly being set in the post_configure method.

    if (!m_config.socket.empty())
    {
        m_type = Type::UNIX_SOCKET;
    }
    else if (mxs::have_so_reuseport())
    {
        m_type = Type::UNIQUE_TCP;
    }
    else
    {
        m_type = Type::SHARED_TCP;
    }
}

bool Listener::force_config_reload()
{
    mxb::LogScope scope(name());
    mxb::Json js(json_parameters(), mxb::Json::RefType::STEAL);
    js.remove_nulls();

    return m_config.specification().validate(js.get_json()) && m_config.configure(js.get_json());
}

void Listener::clear()
{
    s_manager.clear();
}

std::vector<std::shared_ptr<Listener>> Listener::get_started_listeners()
{
    return s_manager.get_started_listeners();
}

void Listener::close_all_fds()
{
    if (m_type == Type::UNIQUE_TCP)
    {
        mxs::RoutingWorker::execute_concurrently(
            [this]() {
            close(*m_local_fd);
            *m_local_fd = -1;
        });
    }
    else
    {
        close(m_shared_fd);
        m_shared_fd = -1;
    }
}

void Listener::destroy(const SListener& listener)
{
    // Remove the listener from all workers. This makes sure that there's no concurrent access while we're
    // closing things up.
    listener->stop();

    listener->close_all_fds();
    listener->m_state = DESTROYED;

    s_manager.remove(listener);
}

// static
void Listener::stop_all()
{
    s_manager.stop_all();
}

// static
bool Listener::reload_tls()
{
    return s_manager.reload_tls();
}

// static
void Listener::mark_auth_as_failed(const std::string& remote)
{
    if (rate_limit.mark_auth_as_failed(remote))
    {
        MXB_NOTICE("Host '%s' blocked for %d seconds due to too many authentication failures.",
                   remote.c_str(), BLOCK_TIME);
    }
}

// Helper function that executes a function on all workers and checks the result
static bool execute_and_check(const std::function<bool ()>& func)
{
    std::atomic<size_t> n_ok {0};
    auto wrapper = [func, &n_ok]() {
        if (func())
        {
            ++n_ok;
        }
    };

    size_t n_executed = mxs::RoutingWorker::execute_concurrently(wrapper);
    return n_executed == n_ok;
}

bool Listener::stop()
{
    mxb::LogScope scope(name());
    bool rval = (m_state == STOPPED);

    if (m_state == STARTED)
    {
        if (m_type == Type::UNIQUE_TCP)
        {
            if (execute_and_check([this]() {
<<<<<<< HEAD
                                      bool rv = true;
                                      if (*m_local_fd != -1)
                                      {
                                          auto worker = mxs::RoutingWorker::get_current();
                                          rv = worker->remove_pollable(this);
                                      }
                                      return rv;
                                  }))
=======
                mxb_assert(*m_local_fd != -1);
                auto worker = mxs::RoutingWorker::get_current();
                return worker->remove_pollable(this);
            }))
>>>>>>> 151c6a78
            {
                m_state = STOPPED;
                rval = true;
            }
        }
        else
        {
            if (mxs::RoutingWorker::remove_listener(this))
            {
                m_state = STOPPED;
                rval = true;
            }
        }
    }

    return rval;
}

bool Listener::start()
{
    mxb::LogScope scope(name());
    bool rval = (m_state == STARTED);

    if (m_state == STOPPED)
    {
        if (m_type == Type::UNIQUE_TCP)
        {
            if (execute_and_check([this]() {
                mxb_assert(*m_local_fd != -1);
                auto worker = mxs::RoutingWorker::get_current();
                return worker->add_pollable(EPOLLIN, this);
            }))
            {
                m_state = STARTED;
                rval = true;
            }
        }
        else
        {
            if (mxs::RoutingWorker::add_listener(this))
            {
                m_state = STARTED;
                rval = true;
            }
        }
    }

    return rval;
}

// static
SListener Listener::find(const std::string& name)
{
    return s_manager.find(name);
}

// static
std::vector<SListener> Listener::find_by_service(const SERVICE* service)
{
    return s_manager.find_by_service(service);
}

std::ostream& Listener::persist(std::ostream& os) const
{
    m_config.persist(os, {s_type.name()});
    m_shared_data->m_proto_module->getConfiguration().persist_append(os);
    return os;
}

json_t* Listener::json_parameters() const
{
    json_t* params = m_config.to_json();
    json_t* tmp = m_shared_data->m_proto_module->getConfiguration().to_json();
    json_object_update(params, tmp);
    json_decref(tmp);

    return params;
}

json_t* Listener::to_json(const char* host) const
{
    const char CN_AUTHENTICATOR_DIAGNOSTICS[] = "authenticator_diagnostics";

    json_t* attr = json_object();
    json_object_set_new(attr, CN_STATE, json_string(state()));
    json_object_set_new(attr, CN_SOURCE, mxs::Config::object_source_to_json(name()));

    auto& protocol_module = m_shared_data->m_proto_module;

    json_object_set_new(attr, CN_PARAMETERS, json_parameters());

    json_t* diag = protocol_module->print_auth_users_json();
    if (diag)
    {
        json_object_set_new(attr, CN_AUTHENTICATOR_DIAGNOSTICS, diag);
    }

    json_t* rval = json_object();
    json_object_set_new(rval, CN_ID, json_string(m_name.c_str()));
    json_object_set_new(rval, CN_TYPE, json_string(CN_LISTENERS));
    json_object_set_new(rval, CN_ATTRIBUTES, attr);

    json_t* rel = json_object();
    std::string self = std::string(MXS_JSON_API_LISTENERS) + name() + "/relationships/services/";
    json_t* service = mxs_json_relationship(host, self.c_str(), MXS_JSON_API_SERVICES);
    mxs_json_add_relation(service, m_config.service->name(), CN_SERVICES);
    json_object_set_new(rel, CN_SERVICES, service);
    json_object_set_new(rval, CN_RELATIONSHIPS, rel);

    return rval;
}

// static
json_t* Listener::to_json_collection(const char* host)
{
    return s_manager.to_json_collection(host);
}

json_t* Listener::to_json_resource(const char* host) const
{
    std::string self = MXS_JSON_API_LISTENERS + m_name;
    return mxs_json_resource(host, self.c_str(), to_json(host));
}

const char* Listener::name() const
{
    return m_name.c_str();
}

const char* Listener::address() const
{
    return m_type == Type::UNIX_SOCKET ? m_config.socket.c_str() : m_config.address.c_str();
}

uint16_t Listener::port() const
{
    return m_config.port;
}

SERVICE* Listener::service() const
{
    return m_config.service;
}

const char* Listener::protocol() const
{
    mxb_assert(m_config.protocol);
    return m_config.protocol->name;
}

const char* Listener::state() const
{
    switch (m_state)
    {
    case CREATED:
        return "Created";

    case STARTED:
        return "Running";

    case STOPPED:
        return "Stopped";

    case FAILED:
        return "Failed";

    case DESTROYED:
        return "Destroyed";

    default:
        mxb_assert(!true);
        return "Unknown";
    }
}

namespace
{

/**
 * @brief Create a Unix domain socket
 *
 * @param path The socket path
 * @return     The opened socket or -1 on error
 */
static int create_unix_socket(const char* path)
{
    if (unlink(path) == -1 && errno != ENOENT)
    {
        MXB_ERROR("Failed to unlink Unix Socket %s: %d %s", path, errno, mxb_strerror(errno));
    }

    struct sockaddr_un local_addr;
    int listener_socket = open_unix_socket(MXS_SOCKET_LISTENER, &local_addr, path);

    if (listener_socket >= 0 && chmod(path, 0777) < 0)
    {
        MXB_ERROR("Failed to change permissions on UNIX Domain socket '%s': %d, %s",
                  path, errno, mxb_strerror(errno));
    }

    return listener_socket;
}

/**
 * @brief Create a listener, add new information to the given DCB
 *
 * First creates and opens a socket, either TCP or Unix according to the
 * configuration data provided.  Then try to listen on the socket and
 * record the socket in the given DCB.  Add the given DCB into the poll
 * list.  The protocol name does not affect the logic, but is used in
 * log messages.
 *
 * @param config Configuration for port to listen on
 *
 * @return New socket or -1 on error
 */
int start_listening(const std::string& host, uint16_t port)
{
    mxb_assert(host[0] == '/' || port != 0);

    int listener_socket = -1;

    if (host[0] == '/')
    {
        listener_socket = create_unix_socket(host.c_str());
    }
    else if (port > 0)
    {
        struct sockaddr_storage server_address = {};
        listener_socket = open_network_socket(MXS_SOCKET_LISTENER, &server_address, host.c_str(), port);

        if (listener_socket == -1 && host == "::")
        {
            /** Attempt to bind to the IPv4 if the default IPv6 one is used */
            MXB_WARNING("Failed to bind on default IPv6 host '::', attempting "
                        "to bind on IPv4 version '0.0.0.0'");
            listener_socket = open_network_socket(MXS_SOCKET_LISTENER, &server_address, "0.0.0.0", port);
        }
    }

    if (listener_socket != -1)
    {
        /**
         * The use of INT_MAX for backlog length in listen() allows the end-user to
         * control the backlog length with the net.ipv4.tcp_max_syn_backlog kernel
         * option since the parameter is silently truncated to the configured value.
         *
         * @see man 2 listen
         */
        if (listen(listener_socket, INT_MAX) != 0)
        {
            MXB_ERROR("Failed to start listening on [%s]:%u: %d, %s", host.c_str(), port, errno,
                      mxb_strerror(errno));
            close(listener_socket);
            return -1;
        }
    }

    return listener_socket;
}

// Helper struct that contains the network information of an accepted connection
struct ClientConn
{
    int              fd;
    sockaddr_storage addr;
    char             host[INET6_ADDRSTRLEN + 1];
};

/**
 * @brief Accept a new client connection
 *
 * @param fd File descriptor to accept from
 *
 * @return ClientConn with fd set to -1 on failure
 */
static ClientConn accept_one_connection(int fd)
{
    ClientConn conn = {};
    socklen_t client_len = sizeof(conn.addr);
    conn.fd = accept(fd, (sockaddr*)&conn.addr, &client_len);

    if (conn.fd != -1)
    {
        void* ptr = nullptr;

        if (conn.addr.ss_family == AF_INET)
        {
            ptr = &((struct sockaddr_in*)&conn.addr)->sin_addr;
        }
        else if (conn.addr.ss_family == AF_INET6)
        {
            ptr = &((struct sockaddr_in6*)&conn.addr)->sin6_addr;
        }

        if (ptr)
        {
            inet_ntop(conn.addr.ss_family, ptr, conn.host, sizeof(conn.host) - 1);
        }
        else
        {
            strcpy(conn.host, "localhost");
        }

        configure_network_socket(conn.fd, conn.addr.ss_family);
    }
    else if (errno != EAGAIN && errno != EWOULDBLOCK)
    {
        MXB_ERROR("Failed to accept new client connection: %d, %s", errno, mxb_strerror(errno));
    }

    return conn;
}
}

ClientDCB* Listener::accept_one_dcb(int fd, const sockaddr_storage* addr, const char* host)
{
    auto* session = new(std::nothrow) Session(m_shared_data, host);
    if (!session)
    {
        MXB_OOM();
        close(fd);
        return NULL;
    }

    auto client_protocol = m_shared_data->m_proto_module->create_client_protocol(session, session);
    if (!client_protocol)
    {
        delete session;
        return nullptr;
    }

    mxs::RoutingWorker* worker = mxs::RoutingWorker::get_current();
    mxb_assert(worker);

    auto pProtocol = client_protocol.get();
    ClientDCB* client_dcb = ClientDCB::create(fd, host, *addr, session, std::move(client_protocol), worker);
    if (!client_dcb)
    {
        MXB_OOM();
        delete session;
    }
    else
    {
        session->set_client_dcb(client_dcb);
        session->set_client_connection(pProtocol);
        pProtocol->set_dcb(client_dcb);

        if (service()->has_too_many_connections())
        {
            // TODO: If connections can be queued, this is the place to put the
            // TODO: connection on that queue.
            pProtocol->connlimit(service()->config()->max_connections);

            // TODO: This is never used as the client connection is not up yet
            client_dcb->session()->close_reason = SESSION_CLOSE_TOO_MANY_CONNECTIONS;

            ClientDCB::close(client_dcb);
            client_dcb = NULL;
        }
        else if (!client_dcb->enable_events())
        {
            MXB_ERROR("Failed to add dcb %p for fd %d to epoll set.", client_dcb, fd);
            ClientDCB::close(client_dcb);
            client_dcb = NULL;
        }
    }

    return client_dcb;
}

bool Listener::listen_shared()
{
    bool rval = false;
    int fd = start_listening(address(), port());

    if (fd != -1)
    {
        // All workers share the same fd, assign it here
        m_shared_fd = fd;
        if (mxs::RoutingWorker::add_listener(this))
        {
            rval = true;
            m_state = STARTED;
        }
        else
        {
            m_shared_fd = -1;
            close(fd);
        }
    }
    else
    {
        MXB_ERROR("Failed to listen on [%s]:%u", address(), port());
    }

    return rval;
}

bool Listener::listen_shared(mxs::RoutingWorker& worker)
{
    // Nothing can to be done; whether or not the worker reacts on
    // events on the listener fd, depends upon whether the worker
    // listens on events on the shared routing worker fd.
    return false;
}

bool Listener::unlisten_shared(mxs::RoutingWorker& worker)
{
    // Nothing can to be done; whether or not the worker reacts on
    // events on the listener fd, depends upon whether the worker
    // listens on events on the shared routing worker fd.
    return false;
}

bool Listener::listen_unique()
{
    std::mutex lock;
    std::vector<std::string> errors;

    auto open_socket = [&]() {
        mxb::LogRedirect redirect(redirect_listener_errors);
        mxb::LogScope scope(name());
        bool rval = false;
        int fd = start_listening(address(), port());

        if (fd != -1)
        {
            // Set the worker-local fd to the unique value
            *m_local_fd = fd;
            if (mxs::RoutingWorker::get_current()->add_pollable(EPOLLIN, this))
            {
                rval = true;
            }
            else
            {
                *m_local_fd = -1;
                close(fd);
            }
        }

        if (!rval)
        {
            std::lock_guard<std::mutex> guard(lock);

            for (auto&& msg : listen_errors)
            {
                if (std::find(errors.begin(), errors.end(), msg) == errors.end())
                {
                    errors.emplace_back(std::move(msg));
                }
            }

            listen_errors.clear();
        }

        return rval;
    };

    bool rval = execute_and_check(open_socket);

    if (!rval)
    {
        close_all_fds();
        std::lock_guard<std::mutex> guard(lock);
        mxb_assert_message(!errors.empty(), "Failure to listen should cause an error to be logged");

        for (const auto& msg : errors)
        {
            MXB_ERROR("%s", msg.c_str());
        }
    }

    return rval;
}

bool Listener::listen_unique(mxs::RoutingWorker& worker)
{
    bool rval = true;

    if (m_state == STARTED)
    {
        rval = false;

        auto open_socket = [this, &worker, &rval]() {
            mxb_assert(*m_local_fd == -1);

            mxb::LogScope scope(name());

            int fd = start_listening(address(), port());

            if (fd != -1)
            {
                // Set the worker-local fd to the unique value
                *m_local_fd = fd;
                if (worker.add_pollable(EPOLLIN, this))
                {
                    rval = true;
                }
                else
                {
                    *m_local_fd = -1;
                    close(fd);
                }
            }
        };

        if (!worker.call(open_socket, mxb::Worker::EXECUTE_AUTO))
        {
            MXB_ERROR("Could not call worker thread; it will not start listening "
                      "on listener socket.");
        }
    }

    return rval;
}

bool Listener::unlisten_unique(mxs::RoutingWorker& worker)
{
    bool rval = true;

    if (m_state == STARTED)
    {
        rval = false;

        auto close_socket = [this, &worker, &rval]() {
            mxb_assert(*m_local_fd != -1);

            mxb::LogScope scope(name());

            rval = worker.remove_pollable(this);

            close(*m_local_fd);
            *m_local_fd = -1;
        };

        if (!worker.call(close_socket, mxb::Worker::EXECUTE_AUTO))
        {
            MXB_ERROR("Could not call worker thread; it will not stop listening "
                      "on listener socket.");
        }
    }

    return rval;
}

bool Listener::listen()
{
    mxb_assert(mxs::MainWorker::is_current());

    mxb::LogScope scope(name());
    m_state = FAILED;

    // TODO: Here would could load all users (using some functionality equivalent with
    // TODO: m_proto_module->load_auth_users(m_service)), return false if there is a
    // TODO: fatal error, and prepopulate the databases of all routing workers if there is not.


    bool rval = false;
    if (m_type == Type::UNIQUE_TCP)
    {
        rval = listen_unique();
    }
    else
    {
        rval = listen_shared();
    }

    if (rval)
    {
        m_state = STARTED;
        MXB_NOTICE("Listening for connections at [%s]:%u", address(), port());
    }

    return rval;
}

bool Listener::listen(mxs::RoutingWorker& worker)
{
    mxb_assert(mxs::MainWorker::is_current() || &worker == mxs::RoutingWorker::get_current());

    mxb::LogScope scope(name());

    bool rval = true;
    if (m_state == STARTED)
    {
        if (m_type == Type::UNIQUE_TCP)
        {
            rval = listen_unique(worker);
        }
        else
        {
            rval = listen_shared(worker);
        }
    }

    return rval;
}

bool Listener::unlisten(mxs::RoutingWorker& worker)
{
    mxb_assert(mxs::MainWorker::is_current() || &worker == mxs::RoutingWorker::get_current());

    mxb::LogScope scope(name());

    bool rval = true;
    if (m_state == STARTED)
    {
        if (m_type == Type::UNIQUE_TCP)
        {
            rval = unlisten_unique(worker);
        }
        else
        {
            rval = unlisten_shared(worker);
        }
    }

    return rval;
}

int Listener::poll_fd() const
{
    return fd();
}

uint32_t Listener::handle_poll_events(mxb::Worker* worker, uint32_t events, Pollable::Context)
{
    accept_connections();
    return mxb::poll_action::ACCEPT;
}

void Listener::reject_connection(int fd, const char* host)
{
    if (GWBUF* buf = m_shared_data->m_proto_module->reject(host))
    {
        write(fd, buf->data(), buf->length());
        gwbuf_free(buf);
    }

    close(fd);
}

void Listener::accept_connections()
{
    mxb::LogScope scope(name());

    for (ClientConn conn = accept_one_connection(fd()); conn.fd != -1; conn = accept_one_connection(fd()))
    {
        if (rate_limit.is_blocked(conn.host))
        {
            reject_connection(conn.fd, conn.host);
        }
        else if (type() == Type::UNIQUE_TCP)
        {
            if (ClientDCB* dcb = accept_one_dcb(conn.fd, &conn.addr, conn.host))
            {
                if (!dcb->protocol()->init_connection())
                {
                    ClientDCB::close(dcb);
                }
            }
        }
        else
        {
            auto worker = mxs::RoutingWorker::pick_worker();
            worker->execute([this, conn]() {
                if (ClientDCB* dcb = accept_one_dcb(conn.fd, &conn.addr, conn.host))
                {
                    if (!dcb->protocol()->init_connection())
                    {
                        ClientDCB::close(dcb);
                    }
                }
            }, mxs::RoutingWorker::EXECUTE_AUTO);
        }
    }
}

Listener::SData Listener::create_shared_data(const mxs::ConfigParameters& protocol_params)
{
    using SProtocolModule = std::unique_ptr<mxs::ProtocolModule>;

    SData rval;

    auto protocol_api = reinterpret_cast<MXS_PROTOCOL_API*>(m_config.protocol->module_object);
    SProtocolModule protocol_module(protocol_api->create_protocol_module(m_name, this));

    if (protocol_module && protocol_module->getConfiguration().configure(protocol_params))
    {
        // TODO: The old behavior where the global sql_mode was used if the listener one isn't configured
        mxs::SSLContext ssl;
        ssl.set_usage(mxb::KeyUsage::SERVER);
        ListenerData::ConnectionInitSql init_sql;
        ListenerData::SMappingInfo mapping_info;
        mxb::proxy_protocol::SubnetArray proxy_networks;

        if (ssl.configure(create_ssl_config()) && read_connection_init_sql(init_sql)
            && read_user_mapping(mapping_info) && read_proxy_networks(proxy_networks))
        {
            bool auth_modules_ok = true;
            std::vector<mxs::SAuthenticatorModule> authenticators;

            if (protocol_module->capabilities() & mxs::ProtocolModule::CAP_AUTH_MODULES)
            {
                // If the protocol uses separate authenticator modules, assume that at least
                // one must be created.
                authenticators = protocol_module->create_authenticators(m_params);
                if (authenticators.empty())
                {
                    auth_modules_ok = false;
                }
            }

            if (auth_modules_ok)
            {
                rval = std::make_shared<mxs::ListenerData>(
                    move(ssl), m_config.sql_mode, m_config.service, move(protocol_module),
                    m_name, move(authenticators), move(init_sql), move(mapping_info),
                    std::move(proxy_networks));
            }
        }
    }
    else
    {
        MXB_ERROR("Failed to initialize protocol module '%s' for listener '%s'.",
                  m_config.protocol->name, m_name.c_str());
    }

    return rval;
}

mxb::SSLConfig Listener::create_ssl_config() const
{
    mxb::SSLConfig cfg;

    cfg.enabled = m_config.ssl;
    cfg.key = m_config.ssl_key;
    cfg.cert = m_config.ssl_cert;
    cfg.ca = m_config.ssl_ca;
    cfg.version = m_config.ssl_version;
    cfg.verify_peer = m_config.ssl_verify_peer_certificate;
    cfg.verify_host = m_config.ssl_verify_peer_host;
    cfg.crl = m_config.ssl_crl;
    cfg.verify_depth = m_config.ssl_cert_verify_depth;
    cfg.cipher = m_config.ssl_cipher;

    return cfg;
}

bool Listener::post_configure(const mxs::ConfigParameters& protocol_params)
{
    bool rval = false;

    if (auto data = create_shared_data(protocol_params))
    {
        bool uam_ok = true;
        auto* prot_module = data->m_proto_module.get();
        if (prot_module->capabilities() & mxs::ProtocolModule::CAP_AUTHDATA)
        {
            auto svc = static_cast<Service*>(m_config.service);
            if (!svc->check_update_user_account_manager(prot_module, m_name))
            {
                uam_ok = false;
            }
        }

        if (uam_ok)
        {
            auto start_state = m_state;

            if (start_state == STARTED)
            {
                stop();
            }

            m_shared_data = data;
            rval = true;

            if (start_state == STARTED)
            {
                start();
            }
        }
    }

    return rval;
}

/**
 * Read in connection init sql file.
 *
 * @param output Output object
 * @return True on success, or if setting was not set.
 */
bool Listener::read_connection_init_sql(ListenerData::ConnectionInitSql& output) const
{
    const string& filepath = m_config.connection_init_sql_file;
    bool file_ok = true;
    if (!filepath.empty())
    {
        auto& queries = output.queries;

        std::ifstream inputfile(filepath);
        if (inputfile.is_open())
        {
            string line;
            while (std::getline(inputfile, line))
            {
                if (!line.empty())
                {
                    queries.push_back(line);
                }
            }
            MXB_NOTICE("Read %zu queries from connection init file '%s'.",
                       queries.size(), filepath.c_str());
        }
        else
        {
            MXB_ERROR("Could not open connection init file '%s'.", filepath.c_str());
            file_ok = false;
        }

        if (file_ok)
        {
            // Construct a buffer with all the queries. The protocol can send the entire buffer as is.
            GWBUF total_buf;
            for (const auto& query : queries)
            {
                total_buf.append(mariadb::create_query(query));
            }
            output.buffer_contents = std::move(total_buf);
        }
    }
    return file_ok;
}

Listener::SData Listener::create_test_data(const mxs::ConfigParameters& params)
{
    SListener listener {new Listener("test_listener")};
    listener->m_config.configure(params);
    mxs::ConfigParameters protocol_params;
    return listener->create_shared_data(protocol_params);
}

bool Listener::read_user_mapping(mxs::ListenerData::SMappingInfo& output) const
{
    using mxb::Json;
    auto& filepath = m_config.user_mapping_file;
    auto filepathc = filepath.c_str();
    bool rval = false;

    if (!filepath.empty())
    {
        Json all;
        if (all.load(filepath))
        {
            rval = true;
            auto result = std::make_unique<mxs::ListenerData::MappingInfo>();
            const char wrong_type[] = "Wrong object type in '%s'. %s";
            const char malformed_entry[] = "Malformed entry %i in '%s'-array in file '%s': %s";
            const char duplicate_key[] = "Read duplicate key '%s' from '%s'-array in file '%s'.";

            // User and group mappings are very similar, define helper function.
            using StringMap = std::unordered_map<std::string, std::string>;

            Json::ElemFailHandler elem_fail = [&](int ind, const char* arr_name, const char* msg) {
                MXB_ERROR(malformed_entry, ind + 1, arr_name, filepathc, msg);
            };

            auto parse_struct_arr = [&](const char* arr_key, const char* key1, const char* key2,
                                        StringMap& out) {
                bool success = true;
                if (all.contains(arr_key))
                {
                    const char strings_fmt[] = "{s:s, s:s}";
                    const char* val1 = nullptr;
                    const char* val2 = nullptr;
                    Json::ElemOkHandler elem_ok = [&](int ind, const char* arr_name) {
                        auto ret = out.emplace(val1, val2);
                        if (!ret.second)
                        {
                            MXB_WARNING(duplicate_key, val1, arr_name, filepathc);
                        }
                    };

                    if (!all.unpack_arr(arr_key, elem_ok, elem_fail, strings_fmt, key1, &val1, key2,
                                        &val2))
                    {
                        MXB_ERROR(wrong_type, arr_key, all.error_msg().c_str());
                        success = false;
                    }
                }
                return success;
            };

            if (!parse_struct_arr("user_map", "original_user", "mapped_user", result->user_map)
                || !parse_struct_arr("group_map", "original_group", "mapped_user", result->group_map))
            {
                rval = false;
            }

            // The credentials-array has three strings, with plugin being optional.
            const char arr_creds[] = "server_credentials";
            if (all.contains(arr_creds))
            {
                const char fmt[] = "{s:s, s:s, s?:s}";
                const char* val_mapped = nullptr;
                const char* val_pw = nullptr;
                const char* val_plugin = nullptr;
                Json::ElemOkHandler elem_ok = [&](int ind, const char* arr_name) {
                    ListenerData::UserCreds dest;
                    dest.password = mxs::decrypt_password(val_pw);
                    // "plugin" is an optional field and is left null when not set.
                    if (val_plugin)
                    {
                        dest.plugin = val_plugin;
                        val_plugin = nullptr;
                    }
                    auto ret = result->credentials.emplace(val_mapped, move(dest));
                    if (!ret.second)
                    {
                        MXB_WARNING(duplicate_key, val_mapped, arr_name, filepathc);
                    }
                };

                if (!all.unpack_arr(arr_creds, elem_ok, elem_fail, fmt, "mapped_user", &val_mapped,
                                    "plugin", &val_plugin, "password", &val_pw))
                {
                    MXB_ERROR(wrong_type, arr_creds, all.error_msg().c_str());
                    rval = false;
                }
            }

            if (rval)
            {
                MXB_NOTICE("Read %lu user map, %lu group map and %lu credential entries from '%s' for "
                           "listener '%s'.", result->user_map.size(), result->group_map.size(),
                           result->credentials.size(), filepathc, m_name.c_str());
                output = move(result);
            }
        }
        else
        {
            MXB_ERROR("Failed to load user mapping from file. %s", all.error_msg().c_str());
        }
    }
    else
    {
        rval = true;
    }

    return rval;
}

bool Listener::read_proxy_networks(maxbase::proxy_protocol::SubnetArray& output)
{
    bool rval = false;
    auto parse_res = mxb::proxy_protocol::parse_networks_from_string(m_config.proxy_networks);
    if (parse_res.errmsg.empty())
    {
        output = std::move(parse_res.subnets);
        rval = true;
    }
    else
    {
        mxb_assert(!true);      // Validation should catch faulty setting.
    }
    return rval;
}
}<|MERGE_RESOLUTION|>--- conflicted
+++ resolved
@@ -231,11 +231,7 @@
 };
 
 thread_local RateLimit rate_limit;
-<<<<<<< HEAD
-=======
 thread_local std::vector<std::string> listen_errors;
-
-static ListenerManager this_unit;
 
 static bool redirect_listener_errors(int level, const std::string& msg)
 {
@@ -252,7 +248,6 @@
 
     return false;
 }
->>>>>>> 151c6a78
 }
 
 bool is_all_iface(const std::string& iface)
@@ -706,21 +701,14 @@
         if (m_type == Type::UNIQUE_TCP)
         {
             if (execute_and_check([this]() {
-<<<<<<< HEAD
-                                      bool rv = true;
-                                      if (*m_local_fd != -1)
-                                      {
-                                          auto worker = mxs::RoutingWorker::get_current();
-                                          rv = worker->remove_pollable(this);
-                                      }
-                                      return rv;
-                                  }))
-=======
-                mxb_assert(*m_local_fd != -1);
-                auto worker = mxs::RoutingWorker::get_current();
-                return worker->remove_pollable(this);
+                bool rv = true;
+                if (*m_local_fd != -1)
+                {
+                    auto worker = mxs::RoutingWorker::get_current();
+                    rv = worker->remove_pollable(this);
+                }
+                return rv;
             }))
->>>>>>> 151c6a78
             {
                 m_state = STOPPED;
                 rval = true;
