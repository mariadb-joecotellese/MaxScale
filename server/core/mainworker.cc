/*
 * Copyright (c) 2018 MariaDB Corporation Ab
 * Copyright (c) 2023 MariaDB plc, Finnish Branch
 *
 * Use of this software is governed by the Business Source License included
 * in the LICENSE.TXT file and at www.mariadb.com/bsl11.
 *
 * Change Date: 2027-08-18
 *
 * On the date above, in accordance with the Business Source License, use
 * of this software will be governed by version 2 or later of the General
 * Public License.
 */

#include <maxscale/mainworker.hh>

#include <signal.h>
#include <vector>
#include <fcntl.h>
#ifdef HAVE_SYSTEMD
#include <systemd/sd-daemon.h>
#endif
#include <maxscale/cachingparser.hh>
#include <maxscale/cn_strings.hh>
#include <maxscale/config.hh>
#include <maxscale/listener.hh>
#include <maxscale/routingworker.hh>

#include "internal/admin.hh"
#include "internal/configmanager.hh"
#include "internal/http_sql.hh"
#include "internal/modules.hh"
#include "internal/monitormanager.hh"
#include "internal/service.hh"

namespace
{

static struct ThisUnit
{
    maxscale::MainWorker* pMain = nullptr;
    int64_t               clock_ticks;
} this_unit;

thread_local struct ThisThread
{
    maxscale::MainWorker* pMain = nullptr;
} this_thread;
}

namespace maxscale
{

MainWorker::MainWorker(mxb::WatchdogNotifier* pNotifier)
    : mxb::WatchedWorker(pNotifier)
    , m_callable(this)
{
    mxb_assert(!this_unit.pMain);

    this_unit.pMain = this;
    // Actually, pMain should be set in pre_run() and cleared in post_run(),
    // but when set here and cleared in the destructor, we will appear to be
    // running in the MainWorker also when MainWorker::run() has returned, which
    // is conceptually ok as the main worker runs in the main thread that stays
    // around until the program ends.
    this_thread.pMain = this;
}

MainWorker::~MainWorker()
{
    m_callable.cancel_dcalls();

    mxb_assert(this_unit.pMain);
    this_thread.pMain = nullptr;
    this_unit.pMain = nullptr;
}

// static
bool MainWorker::created()
{
    return this_unit.pMain ? true : false;
}

// static
MainWorker* MainWorker::get()
{
    return this_unit.pMain;
}

// static
int64_t MainWorker::ticks()
{
    return mxb::atomic::load(&this_unit.clock_ticks, mxb::atomic::RELAXED);
}

// static
bool MainWorker::is_current()
{
    return this_thread.pMain != nullptr;
}

void MainWorker::update_rebalancing()
{
    mxb_assert(is_current());

    // MainWorker must be running
    if (get_current() == nullptr)
    {
        return;
    }

    const auto& config = mxs::Config::get();

    std::chrono::milliseconds period = config.rebalance_period.get();

    if (m_rebalancing_dc == 0 && period != 0ms)
    {
        // If the rebalancing delayed call is not currently active and the
        // period is now != 0, then we order a delayed call.
        order_balancing_dc();
    }
    else if (m_rebalancing_dc != 0 && period == 0ms)
    {
        // If the rebalancing delayed call is currently active and the
        // period is now 0, then we cancel the call, effectively shutting
        // down the rebalancing.
        m_callable.cancel_dcall(m_rebalancing_dc);
        m_rebalancing_dc = 0;
    }
}

bool MainWorker::pre_run()
{
    bool rval = false;

<<<<<<< HEAD
    if (modules_thread_init())
    {
        mxs::CachingParser::thread_init();
        // No point in wasting memory for the parser cache in the main thread.
        mxs::CachingParser::set_thread_cache_enabled(false);
=======
    if (pipe2(m_signal_pipe, O_NONBLOCK | O_CLOEXEC) == -1)
    {
        MXB_ERROR("Failed to create pipe for signals: %d, %s", errno, mxb_strerror(errno));
    }
    else
    {
        add_pollable(EPOLLIN, &m_signal_handler);
>>>>>>> 84dd0060

        m_callable.dcall(100ms, &MainWorker::inc_ticks);
        update_rebalancing();

        if (modules_thread_init())
        {
            if (qc_thread_init(QC_INIT_SELF))
            {
                rval = true;
                qc_use_local_cache(false);
            }
            else
            {
                modules_thread_finish();
            }
        }

        if (rval)
        {
            const auto& auto_tune = Config::get().auto_tune;

            if (!auto_tune.empty())
            {
                if (auto_tune.size() == 1 && auto_tune.front() == CN_ALL)
                {
                    const auto& server_dependencies = Service::specification()->server_dependencies();

                    for (const auto* pDependency : server_dependencies)
                    {
                        m_tunables.insert(pDependency->parameter().name());
                    }
                }
                else
                {
                    for (const auto& parameter : auto_tune)
                    {
                        m_tunables.insert(parameter);
                    }
                }

                MXB_NOTICE("The following parameters will be auto tuned: %s",
                           mxb::join(m_tunables, ", ", "'").c_str());

                m_callable.dcall(5s, [this]() {
                    check_dependencies_dc();
                    return true;
                });
            }
            else
            {
                MXB_INFO("No 'auto_tune' parameters specified, no auto tuning will be performed.");
            }
        }
        else
        {
            close(m_signal_pipe[0]);
            close(m_signal_pipe[1]);
            m_signal_pipe[0] = -1;
            m_signal_pipe[1] = -1;
        }
    }

    return rval;
}

void MainWorker::post_run()
{
    mxb_assert(m_signal_pipe[0] != -1 && m_signal_pipe[1] != -1);
    remove_pollable(&m_signal_handler);
    close(m_signal_pipe[0]);
    close(m_signal_pipe[1]);

    // Clearing the storage right after the main loop returns guarantees that both the MainWorker and the
    // RoutingWorkers are alive when stored data is destroyed. Without this, the destruction of filters is
    // delayed until the MainWorker is destroyed which is something that must be avoided. All objects in
    // MaxScale should be destroyed before the workers are destroyed.
    m_storage.clear();

    mxs::CachingParser::thread_finish();
    modules_thread_finish();
}

// static
bool MainWorker::inc_ticks(Worker::Callable::Action action)
{
    if (action == Callable::EXECUTE)
    {
        mxb::atomic::add(&this_unit.clock_ticks, 1, mxb::atomic::RELAXED);
    }

    return true;
}

bool MainWorker::balance_workers(BalancingApproach approach, int threshold)
{
    bool rebalanced = false;

    const auto& config = mxs::Config::get();

    if (threshold == -1)
    {
        threshold = config.rebalance_threshold.get();
    }

    RoutingWorker::collect_worker_load(config.rebalance_window.get());

    std::chrono::milliseconds period = config.rebalance_period.get();

    mxb::TimePoint now = epoll_tick_now();

    if (approach == BALANCE_UNCONDITIONALLY
        || now - m_last_rebalancing >= period)
    {
        rebalanced = RoutingWorker::balance_workers(threshold);
        m_last_rebalancing = now;
    }

    return rebalanced;
}

bool MainWorker::balance_workers_dc()
{
    balance_workers(BALANCE_ACCORDING_TO_PERIOD);

    return true;
}

void MainWorker::order_balancing_dc()
{
    mxb_assert(m_rebalancing_dc == 0);

    m_rebalancing_dc = m_callable.dcall(1000ms, &MainWorker::balance_workers_dc, this);
}

void MainWorker::check_dependencies_dc()
{
    auto services = Service::get_all();

    for (auto* pService : services)
    {
        pService->check_server_dependencies(m_tunables);
    }
}

// static
void MainWorker::start_shutdown()
{
    auto func = []() {
            // Stop all monitors and listeners to prevent any state changes during shutdown and to prevent the
            // creation of new sessions. Stop the REST API to prevent any conflicting changes from being
            // executed while we're shutting down.
            MonitorManager::stop_all_monitors();
            if (mxs::Config::get().admin_enabled)
            {
                mxs_admin_shutdown();
                // Stop cleanup-thread only after rest-api is shut down, so that no queries are active.
                HttpSql::finish();
            }

            auto* pConfig_manager = mxs::ConfigManager::get();
            if (pConfig_manager)
            {
                pConfig_manager->stop_sync();
            }

            Listener::stop_all();

            // If there was a problem with the config, the routing workers were never started
            // in which case they need not be shutdown.
            if (mxs::RoutingWorker::is_running())
            {
                // The RoutingWorkers proceed with the shutdown on their own. Once all sessions have closed, they
                // will exit the event loop.
                mxs::RoutingWorker::start_shutdown();
            }

            // Wait until RoutingWorkers have stopped before proceeding with MainWorker shudown
            auto self = MainWorker::get();
            self->m_callable.dcall(100ms, &MainWorker::wait_for_shutdown, self);
        };

    MainWorker::get()->execute(func, EXECUTE_QUEUED);
}

bool MainWorker::wait_for_shutdown()
{
    bool again = true;

    if (RoutingWorker::shutdown_complete())
    {
        shutdown();
        again = false;
    }

    return again;
}

uint32_t MainWorker::SignalHandler::handle_poll_events(mxb::Worker* worker,
                                                       uint32_t events,
                                                       Pollable::Context context)
{
    mxb_assert(this_unit.pMain == worker);
    static_cast<MainWorker*>(worker)->read_signal_from_pipe();
    return events;
}

int MainWorker::SignalHandler::poll_fd() const
{
    // Can't use polling_worker() here: the value is not set when this functions is first called.
    return this_unit.pMain->m_signal_pipe[0];
}

bool MainWorker::execute_signal_safe(void (* func)(void))
{
    intptr_t val = (intptr_t)func;
    int rc = write(m_signal_pipe[1], &val, sizeof(val));
    return rc == sizeof(val);
}

void MainWorker::read_signal_from_pipe()
{
    intptr_t val;

    while (read(m_signal_pipe[0], &val, sizeof(val)) == sizeof(val))
    {
        ((void (*)(void)) val)();
    }
}
}

int64_t mxs_clock()
{
    return mxs::MainWorker::ticks();
}<|MERGE_RESOLUTION|>--- conflicted
+++ resolved
@@ -133,13 +133,6 @@
 {
     bool rval = false;
 
-<<<<<<< HEAD
-    if (modules_thread_init())
-    {
-        mxs::CachingParser::thread_init();
-        // No point in wasting memory for the parser cache in the main thread.
-        mxs::CachingParser::set_thread_cache_enabled(false);
-=======
     if (pipe2(m_signal_pipe, O_NONBLOCK | O_CLOEXEC) == -1)
     {
         MXB_ERROR("Failed to create pipe for signals: %d, %s", errno, mxb_strerror(errno));
@@ -147,22 +140,16 @@
     else
     {
         add_pollable(EPOLLIN, &m_signal_handler);
->>>>>>> 84dd0060
 
         m_callable.dcall(100ms, &MainWorker::inc_ticks);
         update_rebalancing();
 
         if (modules_thread_init())
         {
-            if (qc_thread_init(QC_INIT_SELF))
-            {
-                rval = true;
-                qc_use_local_cache(false);
-            }
-            else
-            {
-                modules_thread_finish();
-            }
+            mxs::CachingParser::thread_init();
+            // No point in wasting memory for the parser cache in the main thread.
+            mxs::CachingParser::set_thread_cache_enabled(false);
+            rval = true;
         }
 
         if (rval)
