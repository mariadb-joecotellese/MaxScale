/*
 * Copyright (c) 2016 MariaDB Corporation Ab
 * Copyright (c) 2023 MariaDB plc, Finnish Branch
 *
 * Use of this software is governed by the Business Source License included
 * in the LICENSE.TXT file and at www.mariadb.com/bsl11.
 *
<<<<<<< HEAD
 * Change Date: 2028-04-03
=======
 * Change Date: 2026-09-21
>>>>>>> 19637f1b
 *
 * On the date above, in accordance with the Business Source License, use
 * of this software will be governed by version 2 or later of the General
 * Public License.
 */

// All log messages from this module are prefixed with this
#define MXB_MODULE_NAME "commentfilter"

#include "commentfilter.hh"
#include <string>
#include <cstring>
#include "commentconfig.hh"

// This declares a module in MaxScale
extern "C" MXS_MODULE* MXS_CREATE_MODULE()
{
    static MXS_MODULE info =
    {
        mxs::MODULE_INFO_VERSION,
        MXB_MODULE_NAME,
        mxs::ModuleType::FILTER,
        mxs::ModuleStatus::GA,
        MXS_FILTER_VERSION,
        "A comment filter that can inject comments in sql queries",
        "V1.0.0",
        RCAP_TYPE_NONE,
        &mxs::FilterApi<CommentFilter>::s_api,
        NULL,                       /* Process init. */
        NULL,                       /* Process finish. */
        NULL,                       /* Thread init. */
        NULL,                       /* Thread finish. */
    };

    static bool populated = false;

    if (!populated)
    {
        CommentConfig::populate(info);
        populated = true;
    }

    return &info;
}

CommentFilter::CommentFilter(const std::string& name)
    : m_config(name)
{
}

// static
CommentFilter* CommentFilter::create(const char* zName)
{
    return new CommentFilter(zName);
}

std::shared_ptr<mxs::FilterSession> CommentFilter::newSession(MXS_SESSION* pSession, SERVICE* pService)
{
    return std::shared_ptr<mxs::FilterSession>(CommentFilterSession::create(pSession, pService, this));
}

json_t* CommentFilter::diagnostics() const
{
    return m_config.to_json();
}

uint64_t CommentFilter::getCapabilities() const
{
    return RCAP_TYPE_NONE;
}<|MERGE_RESOLUTION|>--- conflicted
+++ resolved
@@ -5,11 +5,7 @@
  * Use of this software is governed by the Business Source License included
  * in the LICENSE.TXT file and at www.mariadb.com/bsl11.
  *
-<<<<<<< HEAD
- * Change Date: 2028-04-03
-=======
- * Change Date: 2026-09-21
->>>>>>> 19637f1b
+ * Change Date: 2027-04-10
  *
  * On the date above, in accordance with the Business Source License, use
  * of this software will be governed by version 2 or later of the General
