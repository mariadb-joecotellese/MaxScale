--- conflicted
+++ resolved
@@ -1654,18 +1654,11 @@
     {
         Worker* pWorker = Worker::get_current();
 
-<<<<<<< HEAD
         pWorker->lcall([this]() {
+                MXS_SESSION::Scope scope(m_pSession);
                 // We may already be processing, if a packet arrived from the client
                 // and processed, before the delayed call got handled.
                 if (!m_processing)
-=======
-        m_did = pWorker->dcall(0, [this](Worker::Call::action_t action) {
-                MXS_SESSION::Scope scope(m_pSession);
-                m_did = 0;
-
-                if (action == Worker::Call::EXECUTE)
->>>>>>> c1c1ed11
                 {
                     if (!m_queued_packets.empty())
                     {
