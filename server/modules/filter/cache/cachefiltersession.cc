/*
 * Copyright (c) 2016 MariaDB Corporation Ab
 *
 * Use of this software is governed by the Business Source License included
 * in the LICENSE.TXT file and at www.mariadb.com/bsl11.
 *
 * Change Date: 2026-03-08
 *
 * On the date above, in accordance with the Business Source License, use
 * of this software will be governed by version 2 or later of the General
 * Public License.
 */

#define MXS_MODULE_NAME "cache"
#include "cachefiltersession.hh"
#include <new>
#include <maxbase/alloc.h>
#include <maxbase/pretty_print.hh>
#include <maxscale/modutil.hh>
#include <maxscale/mysql_utils.hh>
#include <maxscale/protocol/mariadb/query_classifier.hh>
#include <maxscale/protocol/mariadb/protocol_classes.hh>
#include "storage.hh"

using mxb::Worker;

namespace
{

inline bool cache_max_resultset_rows_exceeded(const CacheConfig& config, int64_t rows)
{
    return config.max_resultset_rows == 0 ? false : rows > config.max_resultset_rows;
}

inline bool cache_max_resultset_size_exceeded(const CacheConfig& config, int64_t size)
{
    return config.max_resultset_size == 0 ? false : size > config.max_resultset_size;
}
}

namespace
{

const char SV_MAXSCALE_CACHE_POPULATE[] = "@maxscale.cache.populate";
const char SV_MAXSCALE_CACHE_USE[] = "@maxscale.cache.use";
const char SV_MAXSCALE_CACHE_SOFT_TTL[] = "@maxscale.cache.soft_ttl";
const char SV_MAXSCALE_CACHE_HARD_TTL[] = "@maxscale.cache.hard_ttl";

const char* NON_CACHEABLE_FUNCTIONS[] =
{
    "benchmark",
    "connection_id",
    "convert_tz",
    "curdate",
    "current_date",
    "current_timestamp",
    "curtime",
    "database",
    "encrypt",
    "found_rows",
    "get_lock",
    "is_free_lock",
    "is_used_lock",
    "last_insert_id",
    "load_file",
    "localtime",
    "localtimestamp",
    "master_pos_wait",
    "now",
    "rand",
    "release_lock",
    "session_user",
    "sleep",
    "sysdate",
    "system_user",
    "unix_timestamp",
    "user",
    "uuid",
    "uuid_short",
};

const char* NON_CACHEABLE_VARIABLES[] =
{
    "current_date",
    "current_timestamp",
    "localtime",
    "localtimestamp",
};

const size_t N_NON_CACHEABLE_FUNCTIONS = sizeof(NON_CACHEABLE_FUNCTIONS) / sizeof(NON_CACHEABLE_FUNCTIONS[0]);
const size_t N_NON_CACHEABLE_VARIABLES = sizeof(NON_CACHEABLE_VARIABLES) / sizeof(NON_CACHEABLE_VARIABLES[0]);

int compare_name(const void* pLeft, const void* pRight)
{
    return strcasecmp((const char*)pLeft, *(const char**)pRight);
}

inline bool uses_name(const char* zName, const char** pzNames, size_t nNames)
{
    return bsearch(zName, pzNames, nNames, sizeof(const char*), compare_name) != NULL;
}

bool uses_non_cacheable_function(GWBUF* pPacket)
{
    bool rv = false;

    const QC_FUNCTION_INFO* pInfo;
    size_t nInfos;

    qc_get_function_info(pPacket, &pInfo, &nInfos);

    const QC_FUNCTION_INFO* pEnd = pInfo + nInfos;

    while (!rv && (pInfo != pEnd))
    {
        rv = uses_name(pInfo->name, NON_CACHEABLE_FUNCTIONS, N_NON_CACHEABLE_FUNCTIONS);

        ++pInfo;
    }

    return rv;
}

bool uses_non_cacheable_variable(GWBUF* pPacket)
{
    bool rv = false;

    const QC_FIELD_INFO* pInfo;
    size_t nInfos;

    qc_get_field_info(pPacket, &pInfo, &nInfos);

    const QC_FIELD_INFO* pEnd = pInfo + nInfos;

    while (!rv && (pInfo != pEnd))
    {
        rv = uses_name(pInfo->column, NON_CACHEABLE_VARIABLES, N_NON_CACHEABLE_VARIABLES);

        ++pInfo;
    }

    return rv;
}
}

namespace
{

enum class StatementType
{
    SELECT,
    DUPSERT,    // DELETE, UPDATE, INSERT
    UNKNOWN
};

StatementType get_statement_type(GWBUF* pStmt)
{
    StatementType type = StatementType::UNKNOWN;

    char* pSql;
    int len;

    MXB_AT_DEBUG(int rc = ) modutil_extract_SQL(pStmt, &pSql, &len);
    mxb_assert(rc == 1);

    char* pSql_end = pSql + len;

    pSql = modutil_MySQL_bypass_whitespace(pSql, len);

    static const char DELETE[] = "DELETE";
    static const char INSERT[] = "INSERT";
    static const char SELECT[] = "SELECT";
    static const char UPDATE[] = "UPDATE";

    const char* pKey = nullptr;
    const char* pKey_end = nullptr;

    if (pSql_end > pSql)
    {
        switch (*pSql)
        {
        case 'D':
        case 'd':
            type = StatementType::DUPSERT;
            pKey = DELETE;
            pKey_end = pKey + sizeof(DELETE) - 1;
            break;

        case 'I':
        case 'i':
            type = StatementType::DUPSERT;
            pKey = INSERT;
            pKey_end = pKey + sizeof(INSERT) - 1;
            break;

        case 'S':
        case 's':
            type = StatementType::SELECT;
            pKey = SELECT;
            pKey_end = pKey + sizeof(SELECT) - 1;
            break;

        case 'U':
        case 'u':
            type = StatementType::DUPSERT;
            pKey = UPDATE;
            pKey_end = pKey + sizeof(UPDATE) - 1;
            break;

        default:
            break;
        }

        if (type != StatementType::UNKNOWN)
        {
            ++pKey;
            ++pSql;

            while ((pSql < pSql_end) && (pKey < pKey_end) && (toupper(*pSql) == *pKey))
            {
                ++pSql;
                ++pKey;
            }

            if ((pKey == pKey_end) && ((pSql == pSql_end) || !isalpha(*pSql)))
            {
                // All is fine; either the statement only contain the keyword (so syntactically
                // the statement is erroenous) or the keyword was followed by something else
                // than an alhpanumeric character, e.g. whitespace.
            }
            else
            {
                type = StatementType::UNKNOWN;
            }
        }
    }

    return type;
}
}

CacheFilterSession::CacheFilterSession(MXS_SESSION* pSession,
                                       SERVICE* pService,
                                       std::unique_ptr<SessionCache> sCache,
                                       char* zDefaultDb)
    : maxscale::FilterSession(pSession, pService)
    , m_sThis(SCacheFilterSession(this, [](auto ptr) {
                                  }))
    , m_state(CACHE_EXPECTING_NOTHING)
    , m_sCache(std::move(sCache))
    , m_next_response(nullptr)
    , m_zDefaultDb(zDefaultDb)
    , m_zUseDb(NULL)
    , m_refreshing(false)
    , m_is_read_only(true)
    , m_use(m_sCache->config().enabled)
    , m_populate(m_sCache->config().enabled)
    , m_soft_ttl(m_sCache->config().soft_ttl.count())
    , m_hard_ttl(m_sCache->config().hard_ttl.count())
    , m_invalidate(m_sCache->config().invalidate != CACHE_INVALIDATE_NEVER)
    , m_invalidate_now(false)
    , m_clear_cache(false)
    , m_user_specific(m_sCache->config().users == CACHE_USERS_ISOLATED)
    , m_processing(false)
    , m_did(0)
{
    m_key.data_hash = 0;
    m_key.full_hash = 0;

    reset_response_state();

    if (!pSession->add_variable(SV_MAXSCALE_CACHE_POPULATE, &CacheFilterSession::set_cache_populate, this))
    {
        mxb_assert(!true);
        MXS_ERROR("Could not add MaxScale user variable '%s', dynamically "
                  "enabling/disabling the populating of the cache is not possible.",
                  SV_MAXSCALE_CACHE_POPULATE);
    }

    if (!pSession->add_variable(SV_MAXSCALE_CACHE_USE, &CacheFilterSession::set_cache_use, this))
    {
        mxb_assert(!true);
        MXS_ERROR("Could not add MaxScale user variable '%s', dynamically "
                  "enabling/disabling the using of the cache not possible.",
                  SV_MAXSCALE_CACHE_USE);
    }

    if (!pSession->add_variable(SV_MAXSCALE_CACHE_SOFT_TTL, &CacheFilterSession::set_cache_soft_ttl, this))
    {
        mxb_assert(!true);
        MXS_ERROR("Could not add MaxScale user variable '%s', dynamically "
                  "setting the soft TTL not possible.",
                  SV_MAXSCALE_CACHE_SOFT_TTL);
    }

    if (!pSession->add_variable(SV_MAXSCALE_CACHE_HARD_TTL, &CacheFilterSession::set_cache_hard_ttl, this))
    {
        mxb_assert(!true);
        MXS_ERROR("Could not add MaxScale user variable '%s', dynamically "
                  "setting the hard TTL not possible.",
                  SV_MAXSCALE_CACHE_HARD_TTL);
    }
}

CacheFilterSession::~CacheFilterSession()
{
    MXS_FREE(m_zUseDb);
    MXS_FREE(m_zDefaultDb);

    if (m_did != 0)
    {
        Worker::get_current()->cancel_dcall(m_did);
        m_did = 0;
    }
}

// static
CacheFilterSession* CacheFilterSession::create(std::unique_ptr<SessionCache> sCache,
                                               MXS_SESSION* pSession,
                                               SERVICE* pService)
{
    CacheFilterSession* pCacheFilterSession = NULL;
    auto db = static_cast<MYSQL_session*>(pSession->protocol_data())->current_db;
    char* zDefaultDb = NULL;

    if (!db.empty())
    {
        zDefaultDb = MXS_STRDUP(db.c_str());
    }

    if (db.empty() || zDefaultDb)
    {
        pCacheFilterSession = new(std::nothrow) CacheFilterSession(pSession,
                                                                   pService,
                                                                   std::move(sCache),
                                                                   zDefaultDb);

        if (!pCacheFilterSession)
        {
            MXS_FREE(zDefaultDb);
        }
    }

    return pCacheFilterSession;
}

bool CacheFilterSession::routeQuery(GWBUF* pPacket)
{
    if (m_processing)
    {
        m_queued_packets.push_back(pPacket);
        return 1;
    }
    else
    {
        m_processing = true;

        // The following is necessary for the case that the delayed call
        // made in read_for_another_call() arrives *after* a routeQuery()
        // call made due to the client having sent more data. With this
        // it is ensured that the packets are handled in the right order.
        if (!m_queued_packets.empty())
        {
            m_queued_packets.push_back(pPacket);
            pPacket = m_queued_packets.front().release();
            m_queued_packets.pop_front();
        }
    }

    uint8_t* pData = static_cast<uint8_t*>(GWBUF_DATA(pPacket));

    // All of these should be guaranteed by RCAP_TYPE_TRANSACTION_TRACKING
    mxb_assert(gwbuf_is_contiguous(pPacket));
    mxb_assert(gwbuf_link_length(pPacket) >= MYSQL_HEADER_LEN + 1);
    mxb_assert(MYSQL_GET_PAYLOAD_LEN(pData) + MYSQL_HEADER_LEN == gwbuf_link_length(pPacket));

    routing_action_t action = ROUTING_CONTINUE;

    reset_response_state();
    m_state = CACHE_IGNORING_RESPONSE;

    int rv = 1;

    switch ((int)MYSQL_GET_COMMAND(pData))
    {
    case MXS_COM_INIT_DB:
        {
            mxb_assert(!m_zUseDb);
            size_t len = MYSQL_GET_PAYLOAD_LEN(pData) - 1;      // Remove the command byte.
            m_zUseDb = (char*)MXS_MALLOC(len + 1);

            if (m_zUseDb)
            {
                memcpy(m_zUseDb, (char*)(pData + MYSQL_HEADER_LEN + 1), len);
                m_zUseDb[len] = 0;
                m_state = CACHE_EXPECTING_USE_RESPONSE;
            }
            else
            {
                // Memory allocation failed. We need to remove the default database to
                // prevent incorrect cache entries, since we won't know what the
                // default db is. But we only need to do that if "USE <db>" really
                // succeeds. The right thing will happen by itself in
                // handle_expecting_use_response(); if OK is returned, default_db will
                // become NULL, if ERR, default_db will not be changed.
            }
        }
        break;

    case MXS_COM_STMT_PREPARE:
        if (log_decisions())
        {
            MXS_NOTICE("COM_STMT_PREPARE, ignoring.");
        }
        break;

    case MXS_COM_STMT_EXECUTE:
        if (log_decisions())
        {
            MXS_NOTICE("COM_STMT_EXECUTE, ignoring.");
        }
        break;

    case MXS_COM_QUERY:
        action = route_COM_QUERY(pPacket);
        break;

    default:
        break;
    }

    if (action == ROUTING_CONTINUE)
    {
        rv = continue_routing(pPacket);
    }

    return rv;
}

int CacheFilterSession::client_reply_post_process(GWBUF* pData,
                                                  const mxs::ReplyRoute& down,
                                                  const mxs::Reply& reply)
{
    switch (m_state)
    {
    case CACHE_EXPECTING_NOTHING:
        handle_expecting_nothing(reply);
        break;

    case CACHE_EXPECTING_USE_RESPONSE:
        handle_expecting_use_response(reply);
        break;

    case CACHE_STORING_RESPONSE:
        handle_storing_response(down, reply);
        break;

    case CACHE_IGNORING_RESPONSE:
        handle_ignoring_response();
        break;

    default:
        MXS_ERROR("Internal cache logic broken, unexpected state: %d", m_state);
        mxb_assert(!true);
        prepare_response();
        m_state = CACHE_IGNORING_RESPONSE;
    }

    return flush_response(down, reply);
}

void CacheFilterSession::clear_cache()
{
    if (m_sCache->clear() != CACHE_RESULT_OK)
    {
        MXS_ERROR("Could not clear the cache, which is now in "
                  "inconsistent state. Caching will now be disabled.");
        m_use = false;
        m_populate = false;
    }
}

void CacheFilterSession::invalidate_handler(cache_result_t result)
{
    if (CACHE_RESULT_IS_OK(result))
    {
        if (log_decisions())
        {
            MXS_NOTICE("Cache successfully invalidated.");
        }
    }
    else
    {
        MXS_WARNING("Failed to invalidate individual cache entries, "
                    "the cache will now be cleared.");
        clear_cache();
    }
}

bool CacheFilterSession::clientReply(GWBUF* pData, const mxs::ReplyRoute& down, const mxs::Reply& reply)
{
    m_res = m_res ? gwbuf_append(m_res, pData) : pData;

    if (m_state == CACHE_EXPECTING_RESPONSE)
    {
        if (reply.is_resultset())
        {
            m_state = CACHE_STORING_RESPONSE;
        }
        else
        {
            // A failed SELECT
            m_tables.clear();
            m_state = CACHE_IGNORING_RESPONSE;
        }
    }

    int rv = 1;

    bool post_process = true;

    if (m_invalidate_now)
    {
        // The response to either a COMMIT, or to UPDATE/DELETE/INSERT with
        // autcommit being true.

        if (reply.is_complete())
        {
            // Usually it will be an OK, but we are future proof by accepting result sets as well.
            if (reply.is_ok() || reply.is_resultset())
            {
                if (!m_clear_cache)
                {
                    std::vector<std::string> invalidation_words;
                    std::copy(m_tables.begin(), m_tables.end(), std::back_inserter(invalidation_words));

                    std::weak_ptr<CacheFilterSession> sWeak {m_sThis};

                    cache_result_t result =
                        m_sCache->invalidate(invalidation_words,
                                             [sWeak, pData, down, reply](cache_result_t result) {
                                                 std::shared_ptr<CacheFilterSession> sThis = sWeak.lock();

                                                 if (sThis)
                                                 {
                                                     sThis->invalidate_handler(result);

                                                     sThis->client_reply_post_process(pData, down, reply);
                                                 }
                                                 else
                                                 {
                                                    // Ok, so the session was terminated before
                                                    // we got a reply.
                                                     gwbuf_free(pData);
                                                 }
                                             });

                    if (CACHE_RESULT_IS_PENDING(result))
                    {
                        post_process = false;
                    }
                    else
                    {
                        invalidate_handler(result);
                    }
                }
                else
                {
                    clear_cache();
                }
            }

            // Irrespective of whether the invalidation is synchronous or asynchronous,
            // the following state variables can be reset. If synchronous they must be
            // reset, if asynchronous it does not matter whether they are reset now or
            // only after the callback is called.
            m_tables.clear();
            m_invalidate_now = false;
            m_clear_cache = false;
        }
    }

    if (post_process)
    {
        rv = client_reply_post_process(pData, down, reply);
    }

    return rv;
}

json_t* CacheFilterSession::diagnostics() const
{
    // Not printing anything. Session of the same instance share the same cache, in
    // which case the same information would be printed once per session, or all
    // threads (but not sessions) share the same cache, in which case the output
    // would be nonsensical.
    return NULL;
}

/**
 * Called when data is received (even if nothing is expected) from the server.
 */
void CacheFilterSession::handle_expecting_nothing(const mxs::Reply& reply)
{
    mxb_assert(m_state == CACHE_EXPECTING_NOTHING);
    mxb_assert(m_res);

    if (reply.error())
    {
        MXS_INFO("Error packet received from backend: %s", reply.error().message().c_str());
    }
    else
    {
        MXS_WARNING("Received data from the backend although filter is expecting nothing.");
        mxb_assert(!true);
    }

    prepare_response();
}

/**
 * Called when a response to a "USE db" is received from the server.
 */
void CacheFilterSession::handle_expecting_use_response(const mxs::Reply& reply)
{
    mxb_assert(m_state == CACHE_EXPECTING_USE_RESPONSE);
    mxb_assert(m_res);
    mxb_assert(reply.is_complete());

    if (reply.error())
    {
        // The USE failed which means the default database did not change
        MXS_FREE(m_zUseDb);
        m_zUseDb = NULL;
    }
    else
    {
        mxb_assert(mxs_mysql_get_command(m_res) == MYSQL_REPLY_OK);
        // In case m_zUseDb could not be allocated in routeQuery(), we will
        // in fact reset the default db here. That's ok as it will prevent broken
        // entries in the cache.
        MXS_FREE(m_zDefaultDb);
        m_zDefaultDb = m_zUseDb;
        m_zUseDb = NULL;
    }

    prepare_response();
    m_state = CACHE_IGNORING_RESPONSE;
}

/**
 * Called when a resultset is being collected.
 */
void CacheFilterSession::handle_storing_response(const mxs::ReplyRoute& down, const mxs::Reply& reply)
{
    mxb_assert(m_state == CACHE_STORING_RESPONSE);
    mxb_assert(m_res);

    if (cache_max_resultset_size_exceeded(m_sCache->config(), reply.size()))
    {
        if (log_decisions())
        {
            MXS_NOTICE("Current resultset size exceeds maximum allowed size %s. Not caching.",
                       mxb::pretty_size(m_sCache->config().max_resultset_size).c_str());
        }

        prepare_response();
        m_state = CACHE_IGNORING_RESPONSE;
    }
    else if (cache_max_resultset_rows_exceeded(m_sCache->config(), reply.rows_read()))
    {
        if (log_decisions())
        {
            MXS_NOTICE("Max rows %lu reached, not caching result.", reply.rows_read());
        }

        prepare_response();
        m_state = CACHE_IGNORING_RESPONSE;
    }
    else if (reply.is_complete())
    {
        if (log_decisions())
        {
            MXS_NOTICE("Result collected, rows: %lu, size: %s", reply.rows_read(),
                       mxb::pretty_size(reply.size()).c_str());
        }

        store_and_prepare_response(down, reply);
        m_state = CACHE_EXPECTING_NOTHING;
    }
}

/**
 * Called when all data from the server is ignored.
 */
void CacheFilterSession::handle_ignoring_response()
{
    mxb_assert(m_state == CACHE_IGNORING_RESPONSE);
    mxb_assert(m_res);

    prepare_response();
}

/**
 * Send data upstream.
 *
 * Queues the current response for forwarding to the upstream component.
 */
void CacheFilterSession::prepare_response()
{
    mxb_assert(m_res);
    mxb_assert(!m_next_response);
    m_next_response = m_res;
    m_res = NULL;
}

/**
 * Sends data to the client, if there is something to send.
 */
int CacheFilterSession::flush_response(const mxs::ReplyRoute& down, const mxs::Reply& reply)
{
    GWBUF* next_response = m_next_response;
    m_next_response = nullptr;
    int rv = 1;

    if (next_response)
    {
        rv = FilterSession::clientReply(next_response, down, reply);
        ready_for_another_call();
    }

    return rv;
}

/**
 * Reset cache response state
 */
void CacheFilterSession::reset_response_state()
{
    m_res = NULL;
}

/**
 * Store the data.
 */
void CacheFilterSession::store_and_prepare_response(const mxs::ReplyRoute& down, const mxs::Reply& reply)
{
    mxb_assert(m_res);

    GWBUF* pData = gwbuf_make_contiguous(m_res);
    MXS_ABORT_IF_NULL(pData);

    m_res = pData;

    std::vector<std::string> invalidation_words;

    if (m_invalidate)
    {
        std::copy(m_tables.begin(), m_tables.end(), std::back_inserter(invalidation_words));
        m_tables.clear();
    }

    std::weak_ptr<CacheFilterSession> sWeak {m_sThis};

    cache_result_t result = m_sCache->put_value(m_key, invalidation_words, m_res,
                                                [sWeak, down, reply](cache_result_t result) {
                                                    auto sThis = sWeak.lock();

                                                    // If we do not have an sThis, then the session
                                                    // has been terminated.
                                                    if (sThis)
                                                    {
                                                        if (sThis->put_value_handler(result, down, reply))
                                                        {
                                                            sThis->flush_response(down, reply);
                                                        }
                                                    }
                                                });

    if (!CACHE_RESULT_IS_PENDING(result))
    {
        put_value_handler(result, down, reply);
    }

    // Whether or not the result is returned immediately or later, we proceed the
    // same way.

    if (m_refreshing)
    {
        m_sCache->refreshed(m_key, this);
        m_refreshing = false;
    }
}

/**
 * Whether the cache should be consulted.
 *
 * @param pParam The GWBUF being handled.
 *
 * @return Enum value indicating appropriate action.
 */
CacheFilterSession::cache_action_t CacheFilterSession::get_cache_action(GWBUF* pPacket)
{
    cache_action_t action = CACHE_IGNORE;

    m_invalidate_now = false;

    if (m_use || m_populate)
    {
        uint32_t type_mask = qc_get_trx_type_mask(pPacket);     // Note, only trx-related type mask

        const char* zPrimary_reason = NULL;
        const char* zSecondary_reason = "";
        const CacheConfig& config = m_sCache->config();
        auto protocol_data = m_pSession->protocol_data();

        if (qc_query_is_type(type_mask, QUERY_TYPE_BEGIN_TRX))
        {
            if (log_decisions())
            {
                zPrimary_reason = "transaction start";
            }

            // When a transaction is started, we initially assume it is read-only.
            m_is_read_only = true;
        }
        else if (!protocol_data->is_trx_active())
        {
            if (log_decisions())
            {
                zPrimary_reason = "no transaction";
            }
            action = CACHE_USE_AND_POPULATE;
        }
        else if (protocol_data->is_trx_read_only())
        {
            if (config.cache_in_trxs >= CACHE_IN_TRXS_READ_ONLY)
            {
                if (log_decisions())
                {
                    zPrimary_reason = "explicitly read-only transaction";
                }
                action = CACHE_USE_AND_POPULATE;
            }
            else
            {
                mxb_assert(config.cache_in_trxs == CACHE_IN_TRXS_NEVER);

                if (log_decisions())
                {
                    zPrimary_reason = "populating but not using cache inside read-only transactions";
                }
                action = CACHE_POPULATE;
            }
        }
        else if (m_is_read_only)
        {
            // There is a transaction and it is *not* explicitly read-only,
            // although so far there has only been SELECTs.

            if (config.cache_in_trxs >= CACHE_IN_TRXS_ALL)
            {
                if (log_decisions())
                {
                    zPrimary_reason = "ordinary transaction that has so far been read-only";
                }
                action = CACHE_USE_AND_POPULATE;
            }
            else
            {
                mxb_assert((config.cache_in_trxs == CACHE_IN_TRXS_NEVER)
                           || (config.cache_in_trxs == CACHE_IN_TRXS_READ_ONLY));

                if (log_decisions())
                {
                    zPrimary_reason =
                        "populating but not using cache inside transaction that is not "
                        "explicitly read-only, but that has used only SELECTs sofar";
                }
                action = CACHE_POPULATE;
            }
        }
        else
        {
            if (log_decisions())
            {
                zPrimary_reason = "ordinary transaction with non-read statements";
            }
        }

        if (m_invalidate || (action != CACHE_IGNORE))
        {
            if (qc_query_is_type(type_mask, QUERY_TYPE_COMMIT))
            {
                m_invalidate_now = m_invalidate;
            }
            else
            {
                switch (get_statement_type(pPacket))
                {
                case StatementType::SELECT:
                    if (config.selects == CACHE_SELECTS_VERIFY_CACHEABLE)
                    {
                        // Note that the type mask must be obtained a new. A few lines
                        // above we only got the transaction state related type mask.
                        type_mask = qc_get_type_mask(pPacket);

                        if (qc_query_is_type(type_mask, QUERY_TYPE_USERVAR_READ))
                        {
                            action = CACHE_IGNORE;
                            zPrimary_reason = "user variables are read";
                        }
                        else if (qc_query_is_type(type_mask, QUERY_TYPE_SYSVAR_READ))
                        {
                            action = CACHE_IGNORE;
                            zPrimary_reason = "system variables are read";
                        }
                        else if (uses_non_cacheable_function(pPacket))
                        {
                            action = CACHE_IGNORE;
                            zPrimary_reason = "uses non-cacheable function";
                        }
                        else if (uses_non_cacheable_variable(pPacket))
                        {
                            action = CACHE_IGNORE;
                            zPrimary_reason = "uses non-cacheable variable";
                        }
                    }
                    break;

                case StatementType::DUPSERT:
                    if (m_invalidate)
                    {
                        auto mariases = static_cast<MYSQL_session*>(m_pSession->protocol_data());
                        if (!protocol_data->is_trx_active() && mariases->is_autocommit)
                        {
                            m_invalidate_now = true;
                        }

                        qc_parse_result_t result = qc_parse(pPacket, QC_COLLECT_TABLES);

                        if (result == QC_QUERY_PARSED)
                        {
                            update_table_names(pPacket);
                        }
                        else
                        {
                            const char* zPrefix = "UPDATE/DELETE/INSERT statement could not be parsed.";
                            const char* zSuffix = nullptr;

                            if (m_sCache->config().clear_cache_on_parse_errors)
                            {
                                zSuffix =
                                    "The option clear_cache_on_parse_errors is true, "
                                    "the cache will be cleared.";
                                m_clear_cache = true;
                            }
                            else
                            {
                                zSuffix =
                                    "The option clear_cache_on_parse_errors is false, "
                                    "no invalidation will take place.";
                                m_clear_cache = false;
                            }

                            if (log_decisions())
                            {
                                MXS_NOTICE("%s%s", zPrefix, zSuffix);
                            }
                        }
                    }

                /* FALLTHROUGH */
                case StatementType::UNKNOWN:
                    // A bit broad, as e.g. SHOW will cause the read only state to be turned
                    // off. However, during normal use this will always be an UPDATE, INSERT
                    // or DELETE. Note that 'm_is_read_only' only affects transactions that
                    // are not explicitly read-only.
                    m_is_read_only = false;

                    action = CACHE_IGNORE;
                    zPrimary_reason = "statement is not SELECT";
                }
            }
        }

        if (action == CACHE_USE_AND_POPULATE)
        {
            if (!m_use)
            {
                action = CACHE_POPULATE;
                zSecondary_reason = ", but usage disabled";
            }
            else if (!m_populate)
            {
                action = CACHE_USE;
                zSecondary_reason = ", but populating disabled";
            }
        }
        else if (action == CACHE_USE)
        {
            if (!m_use)
            {
                action = CACHE_IGNORE;
                zSecondary_reason = ", but usage disabled";
            }
        }
        else if (action == CACHE_POPULATE)
        {
            if (!m_populate)
            {
                action = CACHE_IGNORE;
                zSecondary_reason = ", but populating disabled";
            }
        }

        if (log_decisions())
        {
            char* pSql;
            int length;
            const int max_length = 40;

            // At this point we know it's a COM_QUERY and that the buffer is contiguous
            modutil_extract_SQL(pPacket, &pSql, &length);

            const char* zFormat;

            if (length <= max_length)
            {
                zFormat = "%s, \"%.*s\", %s%s.";
            }
            else
            {
                zFormat = "%s, \"%.*s...\", %s%s.";
                length = max_length - 3;    // strlen("...");
            }

            const char* zDecision = (action == CACHE_IGNORE) ? "IGNORE" : "CONSULT";

            mxb_assert(zPrimary_reason);
            MXS_NOTICE(zFormat, zDecision, length, pSql, zPrimary_reason, zSecondary_reason);
        }
    }
    else
    {
        if (log_decisions())
        {
            MXS_NOTICE("IGNORE: Both 'use' and 'populate' are disabled.");
        }
    }

    return action;
}

void CacheFilterSession::update_table_names(GWBUF* pPacket)
{
    mxb_assert(m_tables.empty());

    const bool fullnames = true;
    std::vector<std::string> tables = qc_get_table_names(pPacket, fullnames);

    for (auto& table : tables)
    {
        size_t dot = table.find('.');
        if (dot == std::string::npos)
        {
            if (m_zDefaultDb)
            {
                table = std::string(m_zDefaultDb) + "." + table;
            }
            else
            {
                // Without a default DB and with a non-qualified table name,
                // the query will fail, so we just ignore the table.
                continue;
            }
        }

        m_tables.insert(table);
    }
}

/**
 * Routes a COM_QUERY packet.
 *
 * @param pPacket  A contiguous COM_QUERY packet.
 *
 * @return ROUTING_ABORT if the processing of the packet should be aborted
 *         (as the data is obtained from the cache) or
 *         ROUTING_CONTINUE if the normal processing should continue.
 */
CacheFilterSession::routing_action_t CacheFilterSession::route_COM_QUERY(GWBUF* pPacket)
{
    MXB_AT_DEBUG(uint8_t * pData = static_cast<uint8_t*>(GWBUF_DATA(pPacket)));
    mxb_assert((int)MYSQL_GET_COMMAND(pData) == MXS_COM_QUERY);

    routing_action_t routing_action = ROUTING_CONTINUE;
    cache_action_t cache_action = get_cache_action(pPacket);

    if (cache_action != CACHE_IGNORE)
    {
        const CacheRules* pRules = m_sCache->should_store(m_zDefaultDb, pPacket);

        if (pRules)
        {
            static const std::string empty;

            const std::string& user = m_user_specific ? m_pSession->user() : empty;
            const std::string& host = m_user_specific ? m_pSession->client_remote() : empty;

            cache_result_t result = m_sCache->get_key(user, host, m_zDefaultDb, pPacket, &m_key);

            if (CACHE_RESULT_IS_OK(result))
            {
                routing_action = route_SELECT(cache_action, *pRules, pPacket);
            }
            else
            {
                MXS_ERROR("Could not create cache key.");
                m_state = CACHE_IGNORING_RESPONSE;
            }
        }
        else
        {
            m_state = CACHE_IGNORING_RESPONSE;
        }
    }

    return routing_action;
}


/**
 * Routes a SELECT packet.
 *
 * @param cache_action  The desired action.
 * @param rules         The current rules.
 * @param pPacket       A contiguous COM_QUERY packet containing a SELECT.
 *
 * @return ROUTING_ABORT if the processing of the packet should be aborted
 *         (as the data is obtained from the cache) or
 *         ROUTING_CONTINUE if the normal processing should continue.
 */
CacheFilterSession::routing_action_t CacheFilterSession::route_SELECT(cache_action_t cache_action,
                                                                      const CacheRules& rules,
                                                                      GWBUF* pPacket)
{
    routing_action_t routing_action = ROUTING_CONTINUE;

    if (should_use(cache_action) && rules.should_use(m_pSession))
    {
        std::weak_ptr<CacheFilterSession> sWeak {m_sThis};

        auto cb = [sWeak, pPacket](cache_result_t result, GWBUF* pResponse) {
                std::shared_ptr<CacheFilterSession> sThis = sWeak.lock();

                if (sThis)
                {
                    auto routing_action = sThis->get_value_handler(pPacket, result, pResponse);

                    if (routing_action == ROUTING_CONTINUE)
                    {
                        sThis->continue_routing(pPacket);
                    }
                    else
                    {
                        mxb_assert(pResponse);
                        // State is ROUTING_ABORT, which implies that pResponse contains the
                        // needed response. All we need to do is to send it to the client.

                        mxs::ReplyRoute down;
                        mxs::Reply reply;

                        sThis->m_up->clientReply(pResponse, down, reply);
                        sThis->ready_for_another_call();
                    }
                }
                else
                {
                    // Ok, so the session was terminated before we got a reply.
                    gwbuf_free(pPacket);
                    gwbuf_free(pResponse);
                }
            };

        uint32_t flags = CACHE_FLAGS_INCLUDE_STALE;
        GWBUF* pResponse;

        cache_result_t result = m_sCache->get_value(m_key, flags, m_soft_ttl, m_hard_ttl, &pResponse, cb);

        if (!CACHE_RESULT_IS_PENDING(result))
        {
            routing_action = get_value_handler(pPacket, result, pResponse);

            if (routing_action == ROUTING_ABORT)
            {
                // All set, arrange for the response to be delivered when
                // we return from the routeQuery() processing.
                set_response(pResponse);
                ready_for_another_call();
            }
        }
        else
        {
            routing_action = ROUTING_ABORT;
        }
    }
    else if (should_populate(cache_action))
    {
        // We will not use any value in the cache, but we will update
        // the existing value.
        if (log_decisions())
        {
            MXS_NOTICE("Unconditionally fetching data from the server, "
                       "refreshing cache entry.");
        }
        m_state = CACHE_EXPECTING_RESPONSE;
    }
    else
    {
        // We will not use any value in the cache and we will not
        // update the existing value either.
        if (log_decisions())
        {
            MXS_NOTICE("Fetching data from server, without storing to the cache.");
        }
        m_state = CACHE_IGNORING_RESPONSE;
    }

    return routing_action;
}

namespace
{

bool get_truth_value(const char* begin, const char* end, bool* pValue)
{
    bool rv = false;

    static const char ZTRUE[] = "true";
    static const char ZFALSE[] = "false";

    static const size_t nTrue = sizeof(ZTRUE) - 1;
    static const size_t nFalse = sizeof(ZFALSE) - 1;

    size_t len = (end - begin);

    if (((len == nTrue) && (strncasecmp(begin, ZTRUE, nTrue) == 0))
        || ((len == 1) && (*begin == '1')))
    {
        *pValue = true;
        rv = true;
    }
    else if (((len == nFalse) && (strncasecmp(begin, ZFALSE, nFalse) == 0))
             || ((len == 1) && (*begin == '0')))
    {

        *pValue = false;
        rv = true;
    }

    return rv;
}

bool get_uint32_value(const char* begin, const char* end, uint32_t* pValue)
{
    bool rv = false;

    size_t len = end - begin;
    char copy[len + 1];

    memcpy(copy, begin, len);
    copy[len] = 0;

    errno = 0;
    char* p;
    long int l = strtol(copy, &p, 10);

    if ((errno == 0) && (*p == 0))
    {
        if (l >= 0)
        {
            *pValue = l;
            rv = true;
        }
    }

    return rv;
}

char* create_bool_error_message(const char* zName, const char* pValue_begin, const char* pValue_end)
{
    static const char FORMAT[] = "The variable %s can only have the values true/false/1/0";
    int n = snprintf(NULL, 0, FORMAT, zName) + 1;

    char* zMessage = static_cast<char*>(MXS_MALLOC(n));

    if (zMessage)
    {
        sprintf(zMessage, FORMAT, zName);
    }

    int len = pValue_end - pValue_begin;
    MXS_WARNING("Attempt to set the variable %s to the invalid value \"%.*s\".",
                zName,
                len,
                pValue_begin);

    return zMessage;
}

char* create_uint32_error_message(const char* zName, const char* pValue_begin, const char* pValue_end)
{
    static const char FORMAT[] = "The variable %s can have as value 0 or a positive integer.";
    int n = snprintf(NULL, 0, FORMAT, zName) + 1;

    char* zMessage = static_cast<char*>(MXS_MALLOC(n));

    if (zMessage)
    {
        sprintf(zMessage, FORMAT, zName);
    }

    int len = pValue_end - pValue_begin;
    MXS_WARNING("Attempt to set the variable %s to the invalid value \"%.*s\".",
                zName,
                len,
                pValue_begin);

    return zMessage;
}
}

char* CacheFilterSession::set_cache_populate(const char* zName,
                                             const char* pValue_begin,
                                             const char* pValue_end)
{
    mxb_assert(strcmp(SV_MAXSCALE_CACHE_POPULATE, zName) == 0);

    char* zMessage = NULL;

    bool enabled;

    if (get_truth_value(pValue_begin, pValue_end, &enabled))
    {
        m_populate = enabled;
    }
    else
    {
        zMessage = create_bool_error_message(zName, pValue_begin, pValue_end);
    }

    return zMessage;
}

char* CacheFilterSession::set_cache_use(const char* zName,
                                        const char* pValue_begin,
                                        const char* pValue_end)
{
    mxb_assert(strcmp(SV_MAXSCALE_CACHE_USE, zName) == 0);

    char* zMessage = NULL;

    bool enabled;

    if (get_truth_value(pValue_begin, pValue_end, &enabled))
    {
        m_use = enabled;
    }
    else
    {
        zMessage = create_bool_error_message(zName, pValue_begin, pValue_end);
    }

    return zMessage;
}

char* CacheFilterSession::set_cache_soft_ttl(const char* zName,
                                             const char* pValue_begin,
                                             const char* pValue_end)
{
    mxb_assert(strcmp(SV_MAXSCALE_CACHE_SOFT_TTL, zName) == 0);

    char* zMessage = NULL;

    uint32_t value;

    if (get_uint32_value(pValue_begin, pValue_end, &value))
    {
        // The config value is stored in milliseconds, but runtime changes
        // are made in seconds.
        m_soft_ttl = value * 1000;
    }
    else
    {
        zMessage = create_uint32_error_message(zName, pValue_begin, pValue_end);
    }

    return zMessage;
}

char* CacheFilterSession::set_cache_hard_ttl(const char* zName,
                                             const char* pValue_begin,
                                             const char* pValue_end)
{
    mxb_assert(strcmp(SV_MAXSCALE_CACHE_HARD_TTL, zName) == 0);

    char* zMessage = NULL;

    uint32_t value;

    if (get_uint32_value(pValue_begin, pValue_end, &value))
    {
        // The config value is stored in milliseconds, but runtime changes
        // are made in seconds.
        m_hard_ttl = value * 1000;
    }
    else
    {
        zMessage = create_uint32_error_message(zName, pValue_begin, pValue_end);
    }

    return zMessage;
}

// static
char* CacheFilterSession::set_cache_populate(void* pContext,
                                             const char* zName,
                                             const char* pValue_begin,
                                             const char* pValue_end)
{
    CacheFilterSession* pThis = static_cast<CacheFilterSession*>(pContext);

    return pThis->set_cache_populate(zName, pValue_begin, pValue_end);
}

// static
char* CacheFilterSession::set_cache_use(void* pContext,
                                        const char* zName,
                                        const char* pValue_begin,
                                        const char* pValue_end)
{
    CacheFilterSession* pThis = static_cast<CacheFilterSession*>(pContext);

    return pThis->set_cache_use(zName, pValue_begin, pValue_end);
}

// static
char* CacheFilterSession::set_cache_soft_ttl(void* pContext,
                                             const char* zName,
                                             const char* pValue_begin,
                                             const char* pValue_end)
{
    CacheFilterSession* pThis = static_cast<CacheFilterSession*>(pContext);

    return pThis->set_cache_soft_ttl(zName, pValue_begin, pValue_end);
}

// static
char* CacheFilterSession::set_cache_hard_ttl(void* pContext,
                                             const char* zName,
                                             const char* pValue_begin,
                                             const char* pValue_end)
{
    CacheFilterSession* pThis = static_cast<CacheFilterSession*>(pContext);

    return pThis->set_cache_hard_ttl(zName, pValue_begin, pValue_end);
}

bool CacheFilterSession::put_value_handler(cache_result_t result,
                                           const mxs::ReplyRoute& down,
                                           const mxs::Reply& reply)
{
    bool rv = true;

    if (CACHE_RESULT_IS_OK(result))
    {
        prepare_response();
    }
    else
    {
        MXS_ERROR("Could not store new cache value, deleting a possibly existing old value.");

        std::weak_ptr<CacheFilterSession> sWeak {m_sThis};

        result = m_sCache->del_value(m_key,
                                     [sWeak, down, reply](cache_result_t result) {
                                         auto sThis = sWeak.lock();

                                        // If we do not have an sThis, then the session
                                        // has been terminated.
                                         if (sThis)
                                         {
                                             sThis->del_value_handler(result);
                                             sThis->flush_response(down, reply);
                                         }
                                     });

        if (CACHE_RESULT_IS_PENDING(result))
        {
            rv = false;
        }
        else
        {
            del_value_handler(result);
        }
    }

    return rv;
}

void CacheFilterSession::del_value_handler(cache_result_t result)
{
    if (!(CACHE_RESULT_IS_OK(result) || CACHE_RESULT_IS_NOT_FOUND(result)))
    {
        MXS_ERROR("Could not delete cache item, the value may now be stale.");
    }

    prepare_response();
}

CacheFilterSession::routing_action_t CacheFilterSession::get_value_handler(GWBUF* pPacket,
                                                                           cache_result_t result,
                                                                           GWBUF* pResponse)
{
    routing_action_t routing_action = ROUTING_CONTINUE;

    if (CACHE_RESULT_IS_OK(result))
    {
        if (CACHE_RESULT_IS_STALE(result))
        {
            // The value was found, but it was stale. Now we need to
            // figure out whether somebody else is already fetching it.

            if (m_sCache->must_refresh(m_key, this))
            {
                // We were the first ones who hit the stale item. It's
                // our responsibility now to fetch it.
                if (log_decisions())
                {
                    MXS_NOTICE("Cache data is stale, fetching fresh from server.");
                }

                // As we don't use the response it must be freed.
                gwbuf_free(pResponse);

                m_refreshing = true;
                routing_action = ROUTING_CONTINUE;
            }
            else
            {
                // Somebody is already fetching the new value. So, let's
                // use the stale value. No point in hitting the server twice.
                if (log_decisions())
                {
                    MXS_NOTICE("Cache data is stale but returning it, fresh "
                               "data is being fetched already.");
                }
                routing_action = ROUTING_ABORT;
            }
        }
        else
        {
            if (log_decisions())
            {
                MXS_NOTICE("Using fresh data from cache.");
            }
            routing_action = ROUTING_ABORT;
        }
    }
    else
    {
        if (log_decisions())
        {
            MXS_NOTICE("Not found in cache, fetching data from server.");
        }
        routing_action = ROUTING_CONTINUE;
    }

    if (routing_action == ROUTING_CONTINUE)
    {
        // If we are populating or refreshing, or the result was discarded
        // due to hard TTL having kicked in, then we fetch the result *and*
        // update the cache. That is, as long as there is room in the cache
        // an entry will stay there.
        if (m_populate || m_refreshing || CACHE_RESULT_IS_DISCARDED(result))
        {
            m_state = CACHE_EXPECTING_RESPONSE;
        }
        else
        {
            if (log_decisions())
            {
                MXS_NOTICE("Neither populating, nor refreshing, fetching data "
                           "but not adding to cache.");
            }
            m_state = CACHE_IGNORING_RESPONSE;
        }
    }
    else
    {
        if (log_decisions())
        {
            MXS_NOTICE("Found in cache.");
        }

        m_state = CACHE_EXPECTING_NOTHING;
        gwbuf_free(pPacket);
    }

    return routing_action;
}

int CacheFilterSession::continue_routing(GWBUF* pPacket)
{
    if (m_invalidate && m_state == CACHE_EXPECTING_RESPONSE)
    {
        qc_parse_result_t parse_result = qc_parse(pPacket, QC_COLLECT_TABLES);

        if (parse_result == QC_QUERY_PARSED)
        {
            update_table_names(pPacket);
        }
        else
        {
            char* pSql;
            int len;
            modutil_extract_SQL(pPacket, &pSql, &len);

            MXS_INFO("Invalidation is enabled, but the current statement could not "
                     "be parsed. Consequently the accessed tables are not known and "
                     "hence the result cannot be cached, as it would not be known when "
                     "the result should be invalidated, stmt: %.*s", len, pSql);
            m_state = CACHE_IGNORING_RESPONSE;
        }
    }

    if (!mxs_mysql_command_will_respond(MYSQL_GET_COMMAND(GWBUF_DATA(pPacket))))
    {
        m_processing = false;
    }

    return FilterSession::routeQuery(pPacket);
}

void CacheFilterSession::ready_for_another_call()
{
    m_processing = false;

    if (!m_queued_packets.empty())
    {
        Worker* pWorker = Worker::get_current();

<<<<<<< HEAD
        m_did = pWorker->delayed_call(0ms, [this](Worker::Call::action_t action) {
=======
        m_did = pWorker->dcall(0, [this](Worker::Call::action_t action) {
>>>>>>> 64fcc363
                m_did = 0;

                if (action == Worker::Call::EXECUTE)
                {
                    // We may already be processing, if a packet arrived from the client
                    // and processed, before the delayed call got handled.
                    if (!m_processing)
                    {
                        if (!m_queued_packets.empty())
                        {
                            GWBUF* pPacket = m_queued_packets.front().release();
                            mxb_assert(pPacket);
                            m_queued_packets.pop_front();

                            routeQuery(pPacket);
                        }
                    }
                }
                return false;
            });
    }
}<|MERGE_RESOLUTION|>--- conflicted
+++ resolved
@@ -1651,11 +1651,7 @@
     {
         Worker* pWorker = Worker::get_current();
 
-<<<<<<< HEAD
-        m_did = pWorker->delayed_call(0ms, [this](Worker::Call::action_t action) {
-=======
-        m_did = pWorker->dcall(0, [this](Worker::Call::action_t action) {
->>>>>>> 64fcc363
+        m_did = pWorker->dcall(0ms, [this](Worker::Call::action_t action) {
                 m_did = 0;
 
                 if (action == Worker::Call::EXECUTE)
