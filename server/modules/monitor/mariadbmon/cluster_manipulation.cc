/*
 * Copyright (c) 2018 MariaDB Corporation Ab
 * Copyright (c) 2023 MariaDB plc, Finnish Branch
 *
 * Use of this software is governed by the Business Source License included
 * in the LICENSE.TXT file and at www.mariadb.com/bsl11.
 *
 * Change Date: 2028-02-27
 *
 * On the date above, in accordance with the Business Source License, use
 * of this software will be governed by version 2 or later of the General
 * Public License.
 */

#include "mariadbmon.hh"
#include <memory>
#include <set>
#include <cinttypes>
#include <mysql.h>
#include <maxbase/stopwatch.hh>
#include <maxbase/format.hh>
#include <maxscale/clock.hh>
#include <maxscale/protocol/mariadb/maxscale.hh>

using std::string;
using std::move;
using std::unique_ptr;
using maxbase::string_printf;
using maxbase::StopWatch;
using maxbase::Duration;
using GtidMode = SlaveStatus::Settings::GtidMode;
using LockType = MariaDBServer::LockType;
using namespace std::chrono_literals;

namespace
{
void print_no_locks_error(mxb::Json& error_out)
{
    const char locks_taken[] =
        "Cannot perform cluster operation because this MaxScale does not have exclusive locks "
        "on a majority of servers. Run \"SELECT IS_USED_LOCK('%s');\" on the servers to find out "
        "which connection id has a lock.";
    auto err_msg = string_printf(locks_taken, SERVER_LOCK_NAME);
    PRINT_JSON_ERROR(error_out, "%s", err_msg.c_str());
}

void fix_gtid_mode(GtidMode& gtid_mode)
{
    if (gtid_mode == GtidMode::NONE)
    {
        // Usually getting here is unlikely if not impossible as slaves without gtid are not valid for
        // monitor operations. Cannot be 100% sure though, as dba could disable gtid-mode just before
        // a monitor operation. In any case, forcing Current_Pos matches previous version behavior.
        gtid_mode = GtidMode::CURRENT;
    }
}

const char NO_SERVER[] = "Server '%s' is not monitored by '%s'.";
const char FAILOVER_OK[] = "Failover '%s' -> '%s' performed.";
const char FAILOVER_FAIL[] = "Failover '%s' -> '%s' failed.";
const char SWITCHOVER_OK[] = "Switchover '%s' -> '%s' performed.";
const char SWITCHOVER_FAIL[] = "Switchover %s -> %s failed.";
}


/**
 * Run a manual switchover, promoting a new master server and demoting the existing master.
 *
 * @param new_master The server which should be promoted. If null, monitor will autoselect.
 * @param current_master The server which should be demoted. Can be null for autoselect, in which case
 * monitor will select the cluster master server. Otherwise must be a valid master server or a relay.
 * @return Result structure
 */
mon_op::Result MariaDBMonitor::manual_switchover(SwitchoverType type, SERVER* new_master,
                                                 SERVER* current_master)
{
    // Manual commands should only run in the main monitor thread.
    mxb_assert(mxb::Worker::get_current()->id() == m_worker->id());
    mxb_assert(m_op_info.exec_state == mon_op::ExecState::RUNNING);

    mon_op::Result rval;
    auto& output = rval.output;
    if (!lock_status_is_ok())
    {
        print_no_locks_error(output);
        return rval;
    }

    bool switchover_done = false;
    auto op = switchover_prepare(type, new_master, current_master, Log::ON, OpStart::MANUAL, output);
    if (op)
    {
        switchover_done = switchover_perform(*op);
        if (switchover_done)
        {
            MXB_NOTICE(SWITCHOVER_OK, op->demotion.target->name(), op->promotion.target->name());
        }
        else
        {
            string msg = string_printf(SWITCHOVER_FAIL,
                                       op->demotion.target->name(), op->promotion.target->name());
            PRINT_JSON_ERROR(output, "%s", msg.c_str());
            delay_auto_cluster_ops();
        }
    }
    else
    {
        PRINT_JSON_ERROR(output, "Switchover cancelled.");
    }
    rval.success = switchover_done;
    return rval;
}

mon_op::Result MariaDBMonitor::manual_failover()
{
    // Manual commands should only run in the main monitor thread.
    mxb_assert(mxb::Worker::get_current()->id() == m_worker->id());
    mxb_assert(m_op_info.exec_state == mon_op::ExecState::RUNNING);

    mon_op::Result rval;
    auto& output = rval.output;
    if (!lock_status_is_ok())
    {
        print_no_locks_error(output);
        return rval;
    }

    bool failover_done = false;
    auto op = failover_prepare(Log::ON, OpStart::MANUAL, output);
    if (op)
    {
        failover_done = failover_perform(*op);
        if (failover_done)
        {
            MXB_NOTICE(FAILOVER_OK, op->demotion_target->name(), op->promotion.target->name());
        }
        else
        {
            PRINT_JSON_ERROR(output, FAILOVER_FAIL, op->demotion_target->name(),
                             op->promotion.target->name());
        }
    }
    else
    {
        PRINT_JSON_ERROR(output, "Failover cancelled.");
    }
    rval.success = failover_done;
    return rval;
}

mon_op::Result MariaDBMonitor::manual_rejoin(SERVER* rejoin_cand_srv)
{
    // Manual commands should only run in the main monitor thread.
    mxb_assert(mxb::Worker::get_current()->id() == m_worker->id());
    mxb_assert(m_op_info.exec_state == mon_op::ExecState::RUNNING);

    mon_op::Result rval;
    auto& output = rval.output;
    if (!lock_status_is_ok())
    {
        print_no_locks_error(output);
        return rval;
    }

    maxbase::Duration time_limit(m_settings.shared.switchover_timeout);
    GeneralOpData op(OpStart::MANUAL, output, time_limit);

    bool rejoin_done = false;
    if (cluster_can_be_joined())
    {
        MariaDBServer* rejoin_cand = get_server(rejoin_cand_srv);
        if (rejoin_cand)
        {
            if (server_is_rejoin_suspect(op, rejoin_cand))
            {
                string gtid_update_error;
                if (m_master->update_gtids(&gtid_update_error))
                {
                    // The manual version of rejoin does not need to be as careful as the automatic one.
                    // The rules are mostly the same, the only difference is that a server with empty gtid:s
                    // can be rejoined manually.
                    // TODO: Add the warning to JSON output.
                    string no_rejoin_reason;
                    bool safe_rejoin = rejoin_cand->can_replicate_from(m_master, &no_rejoin_reason);
                    bool empty_gtid = rejoin_cand->m_gtid_current_pos.empty();
                    bool rejoin_allowed = false;
                    if (safe_rejoin)
                    {
                        rejoin_allowed = true;
                    }
                    else
                    {
                        if (empty_gtid)
                        {
                            rejoin_allowed = true;
                            MXB_WARNING("gtid_curren_pos of '%s' is empty. Manual rejoin is unsafe "
                                        "but allowed.", rejoin_cand->name());
                        }
                        else
                        {
                            PRINT_JSON_ERROR(output, "'%s' cannot replicate from primary server '%s': %s",
                                             rejoin_cand->name(), m_master->name(),
                                             no_rejoin_reason.c_str());
                        }
                    }

                    if (rejoin_allowed)
                    {
                        ServerArray joinable_server = {rejoin_cand};
                        if (do_rejoin(op, joinable_server) == 1)
                        {
                            rejoin_done = true;
                            MXB_NOTICE("Rejoin performed.");
                        }
                        else
                        {
                            PRINT_JSON_ERROR(output, "Rejoin attempted but failed.");
                        }
                    }
                }
                else
                {
                    PRINT_JSON_ERROR(output, "The GTIDs of primary server '%s' could not be updated: %s",
                                     m_master->name(), gtid_update_error.c_str());
                }
            }   // server_is_rejoin_suspect has added any error messages to the output, no need to print here
        }
        else
        {
            PRINT_JSON_ERROR(output, "%s is not monitored by %s, cannot rejoin.",
                             rejoin_cand_srv->name(), name());
        }
    }
    else
    {
        const char BAD_CLUSTER[] = "The server cluster of monitor %s is not in a valid state for joining. "
                                   "Either it has no primary or its gtid domain is unknown.";
        PRINT_JSON_ERROR(output, BAD_CLUSTER, name());
    }
    rval.success = rejoin_done;
    return rval;
}

/**
 * Reset replication of the cluster. Removes all slave connections and deletes binlogs. Then resets the
 * gtid sequence of the cluster to 0 and directs all servers to replicate from the given master.
 *
 * @param master_server Server to promote to master. If null, autoselect.
 * @return Result structure
 */
mon_op::Result MariaDBMonitor::manual_reset_replication(SERVER* master_server)
{
    // This command is a last-resort type, so no need to be that careful. Users are only supposed to run this
    // when replication is broken and they know the cluster is in sync.

    // Manual commands should only run in the main monitor thread.
    mxb_assert(mxb::Worker::get_current()->id() == m_worker->id());
    mxb_assert(m_op_info.exec_state == mon_op::ExecState::RUNNING);

    mon_op::Result rval;
    auto& error_out = rval.output;
    MariaDBServer* new_master = nullptr;
    if (master_server)
    {
        MariaDBServer* new_master_cand = get_server(master_server);
        if (new_master_cand == nullptr)
        {
            PRINT_JSON_ERROR(error_out, NO_SERVER, master_server->name(), name());
        }
        else if (!new_master_cand->is_usable())
        {
            PRINT_JSON_ERROR(error_out, "Server '%s' is down or in maintenance and cannot be used as primary.",
                             new_master_cand->name());
        }
        else
        {
            new_master = new_master_cand;
        }
    }
    else
    {
        const char BAD_MASTER[] = "Could not autoselect new master for replication reset because %s";
        if (m_master == nullptr)
        {
            PRINT_JSON_ERROR(error_out, BAD_MASTER, "the cluster has no primary.");
        }
        else if (!m_master->is_usable())
        {
            PRINT_JSON_ERROR(error_out, BAD_MASTER, "the primary is down or in maintenance.");
        }
        else
        {
            new_master = m_master;
        }
    }

    m_state = State::RESET_REPLICATION;
    // Also record the previous master, needed for scheduled events.
    MariaDBServer* old_master = (m_master && m_master->is_master()) ? m_master : nullptr;

    bool success = false;
    if (new_master)
    {
        bool error = false;
        // Step 1: Gather the list of affected servers. If any operation on the servers fails,
        // the reset fails as well.
        ServerArray targets;
        for (MariaDBServer* server : m_servers)
        {
            if (server->is_usable())
            {
                targets.push_back(server);
            }
        }

        // reset-replication has no specific timeout setting as it's a manual operation. Base the guess
        // on switchover_timeout.
        maybe_set_wait_timeout_all_servers(targets.size() * m_settings.shared.switchover_timeout);

        // The 'targets'-array cannot be empty, at least 'new_master' is there.
        MXB_NOTICE("Reseting replication on the following servers: %s. '%s' will be the new primary.",
                   monitored_servers_to_string(targets).c_str(), new_master->name());

        // Helper function for running a command on all servers in the list.
        auto exec_cmd_on_array = [&error](const ServerArray& tgts, const string& query,
                                          mxb::Json& err_out) {
            if (!error)
            {
                for (MariaDBServer* server : tgts)
                {
                    string error_msg;
                    if (!server->execute_cmd(query, &error_msg))
                    {
                        error = true;
                        PRINT_JSON_ERROR(err_out, "%s", error_msg.c_str());
                        break;
                    }
                }
            }
        };

        // Step 2: Stop and reset all slave connections, even external ones.
        for (MariaDBServer* server : targets)
        {
            if (!server->reset_all_slave_conns(error_out))
            {
                error = true;
                break;
            }
        }

        // In theory, this is wrong if there are no slaves. Cluster is modified soon anyway.
        m_cluster_modified = true;

        // Step 3: Set read_only and disable events.
        exec_cmd_on_array(targets, "SET GLOBAL read_only=1;", error_out);
        if (!error)
        {
            MXB_NOTICE("read_only set on affected servers.");
            if (m_settings.shared.handle_event_scheduler)
            {
                for (MariaDBServer* server : targets)
                {
                    if (!server->disable_events(MariaDBServer::BinlogMode::BINLOG_OFF, error_out))
                    {
                        error = true;
                        break;
                    }
                }
            }
        }

        // Step 4: delete binary logs.
        exec_cmd_on_array(targets, "RESET MASTER;", error_out);
        if (!error)
        {
            MXB_NOTICE("Binary logs deleted (RESET MASTER) on affected servers.");
        }

        // Step 5: Set gtid_slave_pos on all servers. This is also sets gtid_current_pos since binary logs
        // have been deleted.
        if (!error)
        {
            string slave_pos = string_printf("%" PRIi64 "-%" PRIi64 "-0",
                                             new_master->m_gtid_domain_id, new_master->m_server_id);

            string set_slave_pos = string_printf("SET GLOBAL gtid_slave_pos='%s';", slave_pos.c_str());
            exec_cmd_on_array(targets, set_slave_pos, error_out);
            if (!error)
            {
                MXB_NOTICE("gtid_slave_pos set to '%s' on affected servers.", slave_pos.c_str());
            }
        }

        if (!error)
        {
            // Step 6: Enable writing and events on new master, add gtid event.
            string error_msg;
            if (new_master->execute_cmd("SET GLOBAL read_only=0;", &error_msg))
            {
                // Point of no return, perform later steps even if an error occurs.
                m_next_master = new_master;

                if (m_settings.shared.handle_event_scheduler)
                {
                    if (old_master)
                    {
                        if (!new_master->enable_events(MariaDBServer::BinlogMode::BINLOG_ON,
                                                       old_master->m_enabled_events, error_out))
                        {
                            error = true;
                            PRINT_JSON_ERROR(error_out, "Could not enable events on '%s': %s",
                                             new_master->name(), error_msg.c_str());
                        }
                    }
                    else
                    {
                        MXB_WARNING("No scheduled events were enabled on '%s' because previous primary is "
                                    "unknown. Check events manually.", new_master->name());
                    }
                }

                // Add an event to the new master so that it has a non-empty gtid_current_pos.
                if (!new_master->execute_cmd("FLUSH TABLES;", &error_msg))
                {
                    error = true;
                    PRINT_JSON_ERROR(error_out, "Could not add event to '%s': %s",
                                     new_master->name(), error_msg.c_str());
                }

                // Step 7: Set all slaves to replicate from the master.
                // The following commands are only sent to slaves.
                ServerArray slaves;
                for (auto target : targets)
                {
                    if (target != new_master)
                    {
                        slaves.push_back(target);
                    }
                }

                if (!slaves.empty())
                {
                    SERVER* new_master_srv = new_master->server;
                    // Using Slave_Pos here since gtid_slave_pos was set earlier.
                    SlaveStatus::Settings new_conn("", new_master_srv, GtidMode::SLAVE);
                    // Expect this to complete quickly.
                    GeneralOpData general(OpStart::MANUAL, rval.output, 0s);
                    size_t slave_conns_started = 0;
                    for (auto slave : slaves)
                    {
                        if (slave->create_start_slave(general, new_conn))
                        {
                            slave_conns_started++;
                        }
                    }

                    if (slave_conns_started == slaves.size())
                    {
                        // TODO: Properly check slave IO/SQL threads.
                        MXB_NOTICE("All replicas redirected successfully.");
                    }
                    else
                    {
                        error = true;
                        PRINT_JSON_ERROR(error_out, "Some servers were not redirected to '%s'.",
                                         new_master->name());
                    }
                }
            }
            else
            {
                error = true;
                PRINT_JSON_ERROR(error_out, "Could not enable writes on '%s': %s",
                                 new_master->name(), error_msg.c_str());
            }
        }

        if (error)
        {
            PRINT_JSON_ERROR(error_out, "Replication reset failed or succeeded only partially. "
                                        "Server cluster may be in an invalid state for replication.");
        }
        success = !error;

        reset_wait_timeout_all_servers();
    }
    m_state = State::IDLE;
    rval.success = success;
    return rval;
}

/**
 * Redirect slave connections from the promotion target to replicate from the demotion target and vice versa.
 *
 * @param op Operation descriptor
 * @param redirected_to_promo Output for slaves successfully redirected to promotion target
 * @param redirected_to_demo Output for slaves successfully redirected to demotion target
 * @return The number of slaves successfully redirected
 */
int MariaDBMonitor::redirect_slaves_ex(GeneralOpData& general, OperationType type,
                                       const MariaDBServer* promotion_target,
                                       const MariaDBServer* demotion_target,
                                       ServerArray* redirected_to_promo, ServerArray* redirected_to_demo)
{
    const bool is_switchover = (type == OperationType::SWITCHOVER || type == OperationType::SWITCHOVER_FORCE);
    mxb_assert(is_switchover || type == OperationType::FAILOVER);

    // Slaves of demotion target are redirected to promotion target.
    // Try to redirect even disconnected slaves.
    ServerArray redirect_to_promo_target = get_redirectables(demotion_target, promotion_target);
    // Slaves of promotion target are redirected to demotion target in case of switchover.
    // This list contains elements only when promoting a relay in switchover.
    ServerArray redirect_to_demo_target;
    if (is_switchover)
    {
        redirect_to_demo_target = get_redirectables(promotion_target, demotion_target);
    }
    if (redirect_to_promo_target.empty() && redirect_to_demo_target.empty())
    {
        // This is ok, nothing to do.
        return 0;
    }

    /* In complicated topologies, this redirection can get tricky. It's possible that a slave is
     * replicating from both promotion and demotion targets and with different settings. This leads
     * to a somewhat similar situation as in promotion (connection copy/merge).
     *
     * Neither slave connection can be redirected since they would be conflicting. As a temporary
     * solution, such duplicate slave connections are for now avoided by not redirecting them. If this
     * becomes an issue (e.g. connection settings need to be properly preserved), add code which:
     * 1) In switchover, swaps the connections by first deleting or redirecting the other to a nonsensial
     * host to avoid host:port conflict.
     * 2) In failover, deletes the connection to promotion target and redirects the one to demotion target,
     * or does the same as in 1.
     */

    const char redir_fmt[] = "Redirecting %s to replicate from '%s' instead of '%s'.";
    string slave_names_to_promo = monitored_servers_to_string(redirect_to_promo_target);
    string slave_names_to_demo = monitored_servers_to_string(redirect_to_demo_target);
    mxb_assert(slave_names_to_demo.empty() || is_switchover);

    // Print both name lists if both have items, otherwise just the one with items.
    if (!slave_names_to_promo.empty() && !slave_names_to_demo.empty())
    {
        MXB_NOTICE("Redirecting %s to replicate from '%s' instead of '%s', and %s to replicate from "
                   "'%s' instead of '%s'.",
                   slave_names_to_promo.c_str(), promotion_target->name(), demotion_target->name(),
                   slave_names_to_demo.c_str(), demotion_target->name(), promotion_target->name());
    }
    else if (!slave_names_to_promo.empty())
    {
        MXB_NOTICE(redir_fmt,
                   slave_names_to_promo.c_str(), promotion_target->name(), demotion_target->name());
    }
    else if (!slave_names_to_demo.empty())
    {
        MXB_NOTICE(redir_fmt,
                   slave_names_to_demo.c_str(), demotion_target->name(), promotion_target->name());
    }

    int successes = 0;
    int fails = 0;
    int conflicts = 0;
    auto redirection_helper =
        [&general, &conflicts, &successes, &fails](ServerArray& redirect_these, const MariaDBServer* from,
                                                   const MariaDBServer* to, ServerArray* redirected) {
        for (MariaDBServer* redirectable : redirect_these)
        {
            mxb_assert(redirected);
            /* If the connection exists, even if disconnected, don't redirect.
             * Compare host:port, since that is how server detects duplicate connections.
             * Ignore for now the possibility of different host:ports having same server id:s
             * etc as such setups shouldn't try failover/switchover anyway. */
            auto existing_conn = redirectable->slave_connection_status_host_port(to);
            if (existing_conn)
            {
                // Already has a connection to redirect target.
                conflicts++;
                MXB_WARNING("'%s' already has a replica connection to '%s', connection to '%s' was "
                            "not redirected.",
                            redirectable->name(), to->name(), from->name());
            }
            else
            {
                // No conflict, redirect as normal.
                auto old_conn = redirectable->slave_connection_status(from);
                auto old_settings = old_conn->settings;
                fix_gtid_mode(old_settings.gtid_mode);
                if (redirectable->redirect_existing_slave_conn(general, old_settings, to))
                {
                    successes++;
                    redirected->push_back(redirectable);
                }
                else
                {
                    fails++;
                }
            }
        }
    };

    redirection_helper(redirect_to_promo_target, demotion_target, promotion_target, redirected_to_promo);
    redirection_helper(redirect_to_demo_target, promotion_target, demotion_target, redirected_to_demo);

    // Redirection may have caused errors. Since redirect_slaves_ex is only ran when failover/switchover
    // is considered a success, remove any errors from the output. The errors have already been written to
    // log.
    auto& error_out = general.error_out;
    if (error_out.object_size() > 0)
    {
        error_out = mxb::Json(mxb::Json::Type::OBJECT);
    }

    if (fails == 0 && conflicts == 0)
    {
        MXB_NOTICE("All redirects successful.");
    }
    else if (fails == 0)
    {
        MXB_NOTICE("%i slave connections were redirected while %i connections were ignored.",
                   successes, conflicts);
    }
    else
    {
        int total = fails + conflicts + successes;
        MXB_WARNING("%i redirects failed, %i slave connections ignored and %i redirects successful "
                    "out of %i.", fails, conflicts, successes, total);
    }
    return successes;
}

/**
 * (Re)join given servers to the cluster. The servers in the array are assumed to be joinable.
 * Usually the list is created by get_joinable_servers().
 *
 * @param joinable_servers Which servers to rejoin
 * @return The number of servers successfully rejoined
 */
uint32_t MariaDBMonitor::do_rejoin(GeneralOpData& op, const ServerArray& joinable_servers)
{
    SERVER* master_server = m_master->server;
    const char* master_name = master_server->name();
    uint32_t servers_joined = 0;
    bool rejoin_error = false;
    m_state = State::REJOIN;
    if (!joinable_servers.empty())
    {
        // Usually rejoin should be fast, just a "change master to ...", so changing wait_timeouts would not
        // be required. However, old master demotion may contain custom commands that take some time, so
        // be on the safe side here.
        maybe_set_wait_timeout_all_servers(joinable_servers.size() * m_settings.shared.switchover_timeout);

        for (MariaDBServer* joinable : joinable_servers)
        {
            const char* name = joinable->name();
            bool op_success = false;

            if (joinable->m_slave_status.empty())
            {
                // Assume that server is an old master which was failed over. Even if this is not really
                // the case, the following is unlikely to do damage.
                ServerOperation demotion(joinable, ServerOperation::TargetType::MASTER);
                if (joinable->demote(op, demotion, OperationType::REJOIN))
                {
                    MXB_NOTICE("Directing standalone server '%s' to replicate from '%s'.", name, master_name);
                    // A slave connection description is required. As this is the only connection, no name
                    // is required.
                    SlaveStatus::Settings new_conn("", master_server, GtidMode::CURRENT);
                    op_success = joinable->create_start_slave(op, new_conn);
                }
                else
                {
                    PRINT_JSON_ERROR(op.error_out, "Failed to prepare (demote) standalone "
                                                   "server '%s' for rejoin.", name);
                }
            }
            else
            {
                MXB_NOTICE("Server '%s' is replicating from a server other than '%s', "
                           "redirecting it to '%s'.",
                           name, master_name, master_name);
                // Multisource replication does not get to this point unless enforce_simple_topology is
                // enabled. If multisource replication is used, we must remove the excess connections.
                mxb_assert(joinable->m_slave_status.size() == 1 || m_settings.enforce_simple_topology);

                if (joinable->m_slave_status.size() > 1)
                {
                    SlaveStatusArray extra_conns(std::next(joinable->m_slave_status.begin()),
                                                 joinable->m_slave_status.end());

                    MXB_NOTICE("Erasing %lu replication connections(s) from server '%s'.",
                               extra_conns.size(), name);
                    joinable->remove_slave_conns(op, extra_conns);
                }

                auto slave_settings = joinable->m_slave_status[0].settings;
                fix_gtid_mode(slave_settings.gtid_mode);
                op_success = joinable->redirect_existing_slave_conn(op, slave_settings, m_master);
            }

            if (op_success)
            {
                servers_joined++;
                m_cluster_modified = true;
            }
            else
            {
                rejoin_error = true;
            }
        }

        reset_wait_timeout_all_servers();
    }

    m_state = State::IDLE;
    if (rejoin_error)
    {
        delay_auto_cluster_ops();
    }
    return servers_joined;
}

/**
 * Check if the cluster is a valid rejoin target.
 *
 * @return True if master and gtid domain are known
 */
bool MariaDBMonitor::cluster_can_be_joined()
{
    return m_master && m_master->is_master() && m_master_gtid_domain != GTID_DOMAIN_UNKNOWN;
}

/**
 * Scan the servers in the cluster and add (re)joinable servers to an array.
 *
 * @param output Array to save results to. Each element is a valid (re)joinable server according
 * to latest data.
 * @return False, if there were possible rejoinable servers but communications error to master server
 * prevented final checks.
 */
bool MariaDBMonitor::get_joinable_servers(GeneralOpData& op, ServerArray* output)
{
    mxb_assert(output);

    // Whether a join operation should be attempted or not depends on several criteria. Start with the ones
    // easiest to test. Go though all slaves and construct a preliminary list.
    ServerArray suspects;
    for (MariaDBServer* server : m_servers)
    {
        if (server_is_rejoin_suspect(op, server))
        {
            suspects.push_back(server);
        }
    }

    // Update Gtid of master for better info.
    bool comm_ok = true;
    if (!suspects.empty())
    {
        string gtid_update_error;
        if (m_master->update_gtids(&gtid_update_error))
        {
            for (auto* suspect : suspects)
            {
                string rejoin_err_msg;
                if (suspect->can_replicate_from(m_master, &rejoin_err_msg))
                {
                    output->push_back(suspect);
                }
                else if (m_warn_cannot_rejoin)
                {
                    // Print a message explaining why an auto-rejoin is not done. Suppress printing.
                    MXB_WARNING("Automatic rejoin was not attempted on server '%s' even though it is a "
                                "valid candidate. Will keep retrying with this message suppressed for all "
                                "servers. Errors: \n%s", suspect->name(), rejoin_err_msg.c_str());
                    m_warn_cannot_rejoin = false;
                }
            }
        }
        else
        {
            MXB_ERROR("The GTIDs of primary server '%s' could not be updated while attempting an automatic "
                      "rejoin: %s", m_master->name(), gtid_update_error.c_str());
            comm_ok = false;
        }
    }
    else
    {
        m_warn_cannot_rejoin = true;
    }
    return comm_ok;
}

/**
 * Checks if a server is a possible rejoin candidate. A true result from this function is not yet sufficient
 * criteria and another call to can_replicate_from() should be made.
 *
 * @param rejoin_cand Server to check
 * @param output Error output. If NULL, no error is printed to log.
 * @return True, if server is a rejoin suspect.
 */
bool MariaDBMonitor::server_is_rejoin_suspect(GeneralOpData& op, MariaDBServer* rejoin_cand)
{
    bool is_suspect = false;
    auto output = op.error_out;
    if (rejoin_cand->is_usable() && !rejoin_cand->is_master())
    {
        // Has no slave connection, yet is not a master.
        if (rejoin_cand->m_slave_status.empty())
        {
            is_suspect = true;
        }
        // Or has existing slave connection ...
        else if (rejoin_cand->m_slave_status.size() == 1)
        {
            SlaveStatus* slave_status = &rejoin_cand->m_slave_status[0];

            // which is connected to master but it's the wrong one
            if (slave_status->slave_io_running == SlaveStatus::SLAVE_IO_YES
                && slave_status->master_server_id != m_master->m_server_id)
            {
                is_suspect = true;
            }
            // or is disconnected but master host or port is wrong.
            else if (slave_status->slave_io_running == SlaveStatus::SLAVE_IO_CONNECTING
                     && slave_status->slave_sql_running)
            {
                EndPoint cluster_master_endpoint(m_master->server);
                if (slave_status->settings.master_endpoint != cluster_master_endpoint)
                {
                    is_suspect = true;
                }
            }
        }
        else if (m_settings.enforce_simple_topology)
        {
            // If enforce_simple_topology is enabled, the presence of multiple slave connections always
            // triggers a rejoin as only one must be configured.
            is_suspect = true;
        }

        if (op.start == OpStart::MANUAL && !is_suspect)
        {
            /* User has requested a manual rejoin but with a server which has multiple slave connections or
             * is already connected or trying to connect to the correct master. TODO: Slave IO stopped is
             * not yet handled perfectly. */
            if (rejoin_cand->m_slave_status.size() > 1)
            {
                const char MULTI_SLAVE[] = "Server '%s' has multiple slave connections, cannot rejoin.";
                PRINT_JSON_ERROR(output, MULTI_SLAVE, rejoin_cand->name());
            }
            else
            {
                const char CONNECTED[] = "Server '%s' is already connected or trying to connect to the "
                                         "correct primary server.";
                PRINT_JSON_ERROR(output, CONNECTED, rejoin_cand->name());
            }
        }
    }
    else if (op.start == OpStart::MANUAL)
    {
        PRINT_JSON_ERROR(output, "Server '%s' is primary or not running.", rejoin_cand->name());
    }
    return is_suspect;
}

/**
 * Performs switchover for a simple topology (1 master, N slaves, no intermediate masters). If an
 * intermediate step fails, the cluster may be left without a master and manual intervention is
 * required to fix things.
 *
 * @param op Operation descriptor
 * @return True if successful. If false, replication may be broken.
 */
bool MariaDBMonitor::switchover_perform(SwitchoverParams& op)
{
    using std::chrono::seconds;
    using std::chrono::duration_cast;
    mxb_assert(op.demotion.target && op.promotion.target);
<<<<<<< HEAD
    const OperationType type = (op.type == SwitchoverType::NORMAL || op.type == SwitchoverType::AUTO) ?
        OperationType::SWITCHOVER : OperationType::SWITCHOVER_FORCE;
=======
    maybe_set_wait_timeout_all_servers(m_settings.shared.switchover_timeout);

    const OperationType type = OperationType::SWITCHOVER;
>>>>>>> 1641242c
    MariaDBServer* const promotion_target = op.promotion.target;
    MariaDBServer* const demotion_target = op.demotion.target;

    bool rval = false;
    m_state = State::DEMOTE;

    // Step 0: Prepare connection to old master
    // Some of the following commands (e.g. set read_only=1) can take a while. The basic monitor timeouts
    // may be too small, so reconnect with larger. To retain any exclusive locks held by the monitor,
    // backup the old connection.
    bool ok_to_demote = false;
    StopWatch timer;
    auto new_conn_timeout = round_to_seconds(op.general.time_remaining) * 1s;
    if (demotion_target->relax_connector_timeouts(new_conn_timeout))
    {
        ok_to_demote = true;
    }
    op.general.time_remaining -= timer.lap();

    // Step 1: Set read-only to on, flush logs, update gtid:s.
    if (ok_to_demote && demotion_target->demote(op.general, op.demotion, type))
    {
        m_cluster_modified = true;
        bool catchup_and_promote_success = false;
        timer.restart();
        // Step 2: Wait for the promotion target to catch up with the demotion target. Disregard the other
        // slaves of the promotion target to avoid needless waiting.
        // The gtid:s of the demotion target were updated at the end of demotion.
        // If forcing a switch, do not require the catchup to succeed as old master may not be frozen and
        // could send events continuously.
        m_state = State::WAIT_FOR_TARGET_CATCHUP;
        if (promotion_target->catchup_to_master(op.general, demotion_target->m_gtid_binlog_pos)
            || type == OperationType::SWITCHOVER_FORCE)
        {
            MXB_INFO("Switchover: Catchup took %.1f seconds.", mxb::to_secs(timer.lap()));
            // Step 3: On new master: remove slave connections, set read-only to OFF etc. This needs to
            // succeed even in switchover-force, as otherwise the operation makes no sense.
            m_state = State::PROMOTE_TARGET;
            if (promotion_target->promote(op.general, op.promotion, type, demotion_target))
            {
                // Point of no return. Even if following steps fail, do not try to undo.
                // Switchover considered at least partially successful.
                catchup_and_promote_success = true;
                rval = true;
                if (op.promotion.target_type == ServerOperation::TargetType::MASTER)
                {
                    // Force a master swap on next tick.
                    m_next_master = promotion_target;
                }

                // Step 4: Start replication on old master and redirect slaves. Using Current_Pos since
                // Slave_Pos is likely obsolete or empty.
                m_state = State::REJOIN;
                ServerArray redirected_to_promo_target;
                if (demotion_target->copy_slave_conns(op.general, op.demotion.conns_to_copy,
                                                      promotion_target, GtidMode::CURRENT))
                {
                    redirected_to_promo_target.push_back(demotion_target);
                }
                else
                {
                    MXB_WARNING("Could not copy slave connections from '%s' to '%s'.",
                                promotion_target->name(), demotion_target->name());
                }
                ServerArray redirected_to_demo_target;
                redirect_slaves_ex(op.general, type, promotion_target, demotion_target,
                                   &redirected_to_promo_target, &redirected_to_demo_target);

                if (!redirected_to_promo_target.empty() || !redirected_to_demo_target.empty())
                {
                    timer.restart();
                    // Step 5: Finally, check that slaves are replicating.
                    m_state = State::CONFIRM_REPLICATION;
                    wait_cluster_stabilization(op.general, redirected_to_promo_target, promotion_target);
                    wait_cluster_stabilization(op.general, redirected_to_demo_target, demotion_target);
                    auto step6_duration = timer.lap();
                    MXB_INFO("Switchover: slave replication confirmation took %.1f seconds with "
                             "%.1f seconds to spare.",
                             mxb::to_secs(step6_duration), mxb::to_secs(op.general.time_remaining));
                }
            }
        }

        if (!catchup_and_promote_success)
        {
            // Step 2 or 3 failed, try to undo step 1 by promoting the demotion target back to master.
            // Reset the time limit since the last part may have used it all.
            MXB_NOTICE("Attempting to undo changes to '%s'.", demotion_target->name());
            const mxb::Duration demotion_undo_time_limit(m_settings.shared.switchover_timeout);
            GeneralOpData general_undo(op.general.start, op.general.error_out, demotion_undo_time_limit);
            if (demotion_target->promote(general_undo, op.promotion, OperationType::UNDO_DEMOTION, nullptr))
            {
                MXB_NOTICE("'%s' restored to original status.", demotion_target->name());
            }
            else
            {
                PRINT_JSON_ERROR(op.general.error_out,
                                 "Restoring of '%s' failed, cluster may be in an invalid state.",
                                 demotion_target->name());
            }
        }
    }

    demotion_target->restore_connector_timeouts();
    m_state = State::IDLE;
    reset_wait_timeout_all_servers();
    return rval;
}

/**
 * Performs failover for a simple topology (1 master, N slaves, no intermediate masters).
 *
 * @param op Operation descriptor
 * @return True if successful
 */
bool MariaDBMonitor::failover_perform(FailoverParams& op)
{
    mxb_assert(op.promotion.target && op.demotion_target);
    maybe_set_wait_timeout_all_servers(m_settings.failover_timeout);

    const OperationType type = OperationType::FAILOVER;
    MariaDBServer* const promotion_target = op.promotion.target;
    auto const demotion_target = op.demotion_target;

    bool rval = false;
    // Step 1: Stop and reset slave, set read-only to OFF.
    m_state = State::PROMOTE_TARGET;
    if (promotion_target->promote(op.general, op.promotion, type, demotion_target))
    {
        // Point of no return. Even if following steps fail, do not try to undo. Failover considered
        // at least partially successful.
        rval = true;
        m_cluster_modified = true;
        if (op.promotion.target_type == ServerOperation::TargetType::MASTER)
        {
            // Force a master swap on next tick.
            m_next_master = promotion_target;
        }

        // Step 2: Redirect slaves.
        m_state = State::REJOIN;
        ServerArray redirected_slaves;
        redirect_slaves_ex(op.general, type, promotion_target, demotion_target, &redirected_slaves, nullptr);
        if (!redirected_slaves.empty())
        {
            StopWatch timer;
            /* Step 3: Finally, check that slaves are connected to the new master. Even if
             * time is out at this point, wait_cluster_stabilization() will check the slaves
             * once so that latest status is printed. */
            m_state = State::CONFIRM_REPLICATION;
            wait_cluster_stabilization(op.general, redirected_slaves, promotion_target);
            MXB_INFO("Failover: slave replication confirmation took %.1f seconds with "
                     "%.1f seconds to spare.",
                     mxb::to_secs(timer.lap()), mxb::to_secs(op.general.time_remaining));
        }
    }
    m_state = State::IDLE;
    reset_wait_timeout_all_servers();
    return rval;
}

/**
 * Check that the given slaves are connected and replicating from the new master. Only checks
 * the SLAVE STATUS of the slaves.
 *
 * @param op Operation descriptor
 * @param redirected_slaves Slaves to check
 * @param new_master The target server of the slave connections
 */
void MariaDBMonitor::wait_cluster_stabilization(GeneralOpData& op, const ServerArray& redirected_slaves,
                                                const MariaDBServer* new_master)
{
    if (redirected_slaves.empty())
    {
        // No need to check anything or print messages.
        return;
    }

    maxbase::Duration& time_remaining = op.time_remaining;
    StopWatch timer;
    // Check all the servers in the list. Using a set because erasing from container.
    std::set<MariaDBServer*> unconfirmed(redirected_slaves.begin(), redirected_slaves.end());
    ServerArray successes;
    ServerArray repl_fails;
    ServerArray query_fails;
    bool time_is_up = false;    // Try at least once, even if time is up.

    while (!unconfirmed.empty() && !time_is_up)
    {
        auto iter = unconfirmed.begin();
        while (iter != unconfirmed.end())
        {
            MariaDBServer* slave = *iter;
            if (slave->do_show_slave_status())
            {
                auto slave_conn = slave->slave_connection_status_host_port(new_master);
                if (slave_conn == nullptr)
                {
                    // Highly unlikely. Maybe someone just removed the slave connection after it was created.
                    MXB_WARNING("'%s' does not have a slave connection to '%s' although one should have "
                                "been created.",
                                slave->name(), new_master->name());
                    repl_fails.push_back(*iter);
                    iter = unconfirmed.erase(iter);
                }
                else if (slave_conn->slave_io_running == SlaveStatus::SLAVE_IO_YES
                         && slave_conn->slave_sql_running == true)
                {
                    // This slave has connected to master and replication seems to be ok.
                    successes.push_back(*iter);
                    iter = unconfirmed.erase(iter);
                }
                else if (slave_conn->slave_io_running == SlaveStatus::SLAVE_IO_NO)
                {
                    // IO error on slave
                    MXB_WARNING("%s cannot start replication because of IO thread error: '%s'.",
                                slave_conn->settings.to_string().c_str(), slave_conn->last_io_error.c_str());
                    repl_fails.push_back(*iter);
                    iter = unconfirmed.erase(iter);
                }
                else if (slave_conn->slave_sql_running == false)
                {
                    // SQL error on slave
                    MXB_WARNING("%s cannot start replication because of SQL thread error: '%s'.",
                                slave_conn->settings.to_string().c_str(), slave_conn->last_sql_error.c_str());
                    repl_fails.push_back(*iter);
                    iter = unconfirmed.erase(iter);
                }
                else
                {
                    // Slave IO is still connecting, must wait.
                    ++iter;
                }
            }
            else
            {
                query_fails.push_back(*iter);
                iter = unconfirmed.erase(iter);
            }
        }

        time_remaining -= timer.lap();
        if (!unconfirmed.empty())
        {
            if (time_remaining.count() > 0)
            {
                maxbase::Duration standard_sleep = 500ms;
                // If we have unconfirmed slaves and have time remaining, sleep a bit and try again.
                /* TODO: This sleep is kinda pointless, because whether or not replication begins,
                 * all operations for failover/switchover are complete. The sleep is only required to
                 * get correct messages to the user. Think about removing it, or shortening the maximum
                 * time of this function. */
                auto sleep_time = std::min(time_remaining, standard_sleep);
                std::this_thread::sleep_for(sleep_time);
            }
            else
            {
                // Have undecided slaves and is out of time.
                time_is_up = true;
            }
        }
    }

    if (successes.size() == redirected_slaves.size())
    {
        // Complete success.
        MXB_NOTICE("All redirected slaves successfully started replication from '%s'.", new_master->name());
    }
    else
    {
        if (!successes.empty())
        {
            MXB_NOTICE("%s successfully started replication from '%s'.",
                       monitored_servers_to_string(successes).c_str(), new_master->name());
        }
        // Something went wrong.
        auto fails = query_fails.size() + repl_fails.size() + unconfirmed.size();
        const char MSG[] = "%lu slaves did not start replicating from '%s'. "
                           "%lu encountered an I/O or SQL error, %lu failed to reply and %lu did not "
                           "connect to '%s' within the time limit.";
        MXB_WARNING(MSG, fails, new_master->name(), repl_fails.size(), query_fails.size(),
                    unconfirmed.size(), new_master->name());

        // If any of the unconfirmed slaves have error messages in their slave status, print them. They
        // may explain what went wrong.
        for (auto failed_slave : unconfirmed)
        {
            auto slave_conn = failed_slave->slave_connection_status_host_port(new_master);
            if (slave_conn && !slave_conn->last_io_error.empty())
            {
                MXB_WARNING("%s did not connect because of error: '%s'",
                            slave_conn->settings.to_string().c_str(), slave_conn->last_io_error.c_str());
            }
        }
    }
    time_remaining -= timer.lap();
}

/**
 * Select a promotion target for failover/switchover. Looks at the slaves of 'demotion_target' and selects
 * the server with the most up-do-date event or, if events are equal, the one with the best settings and
 * status. When comparing, also selects the domain id used for comparing gtids.
 *
 * @param demotion_target The former master server/relay
 * @param op Switchover or failover
 * @param log_mode Print log or operate silently
 * @param gtid_domain_out Output for selected gtid domain id guess
 * @param error_out Error output
 * @return The selected promotion target or NULL if no valid candidates
 */
MariaDBServer*
MariaDBMonitor::select_promotion_target(MariaDBServer* demotion_target, OperationType op, Log log_mode,
                                        int64_t* gtid_domain_out, mxb::Json& error_out)
{
    /* Select a new master candidate. Selects the one with the latest event in relay log.
     * If multiple slaves have same number of events, select the one with most processed events. */

    if (!demotion_target->m_node.children.empty())
    {
        if (log_mode == Log::ON)
        {
            MXB_NOTICE("Selecting a server to promote and replace '%s'. Candidates are: %s.",
                       demotion_target->name(),
                       monitored_servers_to_string(demotion_target->m_node.children).c_str());
        }
    }
    else
    {
        PRINT_ERROR_IF(log_mode, error_out, "'%s' does not have any slaves to promote.",
                       demotion_target->name());
        return nullptr;
    }

    // Servers that cannot be selected because of exclusion, but seem otherwise ok.
    ServerArray valid_but_excluded;

    string all_reasons;
    DelimitedPrinter printer("\n");
    // The valid promotion candidates are the slaves replicating directly from the demotion target.
    ServerArray candidates;
    for (MariaDBServer* cand : demotion_target->m_node.children)
    {
        string reason;
        if (!cand->can_be_promoted(op, demotion_target, &reason))
        {
            string msg = string_printf("'%s' cannot be selected because %s", cand->name(), reason.c_str());
            printer.cat(all_reasons, msg);
        }
        else if (server_is_excluded(cand))
        {
            valid_but_excluded.push_back(cand);
            string msg = string_printf("'%s' cannot be selected because it is excluded.", cand->name());
            printer.cat(all_reasons, msg);
        }
        else
        {
            candidates.push_back(cand);
            // Print some warnings about the candidate server.
            if (log_mode == Log::ON)
            {
                cand->warn_replication_settings();
            }
        }
    }

    MariaDBServer* current_best = nullptr;
    string current_best_reason;
    int64_t gtid_domain = m_master_gtid_domain;
    if (candidates.empty())
    {
        PRINT_ERROR_IF(log_mode, error_out, "No suitable promotion candidate found:\n%s",
                       all_reasons.c_str());
    }
    else
    {
        if (gtid_domain == GTID_DOMAIN_UNKNOWN && m_settings.enforce_simple_topology)
        {
            // Need to guess the domain id. This only happens when failovering without having seen
            // the master running.
            int id_missing_count = 0;
            // Guaranteed to give a value if candidates are ok.
            gtid_domain = guess_gtid_domain(demotion_target, candidates, &id_missing_count);
            mxb_assert(gtid_domain != GTID_DOMAIN_UNKNOWN);
            if (log_mode == Log::ON)
            {
                MXB_WARNING("Gtid-domain id of '%s' is unknown, attempting to guess it by looking at "
                            "gtid:s of candidates.", m_master->name());
                if (id_missing_count > 0)
                {
                    MXB_WARNING("Guessed domain id %li, which is missing on %i candidates. This may cause "
                                "faulty promotion target selection.", gtid_domain, id_missing_count);
                }
                else
                {
                    MXB_WARNING("Guessed domain id %li, which is on all candidates.", gtid_domain);
                }
            }
        }

        // Check which candidate is best. Default select the first.
        current_best = candidates.front();
        candidates.erase(candidates.begin());
        if (!all_reasons.empty() && log_mode == Log::ON)
        {
            MXB_WARNING("Some servers were disqualified for promotion:\n%s", all_reasons.c_str());
        }
        for (MariaDBServer* cand : candidates)
        {
            if (is_candidate_better(cand, current_best, demotion_target, gtid_domain, &current_best_reason))
            {
                // Select the server for promotion, for now.
                current_best = cand;
            }
        }
    }

    // Check if any of the excluded servers would be better than the best candidate. Only print one item.
    if (log_mode == Log::ON)
    {
        for (MariaDBServer* excluded : valid_but_excluded)
        {
            const char* excluded_name = excluded->name();
            if (current_best == nullptr)
            {
                const char EXCLUDED_ONLY_CAND[] = "Server '%s' is a viable choice for new primary, "
                                                  "but cannot be selected as it's excluded.";
                MXB_WARNING(EXCLUDED_ONLY_CAND, excluded_name);
                break;
            }
            else if (is_candidate_better(excluded, current_best, demotion_target, gtid_domain))
            {
                // Print a warning if this server is actually a better candidate than the previous best.
                const char EXCLUDED_CAND[] = "Server '%s' is superior to current best candidate '%s', "
                                             "but cannot be selected as it's excluded. This may lead to "
                                             "loss of data if '%s' is ahead of other servers.";
                MXB_WARNING(EXCLUDED_CAND, excluded_name, current_best->name(), excluded_name);
                break;
            }
        }
    }

    if (current_best)
    {
        if (gtid_domain_out)
        {
            *gtid_domain_out = gtid_domain;
        }

        if (log_mode == Log::ON)
        {
            // If there was a specific reason this server was selected, print it now.
            // If the first candidate was chosen (likely all servers were equally good), do not print.
            string msg = string_printf("Selected '%s'", current_best->name());
            msg += current_best_reason.empty() ? "." : (" because " + current_best_reason);
            MXB_NOTICE("%s", msg.c_str());
        }
    }
    return current_best;
}

/**
 * Is the server in the excluded list
 *
 * @param server Server to test
 * @return True if server is in the excluded-list of the monitor.
 */
bool MariaDBMonitor::server_is_excluded(const MariaDBServer* server)
{
    for (MariaDBServer* excluded : m_excluded_servers)
    {
        if (excluded == server)
        {
            return true;
        }
    }
    return false;
}

/**
 * Is the candidate a better choice for master than the previous best?
 *
 * @param candidate_info Server info of new candidate
 * @param current_best_info Server info of current best choice
 * @param demotion_target Server which will be demoted
 * @param gtid_domain Which domain to compare
 * @param reason_out Why is the candidate better than current_best
 * @return True if candidate is better
 */
bool MariaDBMonitor::is_candidate_better(const MariaDBServer* candidate, const MariaDBServer* current_best,
                                         const MariaDBServer* demotion_target, uint32_t gtid_domain,
                                         std::string* reason_out)
{
    const SlaveStatus* cand_slave_conn = candidate->slave_connection_status(demotion_target);
    const SlaveStatus* curr_best_slave_conn = current_best->slave_connection_status(demotion_target);
    mxb_assert(cand_slave_conn && curr_best_slave_conn);

    uint64_t cand_io = cand_slave_conn->gtid_io_pos.get_gtid(gtid_domain).m_sequence;
    uint64_t curr_io = curr_best_slave_conn->gtid_io_pos.get_gtid(gtid_domain).m_sequence;
    string reason;
    bool is_better = false;
    // A slave with a later event in relay log is always preferred.
    if (cand_io > curr_io)
    {
        is_better = true;
        reason = "it has received more events.";
    }
    // If io sequences are identical ...
    else if (cand_io == curr_io)
    {
        uint64_t cand_processed = candidate->m_gtid_current_pos.get_gtid(gtid_domain).m_sequence;
        uint64_t curr_processed = current_best->m_gtid_current_pos.get_gtid(gtid_domain).m_sequence;
        // ... the slave with more events processed wins.
        if (cand_processed > curr_processed)
        {
            is_better = true;
            reason = "it has processed more events.";
        }
        // If gtid positions are identical ...
        else if (cand_processed == curr_processed)
        {
            bool cand_updates = candidate->m_rpl_settings.log_slave_updates;
            bool curr_updates = current_best->m_rpl_settings.log_slave_updates;
            // ... prefer a slave with log_slave_updates.
            if (cand_updates && !curr_updates)
            {
                is_better = true;
                reason = "it has 'log_slave_updates' on.";
            }
            // If both have log_slave_updates on ...
            else if (cand_updates && curr_updates)
            {
                bool cand_disk_ok = !candidate->server->is_low_on_disk_space();
                bool curr_disk_ok = !current_best->server->is_low_on_disk_space();
                // ... prefer a slave without disk space issues.
                if (cand_disk_ok && !curr_disk_ok)
                {
                    is_better = true;
                    reason = "it is not low on disk space.";
                }
            }
        }
    }

    if (reason_out && is_better)
    {
        *reason_out = reason;
    }
    return is_better;
}

/**
 * Check cluster and parameters for suitability to failover. Also writes found servers to output pointers.
 *
 * @param log_mode Logging mode
 * @param error_out Error output
 * @return Operation object if cluster is suitable and failover may proceed, or NULL on error
 */
unique_ptr<MariaDBMonitor::FailoverParams>
MariaDBMonitor::failover_prepare(Log log_mode, OpStart start, mxb::Json& error_out)
{
    // This function resembles 'switchover_prepare', but does not yet support manual selection.

    // Check that the cluster has a non-functional master server and that one of the slaves of
    // that master can be promoted. TODO: add support for demoting a relay server.
    MariaDBServer* demotion_target = nullptr;
    auto failover_mode = m_settings.enforce_simple_topology ? MariaDBServer::FailoverType::RISKY :
        MariaDBServer::FailoverType::SAFE;
    // Autoselect current master as demotion target.
    string demotion_msg;
    if (m_master == nullptr)
    {
        const char msg[] = "Can not select a demotion target for failover: cluster does not have a primary.";
        PRINT_ERROR_IF(log_mode, error_out, msg);
    }
    else if (!m_master->can_be_demoted_failover(failover_mode, &demotion_msg))
    {
        const char msg[] = "Can not select '%s' as a demotion target for failover because %s";
        PRINT_ERROR_IF(log_mode, error_out, msg, m_master->name(), demotion_msg.c_str());
    }
    else
    {
        demotion_target = m_master;
    }

    MariaDBServer* promotion_target = nullptr;
    int64_t gtid_domain_id = GTID_DOMAIN_UNKNOWN;
    if (demotion_target)
    {
        // Autoselect best server for promotion.
        MariaDBServer* promotion_candidate = select_promotion_target(demotion_target, OperationType::FAILOVER,
                                                                     log_mode, &gtid_domain_id, error_out);
        if (promotion_candidate)
        {
            promotion_target = promotion_candidate;
        }
        else
        {
            PRINT_ERROR_IF(log_mode, error_out, "Could not autoselect promotion target for failover.");
        }
    }

    bool gtid_ok = false;
    if (demotion_target)
    {
        gtid_ok = check_gtid_replication(log_mode, demotion_target, gtid_domain_id, error_out);
    }

    unique_ptr<FailoverParams> rval;
    if (promotion_target && demotion_target && gtid_ok)
    {
        const SlaveStatus* slave_conn = promotion_target->slave_connection_status(demotion_target);
        mxb_assert(slave_conn);
        uint64_t events = promotion_target->relay_log_events(*slave_conn);
        if (events > 0)
        {
            // The relay log of the promotion target is not yet clear. This is not really an error,
            // but should be communicated to the user in the case of manual failover. For automatic
            // failover, it's best to just try again during the next monitor iteration. The difference
            // to a typical prepare-fail is that the relay log status should be logged
            // repeatedly since it is likely to change continuously.
            if (start == OpStart::MANUAL || log_mode == Log::ON)
            {
                const char unproc_fmt[] = "The relay log of '%s' has %lu unprocessed events "
                                          "(Gtid_IO_Pos: %s, Gtid_Current_Pos: %s).";
                string unproc_events = string_printf(
                    unproc_fmt, promotion_target->name(), events, slave_conn->gtid_io_pos.to_string().c_str(),
                    promotion_target->m_gtid_current_pos.to_string().c_str());

                if (start == OpStart::MANUAL)
                {
                    /* Print a bit more helpful error for the user, goes to log too.
                     * This should be a very rare occurrence: either the dba managed to start failover
                     * really fast, or the relay log is massive. In the latter case it's ok
                     * that the monitor does not do the waiting since there  is no telling how long
                     * the wait will be. */
                    const char wait_relay_log[] = "%s To avoid data loss, failover should be postponed until "
                                                  "the log has been processed. Please try again later.";
                    string error_msg = string_printf(wait_relay_log, unproc_events.c_str());
                    PRINT_JSON_ERROR(error_out, "%s", error_msg.c_str());
                }
                else if (log_mode == Log::ON)
                {
                    // For automatic failover the message is more typical. TODO: Think if this message should
                    // be logged more often.
                    MXB_WARNING("%s To avoid data loss, failover is postponed until the log "
                                "has been processed.", unproc_events.c_str());
                }
            }
        }
        else
        {
            // The Duration ctor taking a double interprets the value as seconds.
            auto time_limit = std::chrono::seconds(m_settings.failover_timeout);
            auto target_type = (demotion_target == m_master) ? ServerOperation::TargetType::MASTER :
                ServerOperation::TargetType::RELAY;
            ServerOperation promotion(promotion_target, target_type,
                                      demotion_target->m_slave_status, demotion_target->m_enabled_events);
            GeneralOpData general(start, error_out, time_limit);
            rval = std::make_unique<FailoverParams>(promotion, demotion_target, general);
        }
    }
    return rval;
}

/**
 * Check if failover is required and perform it if so.
 */
void MariaDBMonitor::handle_auto_failover()
{
    if (!m_master || m_master->is_running())
    {
        // No need for failover. This also applies if master is in maintenance, because that is a user
        // problem.
        m_warn_master_down = true;
        m_warn_failover_precond = true;
        return;
    }

    const int failcount = m_settings.failcount;
    const int master_down_count = m_master->mon_err_count;

    if (m_warn_master_down)
    {
        if (failcount > 1 && master_down_count < failcount)
        {
            // Failover is not happening yet but likely soon will.
            int ticks_until = failcount - master_down_count;
            MXB_WARNING("Primary has failed. If primary does not return in %i monitor tick(s), failover "
                        "begins.", ticks_until);
        }
        m_warn_master_down = false;
    }

    if (master_down_count >= failcount)
    {
        // Master has been down long enough.
        bool slave_verify_ok = true;
        if (m_settings.verify_master_failure)
        {
            Duration event_age;
            Duration delay_time;
            auto connected_slave = slave_receiving_events(m_master, &event_age, &delay_time);
            if (connected_slave)
            {
                slave_verify_ok = false;
                MXB_NOTICE("Slave '%s' is still connected to '%s' and received a new gtid or heartbeat "
                           "event %.1f seconds ago. Delaying failover for at least %.1f seconds.",
                           connected_slave->name(), m_master->name(),
                           mxb::to_secs(event_age), mxb::to_secs(delay_time));
            }
        }

        if (slave_verify_ok)
        {
            // Failover is required, but first we should check if preconditions are met.
            Log log_mode = m_warn_failover_precond ? Log::ON : Log::OFF;
            mxb::Json dummy(mxb::Json::Type::UNDEFINED);
            auto op = failover_prepare(log_mode, OpStart::AUTO, dummy);
            if (op)
            {
                m_warn_failover_precond = true;
                MXB_NOTICE("Performing automatic failover to replace failed primary '%s'.",
                           m_master->name());
                if (failover_perform(*op))
                {
                    MXB_NOTICE(FAILOVER_OK, op->demotion_target->name(), op->promotion.target->name());
                }
                else
                {
                    MXB_ERROR(FAILOVER_FAIL, op->demotion_target->name(), op->promotion.target->name());
                    delay_auto_cluster_ops();
                }
            }
            else
            {
                // Failover was not attempted because of errors, however these errors are not permanent.
                // Servers were not modified, so it's ok to try this again.
                if (m_warn_failover_precond)
                {
                    MXB_WARNING("Not performing automatic failover. Will keep retrying with most "
                                "error messages suppressed.");
                    m_warn_failover_precond = false;
                }
            }
        }
    }
}

/**
 * Is the topology such that failover and switchover are supported, even if not required just yet?
 * Print errors and disable the settings if this is not the case.
 */
void MariaDBMonitor::check_cluster_operations_support()
{
    bool supported = true;
    DelimitedPrinter printer("\n");
    string all_reasons;
    // Currently, only simple topologies are supported. No Relay Masters or multiple slave connections.
    // Gtid-replication is required, and a server version which supports it.
    for (MariaDBServer* server : m_servers)
    {
        // Check capabilities of running servers.
        if (server->is_usable())
        {
            auto& info = server->server->info();
            auto type = info.type();
            if ((type != ServerType::MARIADB && type != ServerType::BLR) || !server->m_capabilities.gtid)
            {
                supported = false;
                auto reason = string_printf("The version of '%s' (%s) is not supported. Failover/switchover "
                                            "requires MariaDB 10.0.2 or later.",
                                            server->name(), info.version_string());
                printer.cat(all_reasons, reason);
            }

            for (const auto& slave_conn : server->m_slave_status)
            {
                if (slave_conn.slave_io_running == SlaveStatus::SLAVE_IO_YES
                    && slave_conn.slave_sql_running && slave_conn.gtid_io_pos.empty())
                {
                    supported = false;
                    auto reason = string_printf("%s is not using gtid-replication.",
                                                slave_conn.settings.to_string().c_str());
                    printer.cat(all_reasons, reason);
                }
            }
        }
    }

    if (!supported)
    {
        const char PROBLEMS[] =
            "The backend cluster does not support failover/switchover due to the following reason(s):\n"
            "%s\n";
        string msg = string_printf(PROBLEMS, all_reasons.c_str());
        MXB_ERROR("%s", msg.c_str());
        delay_auto_cluster_ops();
    }
}

/**
 * Check if a slave is receiving events from master. Returns the first slave that is both
 * connected (or not realized the disconnect yet) and has an event more recent than
 * master_failure_timeout. The age of the event is written in 'event_age_out'.
 *
 * @param demotion_target The server whose slaves should be checked
 * @param event_age_out Output for event age
 * @return The first connected slave or NULL if none found
 */
const MariaDBServer*
MariaDBMonitor::slave_receiving_events(const MariaDBServer* demotion_target, Duration* event_age_out,
                                       Duration* delay_out) const
{
    auto event_timeout(std::chrono::seconds(m_settings.master_failure_timeout));
    auto current_time = maxbase::Clock::now();
    maxbase::TimePoint recent_event_time = current_time - event_timeout;

    const MariaDBServer* connected_slave = nullptr;
    for (MariaDBServer* slave : demotion_target->m_node.children)
    {
        const SlaveStatus* slave_conn = nullptr;
        if (slave->is_running()
            && (slave_conn = slave->slave_connection_status(demotion_target)) != nullptr
            && slave_conn->slave_io_running == SlaveStatus::SLAVE_IO_YES
            && slave_conn->last_data_time >= recent_event_time)
        {
            // The slave is still connected to the correct master and has received events. This means that
            // while MaxScale can't connect to the master, it's probably still alive.
            connected_slave = slave;
            auto latest_event_age = current_time - slave_conn->last_data_time;
            *event_age_out = latest_event_age;
            *delay_out = event_timeout - latest_event_age;
            break;
        }
    }
    return connected_slave;
}

/**
 * Check cluster and parameters for suitability to switchover. Also writes found servers to output pointers.
 *
 * @param promotion_server The server which should be promoted. If null, monitor will autoselect.
 * @param demotion_server The server which should be demoted. Can be null for autoselect.
 * @param log_mode Logging mode
 * @param error_out Error output
 * @return Operation object if cluster is suitable and switchover may proceed, or NULL on error
 */
unique_ptr<MariaDBMonitor::SwitchoverParams>
MariaDBMonitor::switchover_prepare(SwitchoverType type, SERVER* promotion_server, SERVER* demotion_server,
                                   Log log_mode, OpStart start, mxb::Json& error_out)
{
    // Check that both servers are ok if specified, or autoselect them. Demotion target must be checked
    // first since the promotion target depends on it.
    MariaDBServer* demotion_target = nullptr;
    string demotion_msg;
    if (demotion_server)
    {
        // Manual select.
        MariaDBServer* demotion_candidate = get_server(demotion_server);
        if (demotion_candidate == nullptr)
        {
            PRINT_ERROR_IF(log_mode, error_out, NO_SERVER, demotion_server->name(), name());
        }
        else if (!demotion_candidate->can_be_demoted_switchover(type, &demotion_msg))
        {
            PRINT_ERROR_IF(log_mode, error_out,
                           "'%s' is not a valid demotion target for switchover: %s",
                           demotion_candidate->name(), demotion_msg.c_str());
        }
        else
        {
            demotion_target = demotion_candidate;
        }
    }
    else
    {
        // Autoselect current master as demotion target.
        mxb_assert(type != SwitchoverType::AUTO);
        if (m_master == nullptr || (type == SwitchoverType::NORMAL && !m_master->is_master()))
        {
            const char msg[] = "Can not autoselect a demotion target for switchover: cluster does "
                               "not have a primary.";
            PRINT_ERROR_IF(log_mode, error_out, msg);
        }
        else if (!m_master->can_be_demoted_switchover(type, &demotion_msg))
        {
            const char msg[] = "Can not autoselect '%s' as a demotion target for switchover because %s";
            PRINT_ERROR_IF(log_mode, error_out, msg, m_master->name(), demotion_msg.c_str());
        }
        else
        {
            demotion_target = m_master;
        }
    }

    const auto op_type = (type == SwitchoverType::NORMAL || type == SwitchoverType::AUTO) ?
        OperationType::SWITCHOVER : OperationType::SWITCHOVER_FORCE;
    MariaDBServer* promotion_target = nullptr;
    if (demotion_target)
    {
        string promotion_msg;
        if (promotion_server)
        {
            // Manual select.
            MariaDBServer* promotion_candidate = get_server(promotion_server);
            if (promotion_candidate == nullptr)
            {
                PRINT_ERROR_IF(log_mode, error_out, NO_SERVER, promotion_server->name(), name());
            }
            else if (!promotion_candidate->can_be_promoted(op_type, demotion_target, &promotion_msg))
            {
                const char msg[] = "'%s' is not a valid promotion target for switchover because %s";
                PRINT_ERROR_IF(log_mode, error_out, msg, promotion_candidate->name(), promotion_msg.c_str());
            }
            else
            {
                promotion_target = promotion_candidate;
            }
        }
        else
        {
            // Autoselect. More involved than the autoselecting the demotion target.
            MariaDBServer* promotion_candidate = select_promotion_target(demotion_target, op_type,
                                                                         log_mode, nullptr, error_out);
            if (promotion_candidate)
            {
                promotion_target = promotion_candidate;
            }
            else
            {
                PRINT_ERROR_IF(log_mode, error_out, "Could not autoselect promotion target for switchover.");
            }
        }
    }

    bool gtid_ok = false;
    if (demotion_target)
    {
        gtid_ok = check_gtid_replication(log_mode, demotion_target, m_master_gtid_domain, error_out);
    }

    unique_ptr<SwitchoverParams> rval;
    if (promotion_target && demotion_target && gtid_ok)
    {
        maxbase::Duration time_limit(std::chrono::seconds(m_settings.shared.switchover_timeout));
        auto target_type = (demotion_target == m_master) ? ServerOperation::TargetType::MASTER :
            ServerOperation::TargetType::RELAY;
        ServerOperation promotion(promotion_target, target_type,
                                  demotion_target->m_slave_status, demotion_target->m_enabled_events);
        ServerOperation demotion(demotion_target, target_type, promotion_target->m_slave_status,
                                 EventNameSet());
        GeneralOpData general(start, error_out, time_limit);
        rval = std::make_unique<SwitchoverParams>(promotion, demotion, general, type);
    }
    return rval;
}

void MariaDBMonitor::enforce_read_only_on_slaves()
{
    const char QUERY[] = "SET GLOBAL read_only=1;";
    bool error = false;
    for (MariaDBServer* server : m_servers)
    {
        if (server != m_master && server->is_slave() && !server->is_read_only()
            && (server->server_type() == ServerType::MARIADB))
        {
            MYSQL* conn = server->con;
            if (mxs_mysql_query(conn, QUERY) == 0)
            {
                MXB_NOTICE("read_only set to ON on '%s'.", server->name());
            }
            else
            {
                MXB_ERROR("Setting read_only on '%s' failed: '%s'.", server->name(), mysql_error(conn));
                error = true;
            }
        }
    }

    if (error)
    {
        delay_auto_cluster_ops();
    }
}


void MariaDBMonitor::enforce_writable_on_master()
{
    bool error = false;
    if (m_master && m_master->is_read_only() && !m_master->is_in_maintenance())
    {
        auto type = m_master->server_type();
        if (type == ServerType::MARIADB || type == ServerType::MYSQL)
        {
            const char QUERY[] = "SET GLOBAL read_only=0;";
            MYSQL* conn = m_master->con;
            if (mxs_mysql_query(conn, QUERY) == 0)
            {
                MXB_NOTICE("read_only set to OFF on '%s'.", m_master->name());
            }
            else
            {
                MXB_ERROR("Disabling read_only on '%s' failed: '%s'.", m_master->name(), mysql_error(conn));
                error = true;
            }
        }
    }

    if (error)
    {
        delay_auto_cluster_ops();
    }
}

void MariaDBMonitor::handle_low_disk_space_master()
{
    // If master is really out of disk space, it has lost [Master] (if using default settings).
    // This needs to be taken into account in the following checks.
    if (m_master && m_master->is_low_on_disk_space())
    {
        if (m_warn_switchover_precond)
        {
            MXB_WARNING("Primary server '%s' is low on disk space. Attempting to switch it with a slave.",
                        m_master->name());
        }

        // Looks like the master should be swapped out. Before trying it, check if there is even
        // a likely valid slave to swap to.
        Log log_mode = m_warn_switchover_precond ? Log::ON : Log::OFF;
        mxb::Json dummy(mxb::Json::Type::UNDEFINED);
        auto op = switchover_prepare(SwitchoverType::AUTO, nullptr, m_master->server, log_mode,
                                     OpStart::AUTO, dummy);
        if (op)
        {
            m_warn_switchover_precond = true;
            bool switched = switchover_perform(*op);
            if (switched)
            {
                MXB_NOTICE(SWITCHOVER_OK, op->demotion.target->name(), op->promotion.target->name());
            }
            else
            {
                MXB_ERROR(SWITCHOVER_FAIL, op->demotion.target->name(), op->promotion.target->name());
                delay_auto_cluster_ops();
            }
        }
        else
        {
            // Switchover was not attempted because of errors, however these errors are not permanent.
            // Servers were not modified, so it's ok to try this again.
            if (m_warn_switchover_precond)
            {
                MXB_WARNING("Not performing automatic switchover. Will keep retrying with this message "
                            "suppressed.");
                m_warn_switchover_precond = false;
            }
        }
    }
    else
    {
        m_warn_switchover_precond = true;
    }
}

void MariaDBMonitor::handle_auto_rejoin()
{
    mxb::Json dummy(mxb::Json::Type::UNDEFINED);
    // Rejoin doesn't have its own time limit setting. Use switchover time limit for now since
    // the first phase of standalone rejoin is similar to switchover.
    maxbase::Duration time_limit(m_settings.shared.switchover_timeout);
    GeneralOpData op(OpStart::AUTO, dummy, time_limit);

    ServerArray joinable_servers;
    if (get_joinable_servers(op, &joinable_servers))
    {
        uint32_t joins = do_rejoin(op, joinable_servers);
        if (joins > 0)
        {
            MXB_NOTICE("%d server(s) redirected or rejoined the cluster.", joins);
        }
    }
    // get_joinable_servers prints an error if master is unresponsive
}

/**
 * Check that the slaves to demotion target are using gtid replication and that the gtid domain of the
 * cluster is defined. Only the slave connections to the demotion target are checked.
 *
 * @param log_mode Logging mode
 * @param demotion_target The server whose slaves should be checked
 * @param cluster_gtid_domain Cluster gtid domain
 * @param error_out Error output
 * @return True if gtid is used
 */
bool MariaDBMonitor::check_gtid_replication(Log log_mode, const MariaDBServer* demotion_target,
                                            int64_t cluster_gtid_domain, mxb::Json& error_out)
{
    bool gtid_domain_ok = false;
    if (cluster_gtid_domain == GTID_DOMAIN_UNKNOWN)
    {
        PRINT_ERROR_IF(log_mode, error_out,
                       "Cluster gtid domain is unknown. This is usually caused by the cluster never "
                       "having a primary server while MaxScale was running.");
    }
    else
    {
        gtid_domain_ok = true;
    }

    // Check that all slaves are using gtid-replication.
    bool gtid_ok = true;
    for (MariaDBServer* server : demotion_target->m_node.children)
    {
        auto sstatus = server->slave_connection_status(demotion_target);
        if (sstatus && sstatus->gtid_io_pos.empty())
        {
            PRINT_ERROR_IF(log_mode, error_out,
                           "The slave connection '%s' -> '%s' is not using gtid replication.",
                           server->name(), demotion_target->name());
            gtid_ok = false;
        }
    }

    return gtid_domain_ok && gtid_ok;
}

bool MariaDBMonitor::lock_status_is_ok() const
{
    return !(server_locks_in_use() && !is_cluster_owner());
}

/**
 * List slaves which should be redirected to the new master.
 *
 * @param old_master The server whose slaves are listed
 * @param ignored_slave A slave which should not be listed even if otherwise valid
 * @return A list of slaves to redirect
 */
ServerArray MariaDBMonitor::get_redirectables(const MariaDBServer* old_master,
                                              const MariaDBServer* ignored_slave)
{
    ServerArray redirectable_slaves;
    for (MariaDBServer* slave : old_master->m_node.children)
    {
        if (slave->is_usable() && slave != ignored_slave)
        {
            auto sstatus = slave->slave_connection_status(old_master);
            if (sstatus && !sstatus->gtid_io_pos.empty())
            {
                redirectable_slaves.push_back(slave);
            }
        }
    }
    return redirectable_slaves;
}

void MariaDBMonitor::delay_auto_cluster_ops(Log log)
{
    if (log == Log::ON && cluster_ops_configured())
    {
        const char DISABLING_AUTO_OPS[] = "Disabling automatic cluster operations for %li monitor ticks.";
        MXB_NOTICE(DISABLING_AUTO_OPS, m_settings.failcount);
    }
    // + 1 because the start of next tick subtracts 1.
    cluster_operation_disable_timer = m_settings.failcount + 1;
}

bool MariaDBMonitor::can_perform_cluster_ops()
{
    return !mxs::Config::get().passive.get() && cluster_operation_disable_timer <= 0
           && !m_cluster_modified && lock_status_is_ok();
}

/**
 * Guess the best gtid id by looking at promotion candidates.
 *
 * @param demotion_target Server being demoted
 * @param candidates List of candidates
 * @param id_missing_out If the selected domain id is not on all slaves, the number of missing slaves is
 * written here.
 * @return The guessed id. -1 if no candidates.
 */
int64_t MariaDBMonitor::guess_gtid_domain(MariaDBServer* demotion_target, const ServerArray& candidates,
                                          int* id_missing_out) const
{
    // Because gtid:s can be complicated, this guess is not an exact science. In most cases, however, the
    // correct answer is obvious. As a general rule, select the domain id which is in most candidates.
    using IdToCount = std::map<int64_t, int>;
    IdToCount id_to_count;      // How many of each domain id was found.
    for (const auto& cand : candidates)
    {
        auto& gtid_io_pos = cand->slave_connection_status(demotion_target)->gtid_io_pos;    // Must exist.
        GtidList::DomainList domains = gtid_io_pos.domains();
        for (auto domain : domains)
        {
            if (id_to_count.count(domain) == 0)
            {
                id_to_count[domain] = 1;
            }
            else
            {
                id_to_count[domain]++;
            }
        }
    }

    int64_t best_domain = GTID_DOMAIN_UNKNOWN;
    int best_count = 0;
    for (auto elem : id_to_count)
    {
        // In a tie, prefer the smaller domain id.
        if (elem.second > best_count || (elem.second == best_count && elem.first < best_domain))
        {
            best_domain = elem.first;
            best_count = elem.second;
        }
    }

    if (best_domain != GTID_DOMAIN_UNKNOWN && best_count < (int)candidates.size())
    {
        *id_missing_out = candidates.size() - best_count;
    }
    return best_domain;
}

MariaDBMonitor::SwitchoverParams::SwitchoverParams(ServerOperation promotion, ServerOperation demotion,
                                                   const GeneralOpData& general, SwitchoverType type)
    : promotion(move(promotion))
    , demotion(move(demotion))
    , general(general)
    , type(type)
{
}

MariaDBMonitor::FailoverParams::FailoverParams(ServerOperation promotion,
                                               const MariaDBServer* demotion_target,
                                               const GeneralOpData& general)
    : promotion(move(promotion))
    , demotion_target(demotion_target)
    , general(general)
{
}<|MERGE_RESOLUTION|>--- conflicted
+++ resolved
@@ -878,14 +878,10 @@
     using std::chrono::seconds;
     using std::chrono::duration_cast;
     mxb_assert(op.demotion.target && op.promotion.target);
-<<<<<<< HEAD
+    maybe_set_wait_timeout_all_servers(m_settings.shared.switchover_timeout);
+
     const OperationType type = (op.type == SwitchoverType::NORMAL || op.type == SwitchoverType::AUTO) ?
         OperationType::SWITCHOVER : OperationType::SWITCHOVER_FORCE;
-=======
-    maybe_set_wait_timeout_all_servers(m_settings.shared.switchover_timeout);
-
-    const OperationType type = OperationType::SWITCHOVER;
->>>>>>> 1641242c
     MariaDBServer* const promotion_target = op.promotion.target;
     MariaDBServer* const demotion_target = op.demotion.target;
 
