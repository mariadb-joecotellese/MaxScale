--- conflicted
+++ resolved
@@ -2140,20 +2140,6 @@
 
 bool BackupOperation::start_replication(MariaDBServer* target, MariaDBServer* repl_master)
 {
-<<<<<<< HEAD
-    // The model script reads gtid position from xtrabackup_binlog_info and writes it to gtid_slave_pos.
-    // However, this does not seem necessary as gtid_slave_pos is already correct.
-
-    EndPoint ep(repl_master->server->address(), repl_master->server->port());
-    SlaveStatus::Settings slave_sett("", ep, target->name());
-
-    bool replicating = false;
-    target->update_server(false, false);
-    if (target->is_running())
-    {
-        GeneralOpData op(OpStart::MANUAL, m_result.output, m_ssh_timeout);
-        if (target->create_start_slave(op, slave_sett))
-=======
     string gtid;
     // The gtid of the rebuilt server may not be correct, read it from xtrabackup_binlog_info.
     string read_gtid_cmd = mxb::string_printf("sudo cat %s/xtrabackup_binlog_info | tr -s ' ' | "
@@ -2172,34 +2158,31 @@
         {
             PRINT_JSON_ERROR(m_result.output,
                              "Command '%s' returned invalid result '%s' on %s. Expected a gtid string.",
-                             read_gtid_cmd.c_str(), res.output.c_str(), m_target->name());
+                             read_gtid_cmd.c_str(), res.output.c_str(), target->name());
         }
     }
     else
     {
         string errmsg = ssh_util::form_cmd_error_msg(res, read_gtid_cmd.c_str());
-        PRINT_JSON_ERROR(m_result.output, "Could not read gtid on %s. %s", m_target->name(), errmsg.c_str());
+        PRINT_JSON_ERROR(m_result.output, "Could not read gtid on %s. %s", target->name(), errmsg.c_str());
     }
 
     bool replication_attempted = false;
     bool replication_confirmed = false;
     if (!gtid.empty())
     {
-        // If monitor had a master when starting rebuild, replicate from it. Otherwise, replicate from the
-        // source server.
-        MariaDBServer* repl_master = m_repl_master ? m_repl_master : m_source;
-        EndPoint ep(repl_master->server->address(), repl_master->server->port());
-        SlaveStatus::Settings slave_sett("", ep, m_target->name());
-
-        m_target->update_server(false, false);
-        if (m_target->is_running())
+        EndPoint ep(repl_master->server);
+        SlaveStatus::Settings slave_sett("", ep, target->name());
+
+        target->update_server(false, false);
+        if (target->is_running())
         {
             string errmsg;
             string set_gtid = mxb::string_printf("set global gtid_slave_pos='%s';", gtid.c_str());
-            if (m_target->execute_cmd(set_gtid, &errmsg))
+            if (target->execute_cmd(set_gtid, &errmsg))
             {
                 GeneralOpData op(OpStart::MANUAL, m_result.output, m_ssh_timeout);
-                if (m_target->create_start_slave(op, slave_sett))
+                if (target->create_start_slave(op, slave_sett))
                 {
                     replication_attempted = true;
                 }
@@ -2207,16 +2190,15 @@
             else
             {
                 PRINT_JSON_ERROR(m_result.output, "Could not set gtid_slave_pos on %s after rebuild. %s",
-                                 m_target->name(), errmsg.c_str());
+                                 target->name(), errmsg.c_str());
             }
         }
         else
         {
-            PRINT_JSON_ERROR(m_result.output, "Could not connect to %s after rebuild.", m_target->name());
+            PRINT_JSON_ERROR(m_result.output, "Could not connect to %s after rebuild.", target->name());
         }
 
         if (replication_attempted)
->>>>>>> 681580e7
         {
             // Wait a bit and then check that replication works. This only affects the log message.
             // Simplified from MariaDBMonitor::wait_cluster_stabilization().
@@ -2230,13 +2212,8 @@
                     if (slave_conn->slave_io_running == SlaveStatus::SLAVE_IO_YES
                         && slave_conn->slave_sql_running == true)
                     {
-<<<<<<< HEAD
-                        replicating = true;
+                        replication_confirmed = true;
                         MXB_NOTICE("%s replicating from %s.", target->name(), repl_master->name());
-=======
-                        replication_confirmed = true;
-                        MXB_NOTICE("%s replicating from %s.", m_target->name(), repl_master->name());
->>>>>>> 681580e7
                     }
                     else
                     {
@@ -2261,17 +2238,9 @@
     }
     else
     {
-<<<<<<< HEAD
-        PRINT_JSON_ERROR(m_result.output, "Could not connect to %s after rebuild.", target->name());
-    }
-    return replicating;
-=======
-        PRINT_JSON_ERROR(m_result.output, "Could not start replication on %s.", m_target->name());
-    }
-
-    m_state = replication_confirmed ? State::DONE : State::CLEANUP;
-    return true;
->>>>>>> 681580e7
+        PRINT_JSON_ERROR(m_result.output, "Could not start replication on %s.", target->name());
+    }
+    return replication_confirmed;
 }
 
 void BackupOperation::cleanup(MariaDBServer* source, const SlaveStatusArray& source_slaves_old)
