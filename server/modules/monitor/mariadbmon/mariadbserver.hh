/*
 * Copyright (c) 2018 MariaDB Corporation Ab
 * Copyright (c) 2023 MariaDB plc, Finnish Branch
 *
 * Use of this software is governed by the Business Source License included
 * in the LICENSE.TXT file and at www.mariadb.com/bsl11.
 *
 * Change Date: 2028-02-27
 *
 * On the date above, in accordance with the Business Source License, use
 * of this software will be governed by version 2 or later of the General
 * Public License.
 */
#pragma once
#include "mariadbmon_common.hh"
#include <functional>
#include <string>
#include <memory>
#include <mutex>
#include <maxbase/stopwatch.hh>
#include <maxsql/queryresult.hh>
#include <maxscale/monitor.hh>
#include "server_utils.hh"

class MariaDBServer;
// Server pointer array
typedef std::vector<MariaDBServer*> ServerArray;
using ServerType = SERVER::VersionInfo::Type;

/**
 * Data required for checking replication topology cycles and other graph algorithms. This data is mostly
 * used by the monitor object, as the data only makes sense in relation to other nodes.
 */
struct NodeData
{
    // Default values for index parameters
    static const int INDEX_NOT_VISITED = 0;
    static const int INDEX_FIRST = 1;
    // Default values for the cycle
    static const int CYCLE_NONE = 0;
    static const int CYCLE_FIRST = 1;
    // Default value for reach
    static const int REACH_UNKNOWN = -1;

    // Bookkeeping for graph searches. May be overwritten by multiple algorithms.
    int  index;         /* Marks the order in which this node was visited. */
    int  lowest_index;  /* The lowest index node this node has in its subtree. */
    bool in_stack;      /* Is this node currently is the search stack. */

    // Results from algorithm runs. Should only be overwritten when server data has been queried.
    int         cycle;          /* Which cycle is this node part of, if any. */
    int         reach;          /* How many servers replicate from this server or its children. */
    ServerArray parents;        /* Which nodes is this node replicating from. External masters excluded. */
    ServerArray parents_failed; /* Broken replication sources */
    ServerArray children;       /* Which nodes are replicating from this node. */
    ServerArray children_failed;/* Nodes with broken replication links. */

    std::vector<int64_t> external_masters;      /* Server id:s of external masters. */

    NodeData();

    /**
     * Reset result data to default values. Should be ran when starting an iteration.
     */
    void reset_results();

    /**
     * Reset index data. Should be ran before an algorithm run.
     */
    void reset_indexes();
};

/**
 * Monitor specific information about a server. Eventually, this will be the primary data structure handled
 * by the monitor. These are initialized in @c init_server_info.
 */
class MariaDBServer : public mxs::MonitorServer
{
public:
    class SharedSettings;

    MariaDBServer(SERVER* server, int config_index,
                  const MonitorServer::SharedSettings& base_settings,
                  const MariaDBServer::SharedSettings& settings);

    class EventInfo
    {
    public:
        std::string name;       /**< Event name in <database.name> form */
        std::string definer;    /**< Definer of the event */
        std::string status;     /**< Status of the event */
        std::string charset;    /**< character_set_client-field */
        std::string collation;  /**< collation_connection-field */
    };

    enum class BinlogMode
    {
        BINLOG_ON,
        BINLOG_OFF
    };

    enum class SemiSyncStatus
    {
        UNKNOWN,
        ON,
        OFF,
    };

    // Class which encapsulates server capabilities depending on its version.
    class Capabilities
    {
    public:
        bool basic_support {false};         // Is the server version supported by the monitor at all?
        bool gtid {false};                  // Supports MariaDB gtid? Required for failover etc.
        bool slave_status_all {false};      // Supports "show all slaves status"?
        bool max_statement_time {false};    // Supports max_statement_time?
        bool events {false};                // Supports event handling?
    };

    // This class groups some miscellaneous replication related settings together.
    class ReplicationSettings
    {
    public:
        bool gtid_strict_mode = false;  /* Enable additional checks for replication */
        bool log_bin = false;           /* Is binary logging enabled? */
        bool log_slave_updates = false; /* Does the slave write replicated events to binlog? */
    };

    // Settings shared between the MariaDB-Monitor and the MariaDB-Servers.
    // These are only written to when configuring the monitor.
    class SharedSettings
    {
    public:
        // Required by cluster operations
        std::string replication_user;           /**< Username for CHANGE MASTER TO-commands */
        std::string replication_password;       /**< Password for CHANGE MASTER TO-commands */
        bool        replication_ssl {false};    /**< Set MASTER_SSL = 1 in CHANGE MASTER TO-commands */

        std::string promotion_sql_file;     /**< File with sql commands which are ran to a server being
                                             *  promoted. */
        std::string demotion_sql_file;      /**< File with sql commands which are ran to a server being
                                             *  demoted. */

        /* Should failover/switchover enable/disable any scheduled events on the servers during
         * promotion/demotion? */
        bool handle_event_scheduler {true};

        /** Should the server regularly update locks status. True if either lock mode is on. */
        bool server_locks_enabled {true};

<<<<<<< HEAD
        std::chrono::seconds switchover_timeout {0};    /* Switchover time limit */
=======
        bool ignore_external_masters {false};   /* Ignore masters outside of the monitor configuration.
                                                 * TODO: remove/deprecate */
        int wait_timeout_normal_s {-1};         /* wait_timeout during normal operation */
>>>>>>> a3f5cde4
    };

    /* What position this server has in the monitor config? Used for tiebreaking between servers. */
    int m_config_index = 0;

    Capabilities m_capabilities;                    /* Server capabilities */

    int64_t m_server_id = SERVER_ID_UNKNOWN;        /* Value of @@server_id. Valid values are
                                                     * 32bit unsigned. */
    int64_t m_gtid_domain_id = GTID_DOMAIN_UNKNOWN; /* The value of gtid_domain_id, the domain which is used
                                                     * for new non-replicated events. */

    bool             m_read_only = false;   /* Value of @@read_only */
    GtidList         m_gtid_current_pos;    /* Gtid of latest event. */
    GtidList         m_gtid_binlog_pos;     /* Gtid of latest event written to binlog. */
    SlaveStatusArray m_slave_status;        /* Data returned from SHOW (ALL) SLAVE(S) STATUS */
    SlaveStatusArray m_old_slave_status;    /* Data from the previous loop */
    NodeData         m_node;                /* Replication topology data */
    SemiSyncStatus   m_ss_status = SemiSyncStatus::UNKNOWN;

    /* Replication lag of the server. Used during calculation so that the actual SERVER struct is
     * only written to once. */
    int64_t m_replication_lag = mxs::Target::RLAG_UNDEFINED;

    /* Has anything that could affect replication topology changed this iteration?
     * Causes: server id, slave connections, read-only. */
    bool m_topology_changed = true;

    // If true, warn when querying of events fails
    bool m_warn_event_handling = true;

    /* Miscellaneous replication related settings. These are not normally queried from the server, call
     * 'update_replication_settings' before use. */
    ReplicationSettings m_rpl_settings;

    EventNameSet m_enabled_events;              /* Enabled scheduled events */

    /**
     * Print server information to a json object.
     *
     * @return Json diagnostics object
     */
    json_t* to_json() const;

    void update_server(bool time_to_update_disk_space, bool first_tick);

    std::string print_changed_slave_connections();

    /**
     * Query this server.
     */
    void monitor_server();

    /**
     * Update server version. This method should be called after (re)connecting to a
     * backend. Calling this every monitoring loop is overkill.
     */
    void update_server_version();

    /**
     * Checks monitor permissions on the server. Sets/clears the SERVER_AUTH_ERROR bit.
     */
    void check_permissions();

    /**
     * Calculate how many events are left in the relay log of the slave connection.
     *
     * @param slave_conn The slave connection to calculate for
     * @return Number of events in relay log. Always  0 or greater.
     */
    uint64_t relay_log_events(const SlaveStatus& slave_conn) const;

    /**
     * Execute a query which returns data. The results are returned as a unique pointer to a QueryResult
     * object. The column names of the results are assumed unique.
     *
     * @param query The query
     * @param errmsg_out Where to store an error message if query fails. Can be null.
     * @param errno_out Error code output. Can be null.
     * @return Pointer to query results, or an empty pointer on failure
     */
    std::unique_ptr<mxq::QueryResult>
    execute_query(const std::string& query, std::string* errmsg_out = nullptr,
                  unsigned int* errno_out = nullptr);

    /**
     * execute_cmd_ex with query retry ON.
     */
    bool execute_cmd(const std::string& cmd, std::string* errmsg_out = nullptr);

    /**
     * execute_cmd_ex with query retry OFF.
     */
    bool execute_cmd_no_retry(const std::string& cmd, const std::string& masked_cmd,
                              std::string* errmsg_out = nullptr, unsigned int* errno_out = nullptr);

    /**
     * Update server slave connection information.
     *
     * @param gtid_domain Which gtid domain should be parsed.
     * @param errmsg_out Where to store an error message if query fails. Can be null.
     * @return True on success
     */
    bool do_show_slave_status(std::string* errmsg_out = nullptr);

    /**
     * Query gtid_current_pos and gtid_binlog_pos and save the values to the server.
     *
     * @param errmsg_out Where to store an error message if query fails. Can be null.
     * @return True if query succeeded
     */
    bool update_gtids(std::string* errmsg_out = nullptr);

    /**
     * Query a few miscellaneous replication settings.
     *
     * @param error_out Query error output
     * @return True on success
     */
    bool update_replication_settings(std::string* error_out = nullptr);

    /**
     * Query and save server_id, read_only and (if 10.X) gtid_domain_id.
     *
     * @param errmsg_out Where to store an error message if query fails. Can be null.
     * @return True on success.
     */
    bool read_server_variables(std::string* errmsg_out = nullptr);

    /**
     * Checks whether semi-sync is working correctly on the master side of things
     */
    void check_semisync_master_status();

    /**
     * Print warnings if gtid_strict_mode or log_slave_updates is off. Does not query the server,
     * so 'update_replication_settings' should have been called recently to update the values.
     */
    void warn_replication_settings() const;

    /**
     * Wait until server catches up to demotion target. Only considers gtid domains common
     * to this server and the target. The gtid compared to on the demotion target is 'gtid_binlog_pos'.
     * It is not updated during this method.
     *
     * The gtid used for comparison on this server is 'gtid_binlog_pos' if this server has both 'log_bin'
     * and 'log_slave_updates' on, and 'gtid_current_pos' otherwise. This server is updated during the
     * method.
     *
     * @return True, if target server gtid was reached within allotted time
     */
    bool catchup_to_master(GeneralOpData& op, const GtidList& target);

    /**
     * Find slave connection to the target server. If the IO thread is trying to connect
     * ("Connecting"), the connection is only accepted if the 'Master_Server_Id' is known to be correct.
     * If the IO or the SQL thread is stopped, the connection is not returned.
     *
     * @param target Immediate master or relay server
     * @return The slave status info of the slave thread, or NULL if not found or not accepted
     */
    const SlaveStatus* slave_connection_status(const MariaDBServer* target) const;

    /**
     * Find slave connection to the target server. Only considers host and port when selecting
     * the connection. A matching connection is accepted even if its IO or SQL thread is stopped.
     *
     * @param target Immediate master or relay server
     * @return The slave status info of the slave thread, or NULL if not found
     */
    const SlaveStatus* slave_connection_status_host_port(const MariaDBServer* target) const;

    /**
     * Checks if this server can replicate from master. Only considers gtid:s and only detects obvious
     * errors. The non-detected errors will mostly be detected once the slave tries to start replicating.
     * Before calling this, update the gtid:s of the master so that the the gtid:s of the master are more
     * recent than those of this server.
     *
     * @param master_info Master server
     * @param reason_out Details the reason for a negative result
     * @return True if slave can replicate from master
     */
    bool can_replicate_from(MariaDBServer* master, std::string* reason_out) const;

    /**
     * Check if the server can be demoted by switchover.
     *
     * @param reason_out Output explaining why server cannot be demoted
     * @return True if server can be demoted
     */
    bool can_be_demoted_switchover(std::string* reason_out);

    enum class FailoverType
    {
        SAFE,
        RISKY
    };
    /**
     * Check if the server can be demoted by failover.
     *
     * @param failover_mode Is failover with guessed gtid domain allowed
     * @param reason_out Output explaining why server cannot be demoted
     * @return True if server can be demoted
     */
    bool can_be_demoted_failover(FailoverType failover_mode, std::string* reason_out) const;

    /**
     * Check if the server can be promoted by switchover or failover.
     *
     * @param op Switchover or failover
     * @param demotion_target The server this should be promoted to
     * @param reason_out Output for the reason server cannot be promoted
     * @return True, if suggested new master is a viable promotion candidate
     */
    bool can_be_promoted(OperationType op, const MariaDBServer* demotion_target, std::string* reason_out);

    /**
     * Read the file contents and send them as sql queries to the server. Any data
     * returned by the queries is discarded.
     *
     * @param server Server to send queries to
     * @param path Text file path.
     * @param error_out Error output
     * @return True if file was read and all commands were completed successfully
     */
    bool run_sql_from_file(const std::string& path, mxb::Json& error_out);

    /**
     * Enable any "SLAVESIDE_DISABLED" or "DISABLED events. Event scheduler is not touched. Only events
     * with names matching an element in the event_names set are enabled.
     *
     * @param binlog_mode If OFF, binlog event creation is disabled for the session during method execution.
     * @param event_names Names of events that should be enabled
     * @param error_out Error output
     * @return True if all SLAVESIDE_DISABLED events were enabled
     */
    bool enable_events(BinlogMode binlog_mode, const EventNameSet& event_names, mxb::Json& error_out);

    /**
     * Disable any "ENABLED" events. Event scheduler is not touched.
     *
     * @param binlog_mode If OFF, binlog event creation is disabled for the session during method execution.
     * @param error_out Error output
     * @return True if all ENABLED events were disabled
     */
    bool disable_events(BinlogMode binlog_mode, mxb::Json& error_out);

    /**
     * Stop and delete all slave connections.
     *
     * @param error_out Error output
     * @return True if successful. If false, some connections may have been successfully deleted.
     */
    bool reset_all_slave_conns(mxb::Json& error_out);

    /**
     * Promote this server to take role of demotion target. Remove slave connections from this server.
     * If target is/was a master, set read-only to OFF. Copy slave connections from target.
     *
     * @param op Cluster operation descriptor
     * @return True if successful
     */
    bool promote(GeneralOpData& op, ServerOperation& promotion, OperationType type,
                 const MariaDBServer* demotion_target);

    /**
     * Demote this server. Removes all slave connections. If server was master, sets read_only.
     *
     * @param general General operation data
     * @param demotion Demotion-specific settings
     * @param type Which specific operation is this part of
     * @return True if successful
     */
    bool demote(GeneralOpData& general, ServerOperation& demotion, OperationType type);

    /**
     * Redirect the slave connection going to old master to replicate from new master.
     *
     * @param op Operation descriptor
     * @param conn_settings The connection which is redirected
     * @param new_master The new master for the redirected connection
     * @return True on success
     */
    bool redirect_existing_slave_conn(GeneralOpData& op, const SlaveStatus::Settings& conn_settings,
                                      const MariaDBServer* new_master);

    /**
     * Copy slave connections to this server. This is usually needed during switchover promotion and on
     * the demoted server. It is assumed that all slave connections of this server have
     * been stopped & removed so there will be no conflicts with existing connections.
     * A special rule is applied to a connection which points to this server itself: that connection
     * is directed towards the 'replacement'. This is required to properly handle connections between
     * the promotion and demotion targets.
     *
     * @param op Operation descriptor
     * @params conns_to_copy The connections to add to the server
     * @params replacement Which server should rep
     * @return True on success
     */
    bool copy_slave_conns(GeneralOpData& op, const SlaveStatusArray& conns_to_copy,
                          const MariaDBServer* replacement);

    /**
     * Remove slave connections from this server.
     *
     * @param op Operation descriptor
     * @params conns_to_copy The connections to remove from the server
     * @return True on success
     */
    bool remove_slave_conns(GeneralOpData& op, const SlaveStatusArray& conns_to_remove);

    /**
     * Create a new slave connection on the server and start it.
     *
     * @param op Operation descriptor
     * @param conn_settings Existing connection to emulate
     * @return True on success
     */
    bool create_start_slave(GeneralOpData& op, const SlaveStatus::Settings& conn_settings);

    /**
     * Kill the connections of any super-users except for the monitor itself.
     *
     * @param op Operation descriptor
     * @return True on success. If super-users cannot be queried because of insufficient privileges,
     * return true as it means the user does not want this feature.
     */
    bool kick_out_super_users(GeneralOpData& op);

    /**
     * Is binary log on? 'update_replication_settings' should be ran before this function to query the data.
     *
     * @return True if server has binary log enabled
     */
    bool binlog_on() const;

    /**
     * Check if server is a running master.
     *
     * @return True if server is a master
     */
    bool is_master() const;

    /**
     * Check if server is a running slave.
     *
     * @return True if server is a slave
     */
    bool is_slave() const;

    /**
     * Check if server is running and not in maintenance.
     *
     * @return True if server is usable
     */
    bool is_usable() const;

    /**
     * Check if server is running.
     *
     * @return True if server is running
     */
    bool is_running() const;

    /**
     * Check if server is down.
     *
     * @return True if server is down
     */
    bool is_down() const;

    /**
     * Check if server is in maintenance.
     */
    bool is_in_maintenance() const;

    /**
     * Is the server a relay master.
     */
    bool is_relay_master() const;

    /**
     * Is the server low on disk space?
     */
    bool is_low_on_disk_space() const;

    /**
     * Check if server has the given bits on in 'pending_status'.
     *
     * @param bits Bits to check
     * @return True if all given bits are on
     */
    bool has_status(uint64_t bits) const;

    /**
     * Check if server has the given bits on in 'mon_prev_status'.
     *
     * @param bits Bits to check
     * @return True if all given bits are on
     */
    bool had_status(uint64_t bits) const;

    /**
     * Getter for m_read_only.
     *
     * @return True if server is in read_only mode
     */
    bool is_read_only() const;

    /**
     * Returns the server name.
     *
     * @return Server unique name
     */
    const char* name() const;

    /**
     * Clear server pending status flags.
     *
     * @param bits Which flags to clear
     */
    void clear_status(uint64_t bits);

    /**
     * Set server pending status flags.
     *
     * @param bits Which flags to set
     */
    void set_status(uint64_t bits);

    void update_locks_status();

    enum class LockType
    {
        SERVER,
        MASTER,
    };
    bool release_lock(LockType lock_type);
    int  release_all_locks();
    bool get_lock(LockType lock_type);
    bool lock_owned(LockType lock_type);

    ServerLock masterlock_status() const;
    ServerLock serverlock_status() const;
    ServerLock lock_status(LockType lock_type) const;

    bool marked_as_master(std::string* why_not = nullptr) const;

    SERVER::VersionInfo::Type server_type() const;

    /**
     * Update server replication lag state in relation to the limit. If state changes, writes an event
     * to the custom events list.
     *
     * @param limit Replication lag limit, in seconds. Assumed >= 0.
     */
    void update_rlag_state(int64_t limit);

    const EventList& new_custom_events() const override;
    void             set_wait_timout(int wait_timeout);

private:
    using EventManipulator = std::function<void (const EventInfo& event, mxb::Json& error_out)>;
    using EventStatusMapper = std::function<std::string (const EventInfo& event)>;

    enum class StopMode
    {
        STOP_ONLY,
        RESET,
        RESET_ALL
    };
    enum class QueryRetryMode
    {
        ENABLED,
        DISABLED
    };
    enum class ReadOnlySetting
    {
        ENABLE,
        DISABLE
    };

    /* Protects array-like fields from concurrent access. This is only required for fields which can be
     * read from another thread while the monitor is running. In practice, these are fields read during
     * diagnostics-methods. Reading inside monitor thread does not need to be mutexed, as outside threads
     * only read the values. */
    mutable std::mutex m_arraylock;

    const SharedSettings& m_settings;       /* Settings required for various operations */

    ServerLock m_serverlock;        /* Server lock status */
    ServerLock m_masterlock;        /* Master lock status */

    bool m_print_update_errormsg {true};    /* Should an update error be printed? */

    /* Replication lag state compared to the MariaDBMonitor-specific replication lag script event limit. */
    mxs::RLagState m_rlag_state {mxs::RLagState::NONE};

    EventList m_new_events;

    bool               update_slave_status(std::string* errmsg_out = nullptr);
    bool               sstatus_array_topology_equal(const SlaveStatusArray& new_slave_status) const;
    const SlaveStatus* sstatus_find_previous_row(const SlaveStatus& new_row, size_t guess);

    bool stop_slave_conn(const std::string& conn_name, StopMode mode, maxbase::Duration time_limit,
                         mxb::Json& error_out);

    bool execute_cmd_ex(const std::string& cmd, const std::string& masked_cmd, QueryRetryMode mode,
                        std::string* errmsg_out = nullptr, unsigned int* errno_out = nullptr);
    bool execute_cmd_time_limit(const std::string& cmd, const std::string& masked_cmd,
                                maxbase::Duration time_limit,
                                std::string* errmsg_out, unsigned int* errnum_out);
    bool execute_cmd_time_limit(const std::string& cmd, maxbase::Duration time_limit,
                                std::string* errmsg_out, unsigned int* errnum_out = nullptr);

    bool set_read_only(ReadOnlySetting value, maxbase::Duration time_limit, mxb::Json& error_out);
    bool merge_slave_conns(GeneralOpData& op, const SlaveStatusArray& conns_to_merge);

    struct ChangeMasterCmd
    {
        std::string real_cmd;   /**< Real command sent to server */
        std::string masked_cmd; /**< Version with masked credentials */
    };
    ChangeMasterCmd generate_change_master_cmd(const SlaveStatus::Settings& conn_settings);

    bool update_enabled_events();

    bool alter_events(BinlogMode binlog_mode, const EventStatusMapper& mapper, mxb::Json& error_out);
    void warn_event_scheduler();
    bool events_foreach(EventManipulator& func, mxb::Json& error_out);
    bool alter_event(const EventInfo& event, const std::string& target_status, mxb::Json& error_out);

    int64_t conn_id() const;
    void    clear_locks_info();
};<|MERGE_RESOLUTION|>--- conflicted
+++ resolved
@@ -147,14 +147,9 @@
 
         /** Should the server regularly update locks status. True if either lock mode is on. */
         bool server_locks_enabled {true};
-
-<<<<<<< HEAD
+        int  wait_timeout_normal_s {-1};    /* wait_timeout during normal operation */
+
         std::chrono::seconds switchover_timeout {0};    /* Switchover time limit */
-=======
-        bool ignore_external_masters {false};   /* Ignore masters outside of the monitor configuration.
-                                                 * TODO: remove/deprecate */
-        int wait_timeout_normal_s {-1};         /* wait_timeout during normal operation */
->>>>>>> a3f5cde4
     };
 
     /* What position this server has in the monitor config? Used for tiebreaking between servers. */
