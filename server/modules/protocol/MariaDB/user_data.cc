/*
 * Copyright (c) 2019 MariaDB Corporation Ab
 * Copyright (c) 2023 MariaDB plc, Finnish Branch
 *
 * Use of this software is governed by the Business Source License included
 * in the LICENSE.TXT file and at www.mariadb.com/bsl11.
 *
 * Change Date: 2028-02-27
 *
 * On the date above, in accordance with the Business Source License, use
 * of this software will be governed by version 2 or later of the General
 * Public License.
 */

#include "user_data.hh"

#include <netinet/in.h>
#include <arpa/inet.h>
#include <mysqld_error.h>
#include <maxbase/format.hh>
#include <maxbase/host.hh>
#include <maxbase/threadpool.hh>
#include <maxsql/mariadb_connector.hh>
#include <maxscale/server.hh>
#include <maxscale/service.hh>
#include <maxscale/protocol/mariadb/module_names.hh>
#include <maxscale/config.hh>
#include <maxscale/cn_strings.hh>
#include <maxscale/secrets.hh>
#include <maxscale/paths.hh>
#include "sqlite_strlike.hh"

using std::string;
using std::vector;
using std::move;
using mxq::MariaDB;
using Guard = std::lock_guard<std::mutex>;
using UserEntry = mariadb::UserEntry;
using UserEntryType = mariadb::UserEntryType;
using mariadb::UserSearchSettings;
using mariadb::UserEntryResult;
using ServerType = SERVER::VersionInfo::Type;

namespace
{
constexpr auto acquire = std::memory_order_acquire;
constexpr auto relaxed = std::memory_order_relaxed;
constexpr auto npos = string::npos;

const int ipv4min_len = 7;      // 1.1.1.1
const string mysql_default_auth = "mysql_native_password";
const string info_schema = "information_schema";    // Any user can access this even without a grant.

namespace mariadb_queries
{
const string users_query = "SELECT * FROM mysql.user;";

// Select users/roles with general db-level privs, the db:s may contain wildcards.
const string db_wc_grants_query = "SELECT DISTINCT user, host, db FROM mysql.db;";

const string db_grants_query_old =
    "SELECT DISTINCT * FROM ("
    // Select table level privs counting as db-level privs
    "(SELECT a.user, a.host, a.db FROM mysql.tables_priv AS a) UNION "
    // and combine with column-level privs as db-level privs
    "(SELECT a.user, a.host, a.db FROM mysql.columns_priv AS a) ) AS c;";

// The query above does not check the procs_priv-table. To avoid requiring new privileges in existing
// installations, keep the existing query as an alternative. The old query can be removed in 6.
const string db_grants_query =
    "SELECT DISTINCT * FROM ("
    // Select table level privs counting as db-level privs
    "(SELECT a.user, a.host, a.db FROM mysql.tables_priv AS a) UNION "
    // and combine with column-level privs as db-level privs
    "(SELECT a.user, a.host, a.db FROM mysql.columns_priv AS a) UNION "
    // and combine with procedure-level privs as db-level privs.
    "(SELECT a.user, a.host, a.db FROM mysql.procs_priv AS a) ) AS c;";

const string proxies_query = "SELECT DISTINCT a.user, a.host FROM mysql.proxies_priv AS a "
                             "WHERE a.proxied_host <> '' AND a.proxied_user <> '';";
const string db_names_query = "SHOW DATABASES;";
const string roles_query = "SELECT a.user, a.host, a.role FROM mysql.roles_mapping AS a;";
const string my_grants_query = "SHOW GRANTS;";
const string current_user_query = "SELECT current_user();";
}

namespace xpand_queries
{
const string users_query = "SELECT * FROM system.users;";
const string db_grants_query = "SELECT u.username, u.host, a.dbname, a.privileges FROM system.user_acl AS a "
                               "LEFT JOIN system.users AS u ON (u.user = a.role);";
}

bool looks_like_ipv4(const std::string& addr)
{
    const char* ptr = addr.c_str();

    while (isdigit(*ptr))
    {
        ++ptr;
    }

    return ptr != addr.c_str() && *ptr == '.';
}

bool impossible_hostname(const std::string& addr)
{
    const char* ptr = addr.c_str();

    while (isalnum(*ptr) || *ptr == '.' || *ptr == '-' || *ptr == '%' || *ptr == '_')
    {
        ++ptr;
    }

    return *ptr != 0;
}
}

MariaDBUserManager::MariaDBUserManager()
{
    m_userdb = std::make_shared<UserDatabase>();    // Must never be null
}

std::string MariaDBUserManager::protocol_name() const
{
    return MXS_MARIADB_PROTOCOL_NAME;
}

bool MariaDBUserManager::update_users()
{
    LoadSettings sett = get_load_settings();

    auto temp_userdata = std::make_unique<UserDatabase>();
    UserLoadRes res1;
    UserLoadRes res2;
    bool file_enabled = !sett.users_file_path.empty();

    if (file_enabled && sett.users_file_usage == UsersFileUsage::FILE_ONLY_ALWAYS)
    {
        res1 = load_users_from_file(sett.users_file_path, *temp_userdata);
    }
    else
    {
        res1 = load_users_from_backends(std::move(sett.conn_user),
                                        std::move(sett.conn_pw), std::move(sett.conn_prev_pw),
                                        std::move(sett.backends), *temp_userdata);
        if (file_enabled && sett.users_file_usage == UsersFileUsage::ADD_WHEN_LOAD_OK && res1.success)
        {
            res2 = load_users_from_file(sett.users_file_path, *temp_userdata);
        }
    }

    if (res1.success)
    {
        auto build_msg = [this, &res1, &res2](){
            string rval;
            if (res2.success)
            {
                rval = mxb::string_printf("Read %s for service '%s'. In addition, read %s.",
                                          res1.msg.c_str(), svc_name(), res2.msg.c_str());
            }
            else
            {
                rval = mxb::string_printf("Read %s for service '%s'.",
                                          res1.msg.c_str(), svc_name());
            }
            return rval;
        };

        // Got some data. Update the master database if the contents differ. Usually they don't.

        // This comparison is not trivially cheap if there are many user entries,
        // but it avoids unnecessary user cache updates. The updates are now very cheap (copy of shared_ptr)
        // so this comparison could be removed. With 10k users the comparison takes ~4ms.
        // TODO: think if some kind of checksum could be used instead
        if (temp_userdata->equal_contents(*m_userdb))
        {
            MXB_INFO("%s The data was identical to existing user data.", build_msg().c_str());
        }
        else
        {
            // Data changed, update main user db. Cache update message is sent by the caller.
            {
                Guard guard(m_userdb_lock);
                m_userdb = move(temp_userdata);
                m_userdb_version++;
            }
            MXB_NOTICE("%s", build_msg().c_str());
        }
    }
    return res1.success;
}

MariaDBUserManager::UserLoadRes
MariaDBUserManager::load_users_from_backends(string&& conn_user, string&& conn_pw, string&& conn_prev_pw,
                                             std::vector<SERVER*>&& backends, UserDatabase& temp_userdata)
{
    mxq::MariaDB con;
    auto& sett = con.connection_settings();
    sett.user = move(conn_user);
    sett.password = mxs::decrypt_password(conn_pw);
    sett.alternate_password = mxs::decrypt_password(conn_prev_pw);
    sett.clear_sql_mode = true;
    sett.charset = "utf8mb4";

    mxs::Config& glob_config = mxs::Config::get();
    sett.timeout = glob_config.auth_conn_timeout.get().count();
    auto& local_address = glob_config.local_address;
    if (!local_address.empty())
    {
        sett.local_address = local_address;
    }
    const bool union_over_bes = union_over_backends();

    // Filter out unusable backends.
    auto is_unusable = [](const SERVER* srv) {
        return !srv->active() || !srv->is_usable();
    };
    auto erase_iter = std::remove_if(backends.begin(), backends.end(), is_unusable);
    backends.erase(erase_iter, backends.end());
    if (backends.empty() && m_warn_no_servers.load(relaxed))
    {
        MXB_ERROR("No valid servers from which to query MariaDB user accounts found.");
    }

    // Order backends so that the master is checked first.
    auto compare = [](const SERVER* lhs, const SERVER* rhs) {
        return (lhs->is_master() && !rhs->is_master())
               || (lhs->is_slave() && (!rhs->is_master() && !rhs->is_slave()));
    };
    std::sort(backends.begin(), backends.end(), compare);

    bool got_data = false;
    std::vector<string> source_servernames;
    const char users_query_failed[] = "Failed to query server '%s' for user account info. %s";

    for (auto srv : backends)
    {
        // Different backends may have different ssl settings so need to update.
        sett.ssl = srv->ssl_config();
        if (srv->proxy_protocol())
        {
            con.set_local_text_proxy_header();
        }

        if (con.open_extra(srv->address(), srv->port(), srv->extra_port()))
        {
            auto load_result = LoadResult::QUERY_FAILED;

            // If server version is unknown (no monitor), update its version info.
            auto& srv_info = srv->info();
            if (srv_info.type() == ServerType::UNKNOWN)
            {
                auto new_info = con.version_info();
                srv->set_version(SERVER::BaseType::MARIADB, new_info.version, new_info.info,
                                 new_info.capabilities);
            }

            switch (srv_info.type())
            {
            case ServerType::MYSQL:
            case ServerType::MARIADB:
                load_result = load_users_mariadb(con, srv, &temp_userdata);
                break;

            case ServerType::XPAND:
                load_result = load_users_xpand(con, srv, &temp_userdata);
                break;

            case ServerType::UNKNOWN:
            case ServerType::BLR:
                // Cannot query these types.
                break;

            case ServerType::POSTGRESQL:
                mxb_assert(!true);      // Something is very wrong.
                break;
            }

            switch (load_result)
            {
            case LoadResult::SUCCESS:
                // Print successes after iteration is complete.
                source_servernames.emplace_back(srv->name());
                got_data = true;
                if (m_check_showdb_priv)
                {
                    check_show_dbs_priv(con, temp_userdata, srv_info.type(), srv->name());
                }
                break;

            case LoadResult::QUERY_FAILED:
                MXB_ERROR(users_query_failed, srv->name(), con.error());
                break;

            case LoadResult::INVALID_DATA:
                MXB_ERROR("Received invalid data from '%s' when querying user accounts.", srv->name());
                break;
            }

            if (got_data && !union_over_bes)
            {
                break;
            }
        }
        else
        {
            MXB_ERROR(users_query_failed, srv->name(), con.error());
        }
    }

    UserLoadRes rval;
    if (got_data)
    {
        rval.success = true;
        string datasource = mxb::create_list_string(source_servernames, ", ", " and ", "'");
        rval.msg = mxb::string_printf("%lu user@host entries from %s",
                                      temp_userdata.n_entries(), datasource.c_str());
    }
    return rval;
}

MariaDBUserManager::LoadResult
MariaDBUserManager::load_users_mariadb(mxq::MariaDB& con, SERVER* srv, UserDatabase* output)
{
    // Roles were added in server 10.0.5, default roles in server 10.1.1. Strictly speaking, reading the
    // roles_mapping table for 10.0.5 is not required as they won't be used. Read anyway in case
    // diagnostics prints it.
    auto& info = srv->info();
    bool role_support = (info.version_num().total >= 100005);

    // Run the queries as one multiquery.
    vector<string> multiquery;
    multiquery.reserve(6);
    multiquery = {mariadb_queries::users_query,     mariadb_queries::db_wc_grants_query,
                  mariadb_queries::db_grants_query, mariadb_queries::proxies_query,
                  mariadb_queries::db_names_query};
    if (role_support)
    {
        multiquery.push_back(mariadb_queries::roles_query);
    }

    auto rval = LoadResult::QUERY_FAILED;
    auto multiq_result = con.multiquery(multiquery);
    if (multiq_result.empty())
    {
        // If the error indicates insufficient privileges, try again with the old db-grants query.
        auto errornum = con.errornum();
        if (errornum == ER_TABLEACCESS_DENIED_ERROR || errornum == ER_COLUMNACCESS_DENIED_ERROR)
        {
            const char msg_fmt[] = "Using old user account query due to insufficient privileges. "
                                   "To avoid this warning, give the service user of '%s' access to "
                                   "the 'mysql.procs_priv'-table.";
            MXB_WARNING(msg_fmt, svc_name());

            multiquery[2] = mariadb_queries::db_grants_query_old;
            multiq_result = con.multiquery(multiquery);
        }
    }

    if (!multiq_result.empty())
    {
        QResult users_res = move(multiq_result[0]);
        QResult db_wc_grants_res = move(multiq_result[1]);
        QResult db_grants_res = move(multiq_result[2]);
        QResult proxies_res = move(multiq_result[3]);
        QResult dbs_res = move(multiq_result[4]);
        QResult roles_res = role_support ? move(multiq_result[5]) : nullptr;

        rval = LoadResult::INVALID_DATA;
        if (read_users_mariadb(move(users_res), info, output))
        {
            read_dbs_and_roles_mariadb(move(db_wc_grants_res), move(db_grants_res), move(roles_res), output);
            read_proxy_grants(move(proxies_res), output);
            read_databases(move(dbs_res), output);
            rval = LoadResult::SUCCESS;
        }
    }
    return rval;
}

MariaDBUserManager::LoadResult
MariaDBUserManager::load_users_xpand(mxq::MariaDB& con, SERVER* srv, UserDatabase* output)
{
    using std::move;
    vector<string> multiquery = {xpand_queries::users_query, xpand_queries::db_grants_query,
                                 mariadb_queries::db_names_query};
    auto rval = LoadResult::QUERY_FAILED;
    auto multiq_result = con.multiquery(multiquery);
    if (multiq_result.size() == multiquery.size())
    {
        QResult users_res = move(multiq_result[0]);
        QResult acl_res = move(multiq_result[1]);
        QResult dbs_res = move(multiq_result[2]);

        rval = LoadResult::INVALID_DATA;
        if (read_users_xpand(move(users_res), output))
        {
            read_db_privs_xpand(move(acl_res), output);
            read_databases(move(dbs_res), output);
            rval = LoadResult::SUCCESS;
        }
    }
    return rval;
}

/**
 * Read user fetch results from MariaDB or MySQL server. Xpand is handled by a different function.
 *
 * @param users Results from query
 * @param srv_info Server version info
 * @param output Results storage object
 * @return True on success
 */
bool MariaDBUserManager::read_users_mariadb(QResult users, const SERVER::VersionInfo& srv_info,
                                            UserDatabase* output)
{
    auto get_bool_enum = [&users](int64_t col_ind) {
        string val = users->get_string(col_ind);
        return val == "Y" || val == "y";
    };

    // MySQL-server 5.7 and later do not have a "Password"-column. The pw is in the
    // "authentication_string"-column.
    bool have_pw_column = srv_info.type() == ServerType::MARIADB || srv_info.version_num().total < 50700;

    // Get column indexes for the interesting fields. Depending on backend version, they may not all
    // exist. Some of the field name start with a capital and some don't. Should the index search be
    // ignorecase?
    auto ind_user = users->get_col_index("User");
    auto ind_host = users->get_col_index("Host");
    auto ind_sel_priv = users->get_col_index("Select_priv");
    auto ind_ins_priv = users->get_col_index("Insert_priv");
    auto ind_upd_priv = users->get_col_index("Update_priv");
    auto ind_del_priv = users->get_col_index("Delete_priv");
    auto ind_super_priv = users->get_col_index("Super_priv");
    auto ind_ssl = users->get_col_index("ssl_type");
    auto ind_plugin = users->get_col_index("plugin");
    auto ind_pw = users->get_col_index("Password");
    auto ind_auth_str = users->get_col_index("authentication_string");
    auto ind_is_role = users->get_col_index("is_role");
    auto ind_def_role = users->get_col_index("default_role");

    bool has_required_fields = (ind_user >= 0) && (ind_host >= 0)
        && (ind_sel_priv >= 0) && (ind_ins_priv >= 0) && (ind_upd_priv >= 0) && (ind_del_priv >= 0)
        && (ind_super_priv >= 0) && (ind_ssl >= 0) && (ind_plugin >= 0) && (!have_pw_column || ind_pw >= 0)
        && (ind_auth_str >= 0);

    if (has_required_fields)
    {
        while (users->next_row())
        {
            UserEntry new_entry;
            new_entry.username = users->get_string(ind_user);
            new_entry.host_pattern = users->get_string(ind_host);

            // Treat the user as having global privileges if any of the following global privileges
            // exists.
            new_entry.global_db_priv = get_bool_enum(ind_sel_priv) || get_bool_enum(ind_ins_priv)
                || get_bool_enum(ind_upd_priv) || get_bool_enum(ind_del_priv);

            new_entry.super_priv = get_bool_enum(ind_super_priv);

            // Require SSL if the entry is not empty.
            new_entry.ssl = !users->get_string(ind_ssl).empty();

            new_entry.plugin = mxb::tolower(users->get_string(ind_plugin));
            new_entry.password = have_pw_column ? users->get_string(ind_pw) : users->get_string(ind_auth_str);

            // Hex-form passwords have a '*' at the beginning, remove it.
            remove_star(new_entry.password);

            new_entry.auth_string = users->get_string(ind_auth_str);

            if (ind_is_role >= 0)
            {
                new_entry.is_role = get_bool_enum(ind_is_role);
            }
            if (ind_def_role >= 0)
            {
                new_entry.default_role = users->get_string(ind_def_role);
            }

            output->add_entry(std::move(new_entry));
        }
    }
    return has_required_fields;
}

void MariaDBUserManager::read_dbs_and_roles_mariadb(QResult db_wc_grants, QResult db_grants, QResult roles,
                                                    UserDatabase* output)
{
    using StringSetMap = UserDatabase::StringSetMap;

    auto map_builder = [](const string& grant_col_name, QResult source, bool strip_escape) {
        StringSetMap result;
        auto ind_user = source->get_col_index("user");
        auto ind_host = source->get_col_index("host");
        auto ind_grant = source->get_col_index(grant_col_name);
        bool valid_data = (ind_user >= 0 && ind_host >= 0 && ind_grant >= 0);
        if (valid_data)
        {
            while (source->next_row())
            {
                string grant = source->get_string(ind_grant);
                if (strip_escape)
                {
                    mxb::strip_escape_chars(grant);
                }
                string key = UserDatabase::form_db_mapping_key(source->get_string(ind_user),
                                                               source->get_string(ind_host));
                result[key].insert(grant);
            }
        }
        return result;
    };

    StringSetMap db_wc_grants_map = map_builder("db", std::move(db_wc_grants), false);
    StringSetMap db_grants_map = map_builder("db", std::move(db_grants), strip_db_esc());
    output->add_db_grants(move(db_wc_grants_map), move(db_grants_map));

    if (roles)
    {
        // Old backends may not have role data.
        StringSetMap role_mapping = map_builder("role", std::move(roles), false);
        output->add_role_mapping(move(role_mapping));
    }
}

void MariaDBUserManager::read_proxy_grants(MariaDBUserManager::QResult proxies, UserDatabase* output)
{
    if (proxies->get_row_count() > 0)
    {
        auto ind_user = proxies->get_col_index("user");
        auto ind_host = proxies->get_col_index("host");
        if (ind_user >= 0 && ind_host >= 0)
        {
            while (proxies->next_row())
            {
                auto entry = output->find_mutable_entry_equal(proxies->get_string(ind_user),
                                                              proxies->get_string(ind_host));
                if (entry)
                {
                    entry->proxy_priv = true;
                }
            }
        }
    }
}

void MariaDBUserManager::read_databases(MariaDBUserManager::QResult dbs, UserDatabase* output)
{
    // Should just have one column.
    if (dbs->get_col_count() == 1)
    {
        UserDatabase::StringSet db_names;
        while (dbs->next_row())
        {
            output->add_database_name(dbs->get_string(0));
        }
    }
}

bool MariaDBUserManager::read_users_xpand(QResult users, UserDatabase* output)
{
    // Xpand users are listed different from MariaDB/MySQL. The users-table does not have privilege
    // information and may have multiple rows for the same username&host. Multiple rows with the same
    // username&host need to be combined with the matching rows in the user_acl-table (with the
    // "user"-column) to get all database grants for a given user account. Also, privileges are coded into
    // a bitfield.

    // First, go through the system.users-table and add users. An empty password is overwritten by a
    // non-empty password, but not the other way around.
    auto ind_user = users->get_col_index("username");
    auto ind_host = users->get_col_index("host");
    auto ind_pw = users->get_col_index("password");
    auto ind_plugin = users->get_col_index("plugin");
    bool has_required_fields = (ind_user >= 0) && (ind_host >= 0) && (ind_pw >= 0) && (ind_plugin >= 0);

    if (has_required_fields)
    {
        while (users->next_row())
        {
            auto username = users->get_string(ind_user);
            auto host = users->get_string(ind_host);
            auto pw = users->get_string(ind_pw);

            // Hex-form passwords may have a '*' at the beginning, remove it.
            remove_star(pw);

            auto existing_entry = output->find_mutable_entry_equal(username, host);
            if (existing_entry)
            {
                // Entry exists, but password may be empty due to how Xpand handles user data.
                if (existing_entry->password.empty() && !pw.empty())
                {
                    existing_entry->password = pw;
                }
            }
            else
            {
                // New entry, insert it.
                UserEntry new_entry;
                new_entry.username = username;
                new_entry.host_pattern = host;
                new_entry.password = pw;
                new_entry.plugin = users->get_string(ind_plugin);
                new_entry.global_db_priv = true;    // TODO: Fix later!
                output->add_entry(std::move(new_entry));
            }
        }
    }

    return has_required_fields;
}

void MariaDBUserManager::read_db_privs_xpand(QResult acl, UserDatabase* output)
{
    auto ind_user = acl->get_col_index("username");
    auto ind_host = acl->get_col_index("host");
    auto ind_dbname = acl->get_col_index("dbname");
    auto ind_privs = acl->get_col_index("privileges");
    bool have_required_fields = (ind_user >= 0) && (ind_host >= 0) && (ind_dbname >= 0) && (ind_privs >= 0);
    bool strip_db_escape = strip_db_esc();

    if (have_required_fields)
    {
        UserDatabase::StringSetMap result;
        while (acl->next_row())
        {
            // Have two types of rows: global rows and db/table/column-specific rows. Global rows affect
            // the main user entry, others add to the database grants set.
            auto user = acl->get_string(ind_user);
            auto host = acl->get_string(ind_host);
            auto dbname = acl->get_string(ind_dbname);
            auto privs = acl->get_uint(ind_privs);

            if (dbname.empty())
            {
                // Global privilege. Add it to a matching user in the main user info container.
                auto existing_entry = output->find_mutable_entry_equal(user, host);
                if (existing_entry)
                {
                    const uint64_t sel_priv = 1u << 20u;        // 1048576
                    const uint64_t insert_priv = 1u << 13u;     // 8192
                    const uint64_t update_priv = 1u << 25u;     // 33554432
                    if (privs & (sel_priv | insert_priv | update_priv))
                    {
                        existing_entry->global_db_priv = true;
                    }
                }
            }
            else
            {
                if (strip_db_escape)
                {
                    mxb::strip_escape_chars(dbname);
                }
                string key = UserDatabase::form_db_mapping_key(user, host);
                result[key].insert(dbname);
            }
        }
    }
}

std::unique_ptr<mxs::UserAccountCache> MariaDBUserManager::create_user_account_cache()
{
    auto cache = std::make_unique<MariaDBUserCache>(*this);
    cache->update_from_master();
    return cache;
}

MariaDBUserManager::UserDBInfo MariaDBUserManager::get_user_database() const
{
    UserDBInfo rval;
    {
        // A lock is needed to ensure both the db and version number are from the same update.
        Guard guard(m_userdb_lock);
        rval.user_db = m_userdb;
        rval.version = m_userdb_version.load(relaxed);
    }
    return rval;
}

int MariaDBUserManager::userdb_version() const
{
    return m_userdb_version.load(acquire);
}

json_t* MariaDBUserManager::users_to_json() const
{
    SUserDB ptr_copy;
    {
        Guard guard(m_userdb_lock);
        ptr_copy = m_userdb;
    }
    return ptr_copy->users_to_json();
}

/**
 * Check if current user can see all databases. Needs either a "show databases"-grant or a global privilege
 * such as "SELECT ON *.*".
 *
 * @param con Connection to use
 * @param userdata Fetched user account data
 * @param type Server type
 * @param servername Servername, for logging
 */
void MariaDBUserManager::check_show_dbs_priv(mxq::MariaDB& con, const UserDatabase& userdata,
                                             SERVER::VersionInfo::Type type, const char* servername)
{
    const char invalid_data_fmt[] = "Received invalid data from '%s' to query '%s'.";
    vector<string> queries = {mariadb_queries::my_grants_query, mariadb_queries::current_user_query};
    auto results = con.multiquery(queries);
    if (results.size() != 2)
    {
        MXB_ERROR("Failed to query server '%s' for current user grants. %s", servername, con.error());
    }
    else
    {
        bool grant_found = false;
        bool invalid_data = false;
        {
            auto& res = results[0];
            if (res->get_col_count() == 1)
            {
                while (res->next_row())
                {
                    string grant = res->get_string(0);
                    if (grant.find("SHOW DATABASES") != string::npos)
                    {
                        grant_found = true;
                        break;
                    }
                }
            }
            else
            {
                MXB_ERROR(invalid_data_fmt, servername, queries[0].c_str());
                invalid_data = true;
            }
        }

        if (!invalid_data && !grant_found)
        {
            auto& res = results[1];
            if (res->get_col_count() == 1 && res->next_row())
            {
                string userhost = res->get_string(0);
                auto pos = userhost.find('@');
                if (pos != string::npos && pos < userhost.length() - 1)
                {
                    string username = userhost.substr(0, pos);
                    string hostpattern = userhost.substr(pos + 1);
                    if (type == SERVER::VersionInfo::Type::XPAND)
                    {
                        // The username and host pattern may be quoted on Xpand.
                        auto remove_quotes = [](string& str){
                            if (str.length() >= 2 && str[0] == '\'' && str.back() == '\'')
                            {
                                str.pop_back();
                                str.erase(0, 1);
                            }
                        };
                        remove_quotes(username);
                        remove_quotes(hostpattern);
                    }

                    auto my_entry = userdata.find_entry_equal(username, hostpattern);
                    if (my_entry && my_entry->global_db_priv)
                    {
                        grant_found = true;
                    }
                }
            }
            else
            {
                MXB_ERROR(invalid_data_fmt, servername, queries[1].c_str());
                invalid_data = true;
            }
        }

        if (grant_found)
        {
            m_check_showdb_priv = false;    // Assume that the privilege is never lost.
        }
        else if (!invalid_data)
        {
            // This will be printed repeatedly until admin adds the priv.
            const char msg[] = "Service user '%s' of service '%s' does not have 'SHOW DATABASES' or "
                               "a similar global privilege on '%s'. This may cause authentication errors on "
                               "clients logging in to a specific database.";
            MXB_WARNING(msg, con.connection_settings().user.c_str(), svc_name(), servername);
        }
    }
}

MariaDBUserManager::UserLoadRes
MariaDBUserManager::load_users_from_file(const string& src, UserDatabase& output)
{
    using mxb::Json;
    auto filepathc = src.c_str();

    auto read_str_if_exists = [filepathc](const Json& source, const char* key,
                                          const string& user, const string& host, string* out) {
        bool rval = true;
        if (source.contains(key))
        {
            if (!source.try_get_string(key, out))
            {
                MXB_ERROR("File '%s' contains field '%s' for user '%s'@'%s', but it is not a string.",
                          filepathc, key, user.c_str(), host.c_str());
                rval = false;
            }
        }
        return rval;
    };

    auto read_bool_if_exists = [filepathc](const Json& source, const char* key,
                                           const string& user, const string& host, bool* out) {
        bool rval = true;
        if (source.contains(key))
        {
            if (!source.try_get_bool(key, out))
            {
                MXB_ERROR("File '%s' contains field '%s' for user '%s'@'%s', but it is not a boolean.",
                          filepathc, key, user.c_str(), host.c_str());
                rval = false;
            }
        }
        return rval;
    };

    using EntryHandler = std::function<void (Json& elem, int ind)>;
    auto process_array = [filepathc](Json& all, const char* arr_obj_name, const EntryHandler& handler) {
        auto arr = all.get_array_elems(arr_obj_name);
        if (all.ok())
        {
            int ind = 0;
            for (auto& elem : arr)
            {
                handler(elem, ind);
                ind++;
            }
        }
        else
        {
            MXB_ERROR("Wrong object type in '%s': %s", filepathc, all.error_msg().c_str());
        }
    };

    UserLoadRes rval;
    Json all;
    if (all.load(src))
    {
        rval.success = true;
        int n_users = -1;
        int n_grants = -1;
        int n_roles = -1;

        const char grp_user[] = "user";
        if (all.contains(grp_user))
        {
            n_users = 0;
            EntryHandler user_handler = [&](Json& user_data, int ind) {
                // The user definition must contain at least 'user' and 'host' fields.
                string uname = user_data.get_string("user");
                string host = user_data.get_string("host");

                if (user_data.ok())
                {
                    auto read_str = [&user_data, &uname, &host, &read_str_if_exists]
                        (const char* key, string* out) {
                        return read_str_if_exists(user_data, key, uname, host, out);
                    };
                    auto read_bool = [&user_data, &uname, &host, &read_bool_if_exists]
                        (const char* key, bool* out) {
                        return read_bool_if_exists(user_data, key, uname, host, out);
                    };

                    mariadb::UserEntry new_entry;
                    new_entry.username = uname;
                    new_entry.host_pattern = host;

                    bool strings_ok = (read_str("password", &new_entry.password)
                        && read_str("plugin", &new_entry.plugin)
                        && read_str("authentication_string", &new_entry.auth_string)
                        && read_str("default_role", &new_entry.default_role));
                    // TODO: add "ssl"-field read once it is actually used for something.
                    bool booleans_ok = (read_bool("super_priv", &new_entry.super_priv)
                        && read_bool("global_db_priv", &new_entry.global_db_priv)
                        && read_bool("proxy_priv", &new_entry.proxy_priv)
                        && read_bool("is_role", &new_entry.is_role));

                    if (strings_ok && booleans_ok)
                    {
                        // Erase * from password if found. This is similar to mysql.user.
                        remove_star(new_entry.password);
                        output.add_entry(move(new_entry));
                        n_users++;
                    }
                }
                else
                {
                    MXB_ERROR("User entry %i in '%s'-array in file '%s' is missing a required field: %s",
                              ind + 1, grp_user, filepathc, user_data.error_msg().c_str());
                }
            };
            process_array(all, grp_user, user_handler);
        }

        const char grp_db[] = "db";
        if (all.contains(grp_db))
        {
            UserDatabase::StringSetMap db_grants_temp;
            n_grants = 0;
            EntryHandler grant_handler = [&](Json& grant_data, int ind) {
                // The grant or definition must contain 'user', 'host' and 'db'-fields.
                string uname = grant_data.get_string("user");
                string host = grant_data.get_string("host");
                string db = grant_data.get_string("db");

                if (grant_data.ok())
                {
                    string key = UserDatabase::form_db_mapping_key(uname, host);
                    db_grants_temp[key].insert(db);
                    n_grants++;

                    // The database defined in the grant will not exist if using "file-only-always"-mode.
                    // Add it so that client won't get an "Unknown database"-error. If using
                    // "add_when_load_ok"-mode, this should not have any effect as the entry should
                    // exist. If it doesn't, then it's the user's problem.
                    output.add_database_name(db);
                }
                else
                {
                    MXB_ERROR("Database grant entry %i in '%s'-array in file '%s' is missing a required "
                              "field: %s", ind + 1, grp_db, filepathc, grant_data.error_msg().c_str());
                }
            };
            process_array(all, grp_db, grant_handler);
            // Add all the db grants as wildcard grants, as we cannot know which type it is.
            UserDatabase::StringSetMap dummy;
            output.add_db_grants(move(db_grants_temp), move(dummy));
        }

        const char grp_roles_mapping[] = "roles_mapping";
        if (all.contains(grp_roles_mapping))
        {
            UserDatabase::StringSetMap role_map_tmp;
            n_roles = 0;
            EntryHandler role_handler = [&](Json& role_data, int ind) {
                // The role definition must contain 'user', 'host' and 'role'-fields.
                string uname = role_data.get_string("user");
                string host = role_data.get_string("host");
                string data = role_data.get_string("role");

                if (role_data.ok())
                {
                    string key = UserDatabase::form_db_mapping_key(uname, host);
                    role_map_tmp[key].insert(data);
                    n_roles++;
                }
                else
                {
                    MXB_ERROR("Role entry %i in '%s'-array in file '%s' is missing a required field: %s",
                              ind + 1, grp_roles_mapping, filepathc, role_data.error_msg().c_str());
                }
            };
            process_array(all, grp_roles_mapping, role_handler);
            output.add_role_mapping(move(role_map_tmp));
        }

        // Print a log message explaining how many of each item type was read.
        std::vector<string> list_items;
        auto message_helper = [&list_items](int n_items, const char* desc) {
            if (n_items == 1)
            {
                list_items.push_back(mxb::string_printf("1 %s entry", desc));
            }
            else if (n_items >= 0)
            {
                list_items.push_back(mxb::string_printf("%i %s entries", n_items, desc));
            }
        };
        message_helper(n_users, "user");
        message_helper(n_grants, "database grant");
        message_helper(n_roles, "role mapping");

        // Ensure that the returned message is never empty.
        string total_list;
        if (list_items.empty())
        {
            total_list = "0 user entries";
        }
        else
        {
            total_list = mxb::create_list_string(list_items, ", ", " and ");
        }
        rval.msg = mxb::string_printf("%s from '%s'", total_list.c_str(), filepathc);
    }
    else
    {
        MXB_ERROR("Failed to load users from file. %s", all.error_msg().c_str());
    }
    return rval;
}

void MariaDBUserManager::remove_star(string& pw)
{
    if (!pw.empty() && pw[0] == '*')
    {
        pw.erase(0, 1);
    }
}

/**
 * Generates the string "<user>@<host>"
 */
std::string UserDatabase::form_db_mapping_key(const string& user, const string& host)
{
    string rval;
    rval.reserve(user.length() + 1 + host.length());
    rval.append(user).push_back('@');
    rval.append(host);
    return rval;
}

bool UserDatabase::add_entry(mariadb::UserEntry&& entry)
{
    bool rval = false;
    auto& entrylist = m_users[entry.username];
    // Find the correct spot to insert. If the hostname pattern already exists, do nothing. Copies should
    // only exist when summing users from all servers or when processing Xpand users.
    auto low_bound = std::lower_bound(entrylist.begin(), entrylist.end(), entry,
                                      UserEntry::host_pattern_is_more_specific);
    // lower_bound is the first valid (not "smaller") position to insert. It can be equal to the new element.
    if (low_bound == entrylist.end() || low_bound->host_pattern != entry.host_pattern)
    {
        entrylist.insert(low_bound, std::move(entry));
        rval = true;
    }
    return rval;
}

void UserDatabase::clear()
{
    m_users.clear();
}

const UserEntry* UserDatabase::find_entry(const std::string& username, const std::string& host) const
{
    return find_entry(username, host, HostPatternMode::MATCH);
}

const mariadb::UserEntry* UserDatabase::find_entry(const std::string& username) const
{
    return find_entry(username, "", HostPatternMode::SKIP);
}

const mariadb::UserEntry*
UserDatabase::find_entry_equal(const string& username, const string& host_pattern) const
{
    return find_entry(username, host_pattern, HostPatternMode::EQUAL);
}

const UserEntry* UserDatabase::find_entry(const std::string& username, const std::string& host,
                                          HostPatternMode mode) const
{
    const UserEntry* rval = nullptr;
    auto iter = m_users.find(username);
    if (iter != m_users.end())
    {
        auto& entrylist = iter->second;
        // List is already ordered, take the first matching entry.
        for (auto& entry : entrylist)
        {
            // The entry must not be a role (they should have empty hostnames in any case) and the hostname
            // pattern should match the host.
            if (!entry.is_role)
            {
                bool found_match = false;
                switch (mode)
                {
                case HostPatternMode::SKIP:
                    found_match = true;
                    break;

                case HostPatternMode::MATCH:
                    found_match = address_matches_host_pattern(host, entry);
                    break;

                case HostPatternMode::EQUAL:
                    found_match = (host == entry.host_pattern);
                    break;
                }

                if (found_match)
                {
                    rval = &entry;
                    break;
                }
            }
        }
    }
    return rval;
}

mariadb::UserEntry* UserDatabase::find_mutable_entry_equal(const string& username, const string& host_pattern)
{
    mariadb::UserEntry* rval = nullptr;
    auto iter = m_users.find(username);
    if (iter != m_users.end())
    {
        EntryList& entries = iter->second;
        UserEntry needle;
        needle.host_pattern = host_pattern;
        auto low_bound = std::lower_bound(entries.begin(), entries.end(), needle,
                                          UserEntry::host_pattern_is_more_specific);
        if (low_bound != entries.end() && low_bound->host_pattern == needle.host_pattern)
        {
            rval = &(*low_bound);
        }
    }
    return rval;
}

size_t UserDatabase::n_usernames() const
{
    return m_users.size();
}

size_t UserDatabase::n_entries() const
{
    size_t rval = 0;
    for (const auto& elem : m_users)
    {
        rval += elem.second.size();
    }
    return rval;
}

/**
 * Helper function for updating mappings.
 *
 * @param target Which mapping to update
 * @param source Source data
 */
void UserDatabase::update_mapping(StringSetMap& target, StringSetMap&& source)
{
    if (target.empty())
    {
        // Typical case when not summing users over all servers.
        target = move(source);
    }
    else
    {
        // Need to sum the maps element by element, as this function may be called multiple times
        // for the same target.
        for (auto& source_elem : source)
        {
            const string& userhost = source_elem.first;
            if (target.count(userhost) == 0)
            {
                // If the username does not yet exist, simply assign the set contents.
                target[userhost] = move(source_elem.second);
            }
            else
            {
                // Sum the string sets.
                StringSet& existing_elems = target[userhost];
                StringSet& new_elems = source_elem.second;
                for (auto& elem : new_elems)
                {
                    existing_elems.insert(elem);
                }
            }
        }
    }
}

void UserDatabase::add_db_grants(StringSetMap&& db_wc_grants, StringSetMap&& db_grants)
{
    update_mapping(m_database_wc_grants, move(db_wc_grants));
    update_mapping(m_database_grants, move(db_grants));
}

void UserDatabase::add_role_mapping(StringSetMap&& role_mapping)
{
    update_mapping(m_roles_mapping, move(role_mapping));
}

bool UserDatabase::check_database_access(const UserEntry& entry, const std::string& db,
                                         bool case_sensitive_db) const
{
    auto& user = entry.username;
    auto& host = entry.host_pattern;
    auto& def_role = entry.default_role;

    // Accept the user if the entry has a direct global privilege,
    return entry.global_db_priv
            // or the user has a privilege to the database, or a table or column in the database,
           || (user_can_access_db(user, host, db, case_sensitive_db))
            // or the user can access db through its default role.
           || (!def_role.empty() && user_can_access_role(user, host, def_role)
               && role_can_access_db(def_role, db, case_sensitive_db));
}

bool UserDatabase::user_can_access_db(const string& user, const string& host_pattern, const string& target_db,
                                      bool case_sensitive_db) const
{
    string key = form_db_mapping_key(user, host_pattern);
    bool grant_found = false;

    auto like = [case_sensitive_db](const string& pattern, const string& subject) {
        char esc = '\\';
        auto pat = pattern.c_str();
        auto subj = subject.c_str();
        int ret = case_sensitive_db ? sql_strlike_case(pat, subj, esc) : sql_strlike(pat, subj, esc);
        return ret == 0;
    };

    // Need to check two database grant maps, one may have wildcard grants.
    auto wc_mapping_iter = m_database_wc_grants.find(key);
    if (wc_mapping_iter != m_database_wc_grants.end())
    {
        const StringSet& allowed_db_patterns = wc_mapping_iter->second;
        // First check for exact match. If not found, iterate over each elem.
        if (allowed_db_patterns.count(target_db))
        {
            grant_found = true;
        }
        else
        {
            // Compare each element as in LIKE. Escaped wildcards in the pattern are handled.
            for (const auto& allowed_db_pattern : allowed_db_patterns)
            {
                if (like(allowed_db_pattern, target_db))
                {
                    grant_found = true;
                    break;
                }
            }
        }
    }

    if (!grant_found)
    {
        // Grant not found in the wildcard set, check the normal set. Any wildcards in the elements are
        // treated as normal characters.
        auto mapping_iter = m_database_grants.find(key);
        if (mapping_iter != m_database_grants.end())
        {
            const StringSet& allowed_dbs = mapping_iter->second;
            if (allowed_dbs.count(target_db))
            {
                grant_found = true;     // found exact match.
            }
            else if (!case_sensitive_db)
            {
                // If comparing db-names case-insensitively, iterate through the set.
                for (const auto& allowed_db : allowed_dbs)
                {
                    if (strcasecmp(allowed_db.c_str(), target_db.c_str()) == 0)
                    {
                        grant_found = true;
                        break;
                    }
                }
            }
        }
    }
    return grant_found;
}

bool UserDatabase::user_can_access_role(const std::string& user, const std::string& host_pattern,
                                        const std::string& target_role) const
{
    string key = user + "@" + host_pattern;
    auto iter = m_roles_mapping.find(key);
    if (iter != m_roles_mapping.end())
    {
        return iter->second.count(target_role) > 0;
    }
    return false;
}

bool UserDatabase::role_can_access_db(const string& role, const string& db, bool case_sensitive_db) const
{
    auto role_has_global_priv = [this](const string& rol) {
        bool rval = false;
        auto iter = m_users.find(rol);
        if (iter != m_users.end())
        {
            auto& entrylist = iter->second;
            // Because roles have an empty host-pattern, they must be first in the list.
            if (!entrylist.empty())
            {
                auto& entry = entrylist.front();
                if (entry.is_role && entry.global_db_priv)
                {
                    rval = true;
                }
            }
        }
        return rval;
    };

    auto find_linked_roles = [this](const string& rol) {
        std::vector<string> rval;
        string key = rol + "@";
        auto iter = m_roles_mapping.find(key);
        if (iter != m_roles_mapping.end())
        {
            auto& roles_set = iter->second;
            for (auto& linked_role : roles_set)
            {
                rval.push_back(linked_role);
            }
        }
        return rval;
    };

    // Roles are tricky since one role may have access to other roles and so on.
    StringSet open_set;     // roles which still need to be expanded.
    StringSet closed_set;   // roles which have been checked already.

    open_set.insert(role);
    bool privilege_found = false;
    while (!open_set.empty() && !privilege_found)
    {
        string current_role = *open_set.begin();
        // First, check if role has global privilege.
        if (role_has_global_priv(current_role))
        {
            privilege_found = true;
        }
        // No global privilege, check db-level privilege.
        else if (user_can_access_db(current_role, "", db, case_sensitive_db))
        {
            privilege_found = true;
        }
        else
        {
            // The current role does not have access to db. Add linked roles to the open set.
            auto linked_roles = find_linked_roles(current_role);
            for (const auto& linked_role : linked_roles)
            {
                if (open_set.count(linked_role) == 0 && closed_set.count(linked_role) == 0)
                {
                    open_set.insert(linked_role);
                }
            }
        }

        open_set.erase(current_role);
        closed_set.insert(current_role);
    }
    return privilege_found;
}

/**
 * Check if address matches host pattern.
 * @param addr Subject address.
 * @param entry User account entry. Host pattern may contain wildcards % and _.
 * @return True on match
 */
bool
UserDatabase::address_matches_host_pattern(const std::string& addr, const UserEntry& entry) const
{
    // First, check the input address type. This affects how the comparison to the host pattern works.
    auto addrtype = parse_address_type(addr);
    // If host address form is unexpected, don't bother continuing.
    if (addrtype == AddrType::UNKNOWN)
    {
        // TODO: entry.username is not always the user trying to log in, as in some cases an anonymous
        // entry may be attempted. In any case, this error message should not happen.
        MXB_ERROR("Address '%s' of incoming user '%s' is not supported.",
                  addr.c_str(), entry.username.c_str());
        return false;
    }

    auto& host_pattern = entry.host_pattern;
    // TODO: The result of pattern type parsing could be saved.
    auto patterntype = parse_pattern_type(host_pattern);
    if (patterntype == PatternType::UNKNOWN)
    {
        MXB_ERROR("Host pattern '%s' of user account '%s'@'%s' is not supported.",
                  host_pattern.c_str(), entry.username.c_str(), host_pattern.c_str());
        return false;
    }

    auto like = [](const string& pattern, const string& str) {
        return sql_strlike(pattern.c_str(), str.c_str(), '\\') == 0;
    };

    bool matched = false;
    if (patterntype == PatternType::MASK)
    {
        // Mask-type patterns only match ipv4 or ipv4-mapped clients.
        string effective_addr;
        if (addrtype == AddrType::IPV4)
        {
            effective_addr = addr;
        }
        else if (addrtype == AddrType::MAPPED)
        {
            effective_addr = addr.substr(addr.find_last_of(':') + 1);
        }

        if (!effective_addr.empty())
        {
            // The pattern is of type "base_ip/mask". The client ip should be accepted if
            // client_ip & mask == base_ip. All three parts need to be converted
            // to numbers.
            auto ip_to_addr = [](const string& ip, in_addr* out) -> bool {
                    return (inet_pton(AF_INET, ip.c_str(), out) == 1);
                };

            auto div_loc = host_pattern.find('/');
            string base_ip_str = host_pattern.substr(0, div_loc);
            string netmask_str = host_pattern.substr(div_loc + 1);
            in_addr address;
            in_addr base_ip;
            in_addr mask;
            if (ip_to_addr(effective_addr, &address) && ip_to_addr(base_ip_str, &base_ip)
                && ip_to_addr(netmask_str, &mask))
            {
                if ((address.s_addr & mask.s_addr) == base_ip.s_addr)
                {
                    matched = true;
                }
            }
        }
    }
    else
    {
        if (like(host_pattern, addr))
        {
            matched = true;
        }
        else if (addrtype == AddrType::MAPPED)
        {
            // Try matching the ipv4-part of the address.
            auto ipv4_part = addr.find_last_of(':') + 1;
            if (like(host_pattern, addr.substr(ipv4_part)))
            {
                matched = true;
            }
        }

        if (matched || addrtype == AddrType::LOCALHOST)
        {
            // Pattern matched the IP address or this is a "localhost"-address. The latter never gets a name
            // lookup even if localhost would point somewhere else.
        }
        else if (patterntype == PatternType::HOSTNAME && !mxs::Config::get().skip_name_resolve.get())
        {
            // Need a reverse lookup on the client address. This is slow. Warn if the resolve takes
            // too much time, as this blocks the entire routing thread. TODO: use a separate thread/cache
            string resolved_addr;
            mxb::StopWatch timer;
            mxb::WatchdogNotifier::Workaround workaround(mxs::RoutingWorker::get_current());
            bool rnl_success = mxb::reverse_name_lookup(addr, &resolved_addr);
            auto time_elapsed = timer.split();
            if (time_elapsed > 1s)
            {
                auto seconds = mxb::to_secs(time_elapsed);
                const char* extra = rnl_success ? "" : ", and failed";
                MXB_WARNING("Reverse name resolution of address '%s' of incoming client '%s' took "
                            "%.1f seconds%s. The resolution was performed to check against host pattern "
                            "'%s', and can be prevented either by removing the user account or by "
                            "enabling 'skip_name_resolve'.",
                            addr.c_str(), entry.username.c_str(), seconds, extra, entry.host_pattern.c_str());
            }
            if (rnl_success)
            {
                if (looks_like_ipv4(resolved_addr))
                {
                    MXB_WARNING("IP address '%s' has the hostname '%s' which looks like an IPv4 address.",
                                addr.c_str(), resolved_addr.c_str());
                }
                else
                {
                    matched = like(host_pattern, resolved_addr);
                }
            }
        }
    }

    return matched;
}

UserDatabase::AddrType UserDatabase::parse_address_type(const std::string& addr) const
{
    using mxb::Host;

    auto rval = AddrType::UNKNOWN;
    if (Host::is_valid_ipv4(addr))
    {
        rval = AddrType::IPV4;
    }
    else if (strcasecmp(addr.c_str(), "localhost") == 0)
    {
        rval = AddrType::LOCALHOST;
    }
    else
    {
        // The address could be IPv4 mapped to IPv6.
        const string mapping_prefix = ":ffff:";
        auto prefix_loc = addr.find(mapping_prefix);
        if (prefix_loc != npos)
        {
            auto ipv4part_loc = prefix_loc + mapping_prefix.length();
            if (addr.length() >= (ipv4part_loc + ipv4min_len))
            {
                // The part after the prefix should be a normal ipv4-address.
                string ipv4part = addr.substr(ipv4part_loc);
                if (Host::is_valid_ipv4(ipv4part))
                {
                    rval = AddrType::MAPPED;
                }
            }
        }

        // Finally, the address could be ipv6.
        if (rval == AddrType::UNKNOWN && Host::is_valid_ipv6(addr))
        {
            rval = AddrType::IPV6;
        }
    }
    return rval;
}

UserDatabase::PatternType UserDatabase::parse_pattern_type(const std::string& host_pattern) const
{
    using mxb::Host;
    // The host pattern must be assumed to be a hostname which requires reverse name resolution of the
    // client IP. The only cases where we can be certain that no reverse name lookup is necessary are if
    // the host pattern is a valid IPv4 or IPv6 address, a IPv4 or IPv6 netmask or if the pattern consists
    // only of wildcards.

    auto is_wc = [](char c) {
        return c == '%' || c == '_';
    };

    auto patterntype = PatternType::UNKNOWN;
    // First, check some common special cases.
    if (Host::is_valid_ipv4(host_pattern) || Host::is_valid_ipv6(host_pattern))
    {
        // No wildcards, just an address.
        patterntype = PatternType::ADDRESS;
    }
    else if (std::all_of(host_pattern.begin(), host_pattern.end(), is_wc))
    {
        // Pattern is composed entirely of wildcards.
        patterntype = PatternType::ADDRESS;
        // Could be hostname as well, but this would only make a difference with a pattern
        // like "________" or "__%___" where the resolved hostname is of correct length
        // while the address is not.
    }
    else
    {
        auto div_loc = host_pattern.find('/');
        if (div_loc != npos && (div_loc >= ipv4min_len) && host_pattern.length() > (div_loc + ipv4min_len))
        {
            // May be a base_ip/netmask-combination.
            string base_ip = host_pattern.substr(0, div_loc);
            string netmask = host_pattern.substr(div_loc + 1);
            if (Host::is_valid_ipv4(base_ip) && Host::is_valid_ipv4(netmask))
            {
                patterntype = PatternType::MASK;
            }
        }
    }

    if (patterntype == PatternType::UNKNOWN)
    {
<<<<<<< HEAD
        // Pattern is a hostname, or an address with wildcards. Go through it and take an educated guess.
        bool maybe_address = true;
        bool maybe_hostname = true;
        const char esc = '\\';      // '\' is an escape char to allow e.g. my_host.com to match properly.
        bool escaped = false;

        auto classify_char = [is_wc, &maybe_address, &maybe_hostname](char ch) {
            auto is_ipchar = [](char c) {
                return std::isxdigit(c) || c == ':' || c == '.';
            };

            auto is_hostnamechar = [](char c) {
                return std::isalnum(c) || c == '_' || c == '.' || c == '-';
            };

            if (is_wc(ch))
            {
                // Can be address or hostname.
            }
            else
            {
                if (!is_ipchar(ch))
                {
                    maybe_address = false;
                }
                if (!is_hostnamechar(ch))
                {
                    maybe_hostname = false;
                }
            }
        };

        for (auto c : host_pattern)
=======
        // An IPV4 address with a trailing wildcard like '192.168.1.%' would matche both the IPv4 address
        // 192.168.1.123 and the hostname '192.168.1.deadbeef'. MariaDB does not allow this since wildcards
        // that start with a part of an IPv4 address and end with a wildcard are nearly universally expected
        // to only match an IPv4 address and them matching hostnames is usually a nasty surprise.
        // Additionally, if the host pattern contains characters that cannot be in a valid hostname
        // (e.g. an IPv6 mask like '%::fe::%') the reverse name lookup can be skipped.
        if (looks_like_ipv4(host_pattern) || impossible_hostname(host_pattern))
>>>>>>> 7479d4f6
        {
            patterntype = PatternType::ADDRESS;
        }
        else
        {
            patterntype = PatternType::HOSTNAME;
        }
    }
    return patterntype;
}

bool UserDatabase::equal_contents(const UserDatabase& rhs) const
{
    return m_users == rhs.m_users
           && m_database_wc_grants == rhs.m_database_wc_grants
           && m_database_grants == rhs.m_database_grants
           && m_roles_mapping == rhs.m_roles_mapping
           && m_database_names == rhs.m_database_names;
}

json_t* UserDatabase::users_to_json() const
{
    auto rval = json_array();
    for (auto& elem_outer : m_users)
    {
        for (auto& elem : elem_outer.second)
        {
            auto entry = json_pack("{s:s, s:s, s:s, s:b, s:b, s:b, s:b, s:s}",
                                   "user", elem.username.c_str(), "host", elem.host_pattern.c_str(),
                                   "plugin", elem.plugin.c_str(), "ssl", elem.ssl,
                                   "super_priv", elem.super_priv, "global_priv", elem.global_db_priv,
                                   "proxy_priv", elem.proxy_priv,
                                   "default_role", elem.default_role.cend());
            json_array_append_new(rval, entry);
        }
    }
    return rval;
}

bool UserDatabase::empty() const
{
    return m_users.empty();
}

void UserDatabase::add_database_name(const std::string& db_name)
{
    m_database_names.insert(db_name);
}

bool UserDatabase::check_database_exists(const std::string& db, bool case_sensitive_db) const
{
    bool rval = false;
    if (m_database_names.count(db))
    {
        rval = true;    // True for either mode.
    }
    else if (!case_sensitive_db)
    {
        // Check all values. TODO: Can probably optimize this using string ordering but nevermind for now.
        for (const auto& elem : m_database_names)
        {
            if (strcasecmp(elem.c_str(), db.c_str()) == 0)
            {
                rval = true;
                break;
            }
        }
    }
    return rval;
}

MariaDBUserCache::MariaDBUserCache(const MariaDBUserManager& master)
    : m_master(master)
{
}

UserEntryResult
MariaDBUserCache::find_user(const string& user, const string& host, const string& requested_db,
                            const UserSearchSettings& sett) const
{
    auto userz = user.c_str();
    auto hostz = host.c_str();
    auto requested_dbz = requested_db.c_str();

    string eff_requested_db;    // Use the requested_db as given by user only for log messages.
    bool case_sensitive_db = true;
    switch (sett.listener.db_name_cmp_mode)
    {
    case UserDatabase::DBNameCmpMode::CASE_SENSITIVE:
        eff_requested_db = requested_db;
        break;

    case UserDatabase::DBNameCmpMode::LOWER_CASE:
        eff_requested_db = mxb::tolower(requested_db);
        case_sensitive_db = false;
        break;

    case UserDatabase::DBNameCmpMode::CASE_INSENSITIVE:
        eff_requested_db = requested_db;
        case_sensitive_db = false;
        break;
    }
    /**
     * The result from user account search. Even if the result is an authentication failure, a normal
     * authentication token exchange and check should be carried out to match how the server works.
     * This way, the client won't know the exact cause of failure without giving the correct password. */
    auto res = UserEntryResult();

    const char bad_db_fmt[] = "Found matching user entry '%s'@'%s' for client '%s'@'%s' but user tried to "
                              "access non-existing database '%s'.";
    // TODO: the user may be empty, is it ok to match normally in that case?

    // First try to find a normal user entry. If host pattern matching is disabled, match only username.
    const UserEntry* found = sett.listener.match_host_pattern ? m_userdb->find_entry(user, host) :
        m_userdb->find_entry(user);
    if (found)
    {
        res.entry = *found;
        // If trying to access a specific database, check if allowed.
        bool db_ok = true;
        if (!eff_requested_db.empty())
        {
            if (!m_userdb->check_database_exists(eff_requested_db, case_sensitive_db))
            {
                db_ok = false;
                res.type = UserEntryType::BAD_DB;
                MXB_INFO(bad_db_fmt,
                         found->username.c_str(), found->host_pattern.c_str(), userz, hostz,
                         requested_dbz);
            }
            else if (eff_requested_db == info_schema
                     || (!case_sensitive_db
                         && strcasecmp(eff_requested_db.c_str(), info_schema.c_str()) == 0))
            {
                // Accessing "information_schema", allow it.
            }
            else if (!m_userdb->check_database_access(*found, eff_requested_db, case_sensitive_db))
            {
                db_ok = false;
                res.type = UserEntryType::DB_ACCESS_DENIED;
                MXB_INFO("Found matching user entry '%s'@'%s' for client '%s'@'%s' but user does not have "
                         "access to database '%s'.",
                         found->username.c_str(), found->host_pattern.c_str(), userz, hostz,
                         requested_dbz);
            }
        }

        if (db_ok)
        {
            res.type = UserEntryType::USER_ACCOUNT_OK;
            MXB_INFO("Found matching user '%s'@'%s' for client '%s'@'%s' with sufficient privileges.",
                     found->username.c_str(), found->host_pattern.c_str(), userz, hostz);
        }
    }
    else if (sett.listener.allow_anon_user)
    {
        // Try to find an anonymous entry. Such an entry has empty username and matches any client username.
        // If host pattern matching is disabled, any user from any host can log in if an anonymous
        // entry exists.
        auto anon_found = sett.listener.match_host_pattern ? m_userdb->find_entry("", host) :
            m_userdb->find_entry("");
        if (anon_found)
        {
            res.entry = *anon_found;
            // For anonymous users, do not check database access as the final effective user is unknown.
            // Instead, check that the entry has a proxy grant.
            if (!eff_requested_db.empty()
                && !m_userdb->check_database_exists(eff_requested_db, case_sensitive_db))
            {
                res.type = UserEntryType::BAD_DB;
                MXB_INFO(bad_db_fmt,
                         anon_found->username.c_str(), anon_found->host_pattern.c_str(), userz, hostz,
                         requested_dbz);
            }
            else if (!anon_found->proxy_priv)
            {
                res.type = UserEntryType::ANON_PROXY_ACCESS_DENIED;
                MXB_INFO("Found matching anonymous user ''@'%s' for client '%s'@'%s' but user does not have "
                         "proxy privileges.",
                         anon_found->host_pattern.c_str(), userz, hostz);
            }
            else
            {
                res.type = UserEntryType::USER_ACCOUNT_OK;
                MXB_INFO("Found matching anonymous user ''@'%s' for client '%s'@'%s' with proxy grant.",
                         anon_found->host_pattern.c_str(), userz, hostz);
            }
        }
    }

    // If "root" user is being accepted when not allowed, block it now.
    if (res.type == UserEntryType::USER_ACCOUNT_OK && !sett.service.allow_root_user && user == "root")
    {
        res.type = UserEntryType::ROOT_ACCESS_DENIED;
        MXB_INFO("Client '%s'@'%s' blocked because '%s' is false.", userz, hostz, CN_ENABLE_ROOT_USER);
        return res;
    }

    // Finally, if user was not found, generate a dummy entry so that authentication can continue.
    // It will fail in the end regardless.
    if (res.type == UserEntryType::USER_NOT_FOUND)
    {
        generate_dummy_entry(user, &res.entry);
    }
    return res;
}

void MariaDBUserCache::update_from_master()
{
    if (m_userdb_version < m_master.userdb_version())
    {
        // Master db has updated data, copy the shared pointer.
        auto db_info = m_master.get_user_database();
        m_userdb = move(db_info.user_db);
        m_userdb_version = db_info.version;
    }
}

bool MariaDBUserCache::can_update_immediately() const
{
    /**
     * The usercache can be updated (or is about to be updated) if
     * 1) The master database is ahead, meaning it's about to send the worker-message, or the message has
     * already been sent but the current worker hasn't picked it up yet.
     * 2) Or the minimum time between user updates has passed.
     */
    return m_userdb_version < m_master.userdb_version() || m_master.can_update_immediately();
}

int MariaDBUserCache::version() const
{
    return m_userdb_version;
}

void MariaDBUserCache::generate_dummy_entry(const std::string& user, mariadb::UserEntry* output) const
{
    // TODO: To match server behavior, this function should look at all the users, and select a plugin
    // based on the distribution of plugins used. The selection would need to be deterministic.
    // Worry about this later, the current version is ok in the usual case of mostly mysql_native_password.
    output->username = user;
    output->host_pattern = "%";
    output->plugin = mysql_default_auth;
}<|MERGE_RESOLUTION|>--- conflicted
+++ resolved
@@ -1576,41 +1576,6 @@
 
     if (patterntype == PatternType::UNKNOWN)
     {
-<<<<<<< HEAD
-        // Pattern is a hostname, or an address with wildcards. Go through it and take an educated guess.
-        bool maybe_address = true;
-        bool maybe_hostname = true;
-        const char esc = '\\';      // '\' is an escape char to allow e.g. my_host.com to match properly.
-        bool escaped = false;
-
-        auto classify_char = [is_wc, &maybe_address, &maybe_hostname](char ch) {
-            auto is_ipchar = [](char c) {
-                return std::isxdigit(c) || c == ':' || c == '.';
-            };
-
-            auto is_hostnamechar = [](char c) {
-                return std::isalnum(c) || c == '_' || c == '.' || c == '-';
-            };
-
-            if (is_wc(ch))
-            {
-                // Can be address or hostname.
-            }
-            else
-            {
-                if (!is_ipchar(ch))
-                {
-                    maybe_address = false;
-                }
-                if (!is_hostnamechar(ch))
-                {
-                    maybe_hostname = false;
-                }
-            }
-        };
-
-        for (auto c : host_pattern)
-=======
         // An IPV4 address with a trailing wildcard like '192.168.1.%' would matche both the IPv4 address
         // 192.168.1.123 and the hostname '192.168.1.deadbeef'. MariaDB does not allow this since wildcards
         // that start with a part of an IPv4 address and end with a wildcard are nearly universally expected
@@ -1618,7 +1583,6 @@
         // Additionally, if the host pattern contains characters that cannot be in a valid hostname
         // (e.g. an IPv6 mask like '%::fe::%') the reverse name lookup can be skipped.
         if (looks_like_ipv4(host_pattern) || impossible_hostname(host_pattern))
->>>>>>> 7479d4f6
         {
             patterntype = PatternType::ADDRESS;
         }
