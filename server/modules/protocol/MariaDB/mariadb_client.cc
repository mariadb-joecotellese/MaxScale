/*
 *
 * Copyright (c) 2016 MariaDB Corporation Ab
 * Copyright (c) 2023 MariaDB plc, Finnish Branch
 *
 * Use of this software is governed by the Business Source License included
 * in the LICENSE.TXT file and at www.mariadb.com/bsl11.
 *
 * Change Date: 2028-02-27
 *
 * On the date above, in accordance with the Business Source License, use
 * of this software will be governed by version 2 or later of the General
 * Public License.
 */

#include <maxscale/protocol/mariadb/module_names.hh>
#define MXB_MODULE_NAME MXS_MARIADB_PROTOCOL_NAME

#include <maxscale/protocol/mariadb/client_connection.hh>

#include <inttypes.h>
#include <limits.h>
#include <netinet/tcp.h>
#include <sys/stat.h>
#include <algorithm>
#include <string>
#include <vector>
#include <grp.h>
#include <pwd.h>
#include <utility>

#include <maxbase/proxy_protocol.hh>
#include <maxbase/format.hh>
#include <maxscale/event.hh>
#include <maxscale/listener.hh>
#include <maxscale/modinfo.hh>
#include <maxscale/protocol.hh>
#include <maxscale/protocol/mariadb/authenticator.hh>
#include <maxscale/protocol/mariadb/backend_connection.hh>
#include <maxscale/protocol/mariadb/local_client.hh>
#include <maxscale/protocol/mariadb/mariadbparser.hh>
#include <maxscale/protocol/mariadb/mysql.hh>
#include <maxscale/router.hh>
#include <maxscale/routingworker.hh>
#include <maxscale/session.hh>
#include <maxscale/ssl.hh>
#include <maxscale/version.hh>
#include <maxsql/mariadb.hh>

#include "detect_special_query.hh"
#include "packet_parser.hh"
#include "setparser.hh"
#include "sqlmodeparser.hh"
#include "user_data.hh"

namespace
{
using AuthRes = mariadb::ClientAuthenticator::AuthRes;
using ExcRes = mariadb::ClientAuthenticator::ExchRes;
using UserEntryType = mariadb::UserEntryType;
using TrxState = mariadb::TrxTracker::TrxState;
using std::move;
using std::string;

const string base_plugin = DEFAULT_MYSQL_AUTH_PLUGIN;
const mxs::ListenerData::UserCreds default_mapped_creds = {"", base_plugin};
const int CLIENT_CAPABILITIES_LEN = 32;
const int SSL_REQUEST_PACKET_SIZE = MYSQL_HEADER_LEN + CLIENT_CAPABILITIES_LEN;
const int NORMAL_HS_RESP_MIN_SIZE = MYSQL_AUTH_PACKET_BASE_SIZE + 2;
const int NORMAL_HS_RESP_MAX_SIZE = MYSQL_PACKET_LENGTH_MAX - 1;
const int MAX_PACKET_SIZE = MYSQL_PACKET_LENGTH_MAX + MYSQL_HEADER_LEN;

const int ER_OUT_OF_ORDER = 1156;
const char PACKETS_OOO_MSG[] = "Got packets out of order";      // Matches server message
const char WRONG_SEQ_FMT[] = "Client (%s) sent packet with unexpected sequence number. Expected %i, got %i.";
const int ER_BAD_HANDSHAKE = 1043;
const char BAD_HANDSHAKE_MSG[] = "Bad handshake";   // Matches server message
const char BAD_HANDSHAKE_FMT[] = "Client (%s) sent an invalid HandshakeResponse.";
// MaxScale-specific message. Possibly useful for clarifying that MaxScale is expecting SSL connection.
const char BAD_SSL_HANDSHAKE_MSG[] = "Bad SSL handshake";
const char BAD_SSL_HANDSHAKE_FMT[] = "Client (%s) sent an invalid SSLRequest.";
const char HANDSHAKE_ERRSTATE[] = "08S01";

// The past-the-end value for the session command IDs we generate (includes prepared statements). When this ID
// value is reached, the counter is reset back to 1. This makes sure we reserve the values 0 and 0xffffffff as
// special values that are never assigned by MaxScale.
const uint32_t MAX_SESCMD_ID = std::numeric_limits<uint32_t>::max();
static_assert(MAX_SESCMD_ID == MARIADB_PS_DIRECT_EXEC_ID);

// Default version string sent to clients
const string default_version = string("5.5.5-10.4.32 ") + MAXSCALE_VERSION + "-maxscale";

class ThisUnit
{
public:
    mxb::Regex special_queries_regex;
};
ThisUnit this_unit;

string get_version_string(SERVICE* service)
{
    string service_vrs = service->version_string();

    if (service_vrs.empty())
    {
        service_vrs = default_version + service->custom_version_suffix();
    }

    return service_vrs;
}

enum class CapTypes
{
    XPAND,      // XPand, doesn't include SESSION_TRACK as it doesn't support it
    NORMAL,     // The normal capabilities but without the extra MariaDB-only bits
    MARIADB,    // All capabilities
};

// Returns the capability type, version number and the capabilities themselves
std::tuple<CapTypes, uint64_t, uint64_t> get_supported_cap_types(SERVICE* service)
{
    uint64_t caps = GW_MYSQL_CAPABILITIES_SERVER;
    CapTypes type = CapTypes::MARIADB;
    uint64_t version = std::numeric_limits<uint64_t>::max();

    for (SERVER* s : service->reachable_servers())
    {
        const auto& info = s->info();

        if (info.type() != SERVER::VersionInfo::Type::UNKNOWN)
        {
            caps &= info.capabilities();
        }

        if (info.type() == SERVER::VersionInfo::Type::XPAND)
        {
            // At least one node is XPand and since it's the most restrictive, we can return early.
            type = CapTypes::XPAND;
            break;
        }
        else
        {
            version = std::min(info.version_num().total, version);

            if (version < 100200)
            {
                type = CapTypes::NORMAL;
            }
        }
    }

    return {type, version, caps};
}

bool call_getpwnam_r(const char* user, gid_t& group_id_out)
{
    bool rval = false;
    // getpwnam_r requires a buffer for result data. The size is not known beforehand. Guess the size and
    // try again with a larger buffer if necessary.
    int buf_size = 1024;
    const int buf_size_limit = 1024000;
    const char err_msg[] = "'getpwnam_r' on '%s' failed. Error %i: %s";
    string buffer;
    passwd output {};
    passwd* output_ptr = nullptr;
    bool keep_trying = true;

    while (buf_size <= buf_size_limit && keep_trying)
    {
        keep_trying = false;
        buffer.resize(buf_size);
        int ret = getpwnam_r(user, &output, &buffer[0], buffer.size(), &output_ptr);

        if (output_ptr)
        {
            group_id_out = output_ptr->pw_gid;
            rval = true;
        }
        else if (ret == 0)
        {
            // No entry found, likely the user is not a Linux user.
            MXB_INFO("Tried to check groups of user '%s', but it is not a Linux user.", user);
        }
        else if (ret == ERANGE)
        {
            // Buffer was too small. Try again with a larger one.
            buf_size *= 10;
            if (buf_size > buf_size_limit)
            {
                MXB_ERROR(err_msg, user, ret, mxb_strerror(ret));
            }
            else
            {
                keep_trying = true;
            }
        }
        else
        {
            MXB_ERROR(err_msg, user, ret, mxb_strerror(ret));
        }
    }
    return rval;
}

bool call_getgrgid_r(gid_t group_id, string& name_out)
{
    bool rval = false;
    // getgrgid_r requires a buffer for result data. The size is not known beforehand. Guess the size and
    // try again with a larger buffer if necessary.
    int buf_size = 1024;
    const int buf_size_limit = 1024000;
    const char err_msg[] = "'getgrgid_r' on %ui failed. Error %i: %s";
    string buffer;
    group output {};
    group* output_ptr = nullptr;
    bool keep_trying = true;

    while (buf_size <= buf_size_limit && keep_trying)
    {
        keep_trying = false;
        buffer.resize(buf_size);
        int ret = getgrgid_r(group_id, &output, &buffer[0], buffer.size(), &output_ptr);

        if (output_ptr)
        {
            name_out = output_ptr->gr_name;
            rval = true;
        }
        else if (ret == 0)
        {
            MXB_ERROR("Group id %ui is not a valid Linux group.", group_id);
        }
        else if (ret == ERANGE)
        {
            // Buffer was too small. Try again with a larger one.
            buf_size *= 10;
            if (buf_size > buf_size_limit)
            {
                MXB_ERROR(err_msg, group_id, ret, mxb_strerror(ret));
            }
            else
            {
                keep_trying = true;
            }
        }
        else
        {
            MXB_ERROR(err_msg, group_id, ret, mxb_strerror(ret));
        }
    }
    return rval;
}

std::string attr_to_str(const std::vector<uint8_t>& data)
{
    if (data.empty())
    {
        return "no attributes";
    }

    const uint8_t* ptr = data.data();
    const uint64_t len = mxq::leint_consume((uint8_t**)&ptr);
    const uint8_t* end = ptr + len;
    std::string values;

    while (ptr < end)
    {
        size_t key_size;
        const char* key = mxq::lestr_consume_safe(&ptr, end, &key_size);

        if (!key)
        {
            break;
        }

        size_t value_size;
        const char* value = mxq::lestr_consume_safe(&ptr, end, &value_size);

        if (!value)
        {
            break;
        }

        values.append(key, key_size);
        values.append("=");
        values.append(value, value_size);
        values.append(" ");
    }

    return values;
}

json_t* attr_to_json(const std::vector<uint8_t>& data)
{
    if (data.empty())
    {
        return json_null();
    }

    const uint8_t* ptr = data.data();
    const uint64_t len = mxq::leint_consume((uint8_t**)&ptr);
    const uint8_t* end = ptr + len;
    json_t* js = json_object();

    while (ptr < end)
    {
        size_t key_size;
        const char* key = mxq::lestr_consume_safe(&ptr, end, &key_size);

        if (!key)
        {
            break;
        }

        size_t value_size;
        const char* value = mxq::lestr_consume_safe(&ptr, end, &value_size);

        if (!value)
        {
            break;
        }

        json_object_set_new(js, std::string(key, key_size).c_str(), json_stringn(value, value_size));
    }

    return js;
}
}

// Servers and queries to execute on them
typedef std::map<SERVER*, std::string> TargetList;

struct KillInfo
{
    typedef  bool (* DcbCallback)(DCB* dcb, void* data);

    KillInfo(std::string query, MXS_SESSION* ses, DcbCallback callback)
        : origin(mxs::RoutingWorker::get_current())
        , session(ses)
        , query_base(query)
        , cb(callback)
    {
    }

    mxs::RoutingWorker* origin;
    MXS_SESSION*        session;
    std::string         query_base;
    DcbCallback         cb;
    TargetList          targets;
    std::mutex          lock;
};

static bool kill_func(DCB* dcb, void* data);

struct ConnKillInfo : public KillInfo
{
    ConnKillInfo(uint64_t id, std::string query, MXS_SESSION* ses, uint64_t keep_thread_id)
        : KillInfo(query, ses, kill_func)
        , target_id(id)
        , keep_thread_id(keep_thread_id)
    {
    }

    uint64_t target_id;
    uint64_t keep_thread_id;
};

static bool kill_user_func(DCB* dcb, void* data);

struct UserKillInfo : public KillInfo
{
    UserKillInfo(std::string name, std::string query, MXS_SESSION* ses)
        : KillInfo(query, ses, kill_user_func)
        , user(name)
    {
    }

    std::string user;
};

static bool kill_func(DCB* dcb, void* data)
{
    ConnKillInfo* info = static_cast<ConnKillInfo*>(data);

    if (dcb->session()->id() == info->target_id && dcb->role() == DCB::Role::BACKEND)
    {
        auto proto = static_cast<MariaDBBackendConnection*>(dcb->protocol());
        uint64_t backend_thread_id = proto->thread_id();

        if (info->keep_thread_id == 0 || backend_thread_id != info->keep_thread_id)
        {
            if (backend_thread_id)
            {
                // TODO: Isn't it from the context clear that dcb is a backend dcb, that is
                // TODO: perhaps that could be in the function prototype?
                BackendDCB* backend_dcb = static_cast<BackendDCB*>(dcb);

                // DCB is connected and we know the thread ID so we can kill it
                std::stringstream ss;
                ss << info->query_base << backend_thread_id;

                std::lock_guard<std::mutex> guard(info->lock);
                info->targets[backend_dcb->server()] = ss.str();
            }
            else
            {
                MXB_AT_DEBUG(MXB_WARNING(
                    "Forcefully closing DCB to %s for session %lu: DCB is not yet connected.",
                    dcb->whoami().c_str(), dcb->session()->id()));

                // DCB is not yet connected, send a hangup to forcibly close it
                dcb->session()->close_reason = SESSION_CLOSE_KILLED;
                dcb->trigger_hangup_event();
            }
        }
    }

    return true;
}

static bool kill_user_func(DCB* dcb, void* data)
{
    UserKillInfo* info = (UserKillInfo*)data;

    if (dcb->role() == DCB::Role::BACKEND
        && strcasecmp(dcb->session()->user().c_str(), info->user.c_str()) == 0)
    {
        // TODO: Isn't it from the context clear that dcb is a backend dcb, that is
        // TODO: perhaps that could be in the function prototype?
        BackendDCB* backend_dcb = static_cast<BackendDCB*>(dcb);

        std::lock_guard<std::mutex> guard(info->lock);
        info->targets[backend_dcb->server()] = info->query_base;
    }

    return true;
}

MariaDBClientConnection::SSLState MariaDBClientConnection::ssl_authenticate_check_status()
{
    /**
     * We record the SSL status before and after ssl authentication. This allows
     * us to detect if the SSL handshake is immediately completed, which means more
     * data needs to be read from the socket.
     */
    bool health_before = (m_dcb->ssl_state() == DCB::SSLState::ESTABLISHED);
    int ssl_ret = ssl_authenticate_client();
    bool health_after = (m_dcb->ssl_state() == DCB::SSLState::ESTABLISHED);

    auto rval = SSLState::FAIL;
    if (ssl_ret != 0)
    {
        rval = (ssl_ret == SSL_ERROR_CLIENT_NOT_SSL) ? SSLState::NOT_CAPABLE : SSLState::FAIL;
    }
    else if (!health_after)
    {
        rval = SSLState::INCOMPLETE;
    }
    else if (!health_before && health_after)
    {
        rval = SSLState::INCOMPLETE;
        m_dcb->trigger_read_event();
    }
    else if (health_before && health_after)
    {
        rval = SSLState::COMPLETE;
    }
    return rval;
}

/**
 * Start or continue ssl handshake. If the listener requires SSL but the client is not SSL capable,
 * an error message is recorded and failure return given.
 *
 * @return 0 if ok, >0 if a problem - see return codes defined in ssl.h
 */
int MariaDBClientConnection::ssl_authenticate_client()
{
    auto dcb = m_dcb;

    const char* remote = m_dcb->remote().c_str();
    const char* service = m_session->service->name();

    /* Now we require an SSL connection */
    if (!m_session_data->ssl_capable())
    {
        /* Should be SSL, but client is not SSL capable. Cannot print the username, as client has not
         * sent that yet. */
        MXB_INFO("Client from '%s' attempted to connect to service '%s' without SSL when SSL was required.",
                 remote, service);
        return SSL_ERROR_CLIENT_NOT_SSL;
    }

    /* Now we know SSL is required and client is capable */
    if (m_dcb->ssl_state() != DCB::SSLState::ESTABLISHED)
    {
        /**
         * This will often not complete because further reading (or possibly writing) of SSL-related
         * information is needed. DCB::process_events() calls DCB::ssl_handshake() on EPOLLIN-event
         * while the SSL state is SSL_HANDSHAKE_REQUIRED.
         */
        int return_code = dcb->ssl_start_accept();
        if (return_code < 0)
        {
            MXB_INFO("Client from '%s' failed to connect to service '%s' with SSL.", remote, service);
            return SSL_ERROR_ACCEPT_FAILED;
        }
        else if (mxb_log_should_log(LOG_INFO))
        {
            if (return_code == 1)
            {
                MXB_INFO("Client from '%s' connected to service '%s' with SSL.", remote, service);
            }
            else
            {
                MXB_INFO("Client from '%s' is in progress of connecting to service '%s' with SSL.",
                         remote, service);
            }
        }
    }
    return SSL_AUTH_CHECKS_OK;
}

/**
 * Send the server handshake packet to the client.
 *
 * @return True on success
 */
bool MariaDBClientConnection::send_server_handshake()
{
    auto service = m_session->service;
    packet_parser::ByteVec payload;
    // The exact size depends on a few factors, reserve enough to avoid reallocations in most cases.
    payload.reserve(130);

    // Contents as in https://mariadb.com/kb/en/connection/#initial-handshake-packet
    payload.push_back((uint8_t)GW_MYSQL_PROTOCOL_VERSION);
    payload.push_back(get_version_string(service));

    // The length of the following fields all the way until plugin name is 44.
    const int id_to_plugin_bytes = 44;
    auto orig_size = payload.size();
    payload.resize(orig_size + id_to_plugin_bytes);
    auto ptr = payload.data() + orig_size;

    // Use the session id as the server thread id. Only the low 32bits are sent in the handshake.
    mariadb::set_byte4(ptr, m_session->id());
    ptr += 4;

    /* gen_random_bytes() generates random bytes (0-255). This is ok as scramble for most clients
     * (e.g. mariadb) but not for mysql-connector-java. To be on the safe side, ensure every byte
     * is a non-whitespace character. To do the rescaling of values without noticeable bias, generate
     * double the required bytes.
     */
    uint8_t random_bytes[2 * MYSQL_SCRAMBLE_LEN];
    mxb::Worker::gen_random_bytes(random_bytes, sizeof(random_bytes));
    auto* scramble_storage = m_session_data->scramble;
    for (size_t i = 0; i < MYSQL_SCRAMBLE_LEN; i++)
    {
        auto src = &random_bytes[2 * i];
        auto val16 = *(reinterpret_cast<uint16_t*>(src));
        scramble_storage[i] = '!' + (val16 % (('~' + 1) - '!'));
    }

    // Write scramble part 1.
    ptr = mariadb::copy_bytes(ptr, scramble_storage, 8);

    // Filler byte.
    *ptr++ = 0;

    auto [cap_types, min_version, caps] = get_supported_cap_types(service);

    if (cap_types == CapTypes::MARIADB)
    {
        // A MariaDB 10.2 server or later omits the CLIENT_MYSQL capability. This signals that it supports
        // extended capabilities.
        caps &= ~GW_MYSQL_CAPABILITIES_CLIENT_MYSQL;
        caps |= MXS_EXTRA_CAPS_SERVER64;

        if (min_version < 100600)
        {
            // The metadata caching was added in 10.6 and should only be enabled if all nodes support it.
            caps &= ~(MXS_MARIA_CAP_CACHE_METADATA << 32);
            mxb_assert((caps & MXS_EXTRA_CAPS_SERVER64) == (MXS_MARIA_CAP_STMT_BULK_OPERATIONS << 32));
        }
    }

    if (m_session->capabilities() & RCAP_TYPE_OLD_PROTOCOL)
    {
        // Some module requires that only the base protocol is used, most likely due to the fact
        // that it processes the contents of the resultset.
        caps &= ~((MXS_MARIA_CAP_CACHE_METADATA << 32) | GW_MYSQL_CAPABILITIES_DEPRECATE_EOF);
        mxb_assert((caps & MXS_EXTRA_CAPS_SERVER64) == (MXS_MARIA_CAP_STMT_BULK_OPERATIONS << 32)
                   || cap_types != CapTypes::MARIADB);
        mxb_assert((caps & GW_MYSQL_CAPABILITIES_DEPRECATE_EOF) == 0);
    }

    if (cap_types == CapTypes::XPAND || min_version < 80000 || (min_version > 100000 && min_version < 100208))
    {
        // The DEPRECATE_EOF and session tracking were added in MySQL 5.7, anything older than that shouldn't
        // advertise them. This includes XPand: it doesn't support SESSION_TRACK or DEPRECATE_EOF as it's
        // MySQL 5.1 compatible on the protocol layer. Additionally, MySQL 5.7 has a broken query cache
        // implementation where it sends non-DEPRECATE_EOF results even when a client requested results in the
        // DEPRECATE_EOF format. The same query cache bug was present in MariaDB but was fixed in 10.2.8
        // (MDEV-13300).
        caps &= ~(GW_MYSQL_CAPABILITIES_SESSION_TRACK | GW_MYSQL_CAPABILITIES_DEPRECATE_EOF);
    }

    if (require_ssl())
    {
        caps |= GW_MYSQL_CAPABILITIES_SSL;
    }

    m_session_data->client_caps.advertised_capabilities = caps;

    // 8 bytes of capabilities, sent in three parts.
    // Convert to little endian, write 2 bytes.
    uint8_t caps_le[8];
    mariadb::set_byte8(caps_le, caps);
    ptr = mariadb::copy_bytes(ptr, caps_le, 2);

    // Character set.
    uint8_t charset = service->charset();
    if (charset == 0)
    {
        charset = 8;        // Charset 8 is latin1, the server default.
    }
    *ptr++ = charset;

    uint16_t status_flags = 2;      // autocommit enabled
    mariadb::set_byte2(ptr, status_flags);
    ptr += 2;

    // More capabilities.
    ptr = mariadb::copy_bytes(ptr, caps_le + 2, 2);

    *ptr++ = MYSQL_SCRAMBLE_LEN + 1;    // Plugin data total length, contains 1 filler.

    // 6 bytes filler
    ptr = mariadb::set_bytes(ptr, 0, 6);

    // Capabilities part 3 or 4 filler bytes.
    ptr = cap_types == CapTypes::MARIADB ?
        mariadb::copy_bytes(ptr, caps_le + 4, 4) :
        mariadb::set_bytes(ptr, 0, 4);

    // Scramble part 2.
    ptr = mariadb::copy_bytes(ptr, scramble_storage + 8, 12);

    // filler
    *ptr++ = 0;

    mxb_assert(ptr - (payload.data() + orig_size) == id_to_plugin_bytes);
    // Add plugin name.
    payload.push_back(base_plugin);

    bool rval = false;
    // Allocate buffer and send.
    auto pl_size = payload.size();
    GWBUF buf(MYSQL_HEADER_LEN + pl_size);
    ptr = buf.data();
    ptr = mariadb::write_header(ptr, pl_size, 0);
    memcpy(ptr, payload.data(), pl_size);
    return write(std::move(buf));
}

/**
 * Start or continue authenticating the client.
 *
 * @return Instruction for upper level state machine
 */
MariaDBClientConnection::StateMachineRes
MariaDBClientConnection::process_authentication(AuthType auth_type)
{
    auto rval = StateMachineRes::IN_PROGRESS;
    bool state_machine_continue = true;
    auto& auth_data = (auth_type == AuthType::NORMAL_AUTH) ? *m_session_data->auth_data :
        *m_change_user.auth_data;
    const auto& user_entry_type = auth_data.user_entry.type;

    while (state_machine_continue)
    {
        switch (m_auth_state)
        {
        case AuthState::FIND_ENTRY:
            {
                if (m_session_data->user_search_settings.listener.passthrough_auth)
                {
                    set_passthrough_account_entry(auth_data);
                }
                else
                {
                    update_user_account_entry(auth_data);
                }

                if (user_entry_type == UserEntryType::USER_ACCOUNT_OK)
                {
                    m_auth_state = AuthState::START_EXCHANGE;
                }
                else
                {
                    // Something is wrong with the entry. Authentication will likely fail.
                    if (user_account_cache()->can_update_immediately())
                    {
                        // User data may be outdated, send update message through the service.
                        // The current session will stall until userdata has been updated.
                        m_session->service->request_user_account_update();
                        m_session->service->mark_for_wakeup(this);
                        m_auth_state = AuthState::TRY_AGAIN;
                        state_machine_continue = false;
                    }
                    else
                    {
                        MXB_WARNING(MariaDBUserManager::RECENTLY_UPDATED_FMT,
                                    m_session_data->user_and_host().c_str());
                        // If plugin exists, start exchange. Authentication will surely fail.
                        m_auth_state = (user_entry_type == UserEntryType::PLUGIN_IS_NOT_LOADED) ?
                            AuthState::NO_PLUGIN : AuthState::START_EXCHANGE;
                    }
                }
            }
            break;

        case AuthState::TRY_AGAIN:
            {
                // Waiting for user account update.
                if (m_user_update_wakeup)
                {
                    // Only recheck user if the user account data has actually changed since the previous
                    // attempt.
                    if (user_account_cache()->version() > m_previous_userdb_version)
                    {
                        update_user_account_entry(auth_data);
                    }

                    if (user_entry_type == UserEntryType::USER_ACCOUNT_OK)
                    {
                        MXB_DEBUG("Found user account entry for %s after updating user account data.",
                                  m_session_data->user_and_host().c_str());
                    }
                    m_auth_state = (user_entry_type == UserEntryType::PLUGIN_IS_NOT_LOADED) ?
                        AuthState::NO_PLUGIN : AuthState::START_EXCHANGE;
                }
                else
                {
                    // Should not get client data (or read events) before users have actually been updated.
                    // This can happen if client hangs up while MaxScale is waiting for the update.
                    MXB_ERROR("Client %s sent data when waiting for user account update. Closing session.",
                              m_session_data->user_and_host().c_str());
                    send_misc_error("Unexpected client event");
                    // Unmark because auth state is modified.
                    m_session->service->unmark_for_wakeup(this);
                    m_auth_state = AuthState::FAIL;
                }
            }
            break;

        case AuthState::NO_PLUGIN:
            send_authentication_error(AuthErrorType::NO_PLUGIN);
            m_auth_state = AuthState::FAIL;
            break;

        case AuthState::START_EXCHANGE:
            state_machine_continue = perform_auth_exchange(GWBUF(), auth_data);
            break;

        case AuthState::CONTINUE_EXCHANGE:
            state_machine_continue = read_and_auth_exchange(auth_data);
            break;

        case AuthState::CHECK_TOKEN:
            perform_check_token(auth_type);
            break;

        case AuthState::START_SESSION:
            {
                // Authentication success, initialize session. Backend authenticator must be set before
                // connecting to backends.
                bool session_started = false;
                if (m_session_data->user_search_settings.listener.passthrough_auth)
                {
                    assign_backend_authenticator(auth_data);
                    if (m_session->start())
                    {
                        m_auth_state = AuthState::WAIT_FOR_BACKEND;
                        m_session_data->passthrough_be_auth_cb = [this](GWBUF&& auth_reply) {
                            deliver_backend_auth_result(std::move(auth_reply));
                        };
                        session_started = true;
                        state_machine_continue = false;
                    }
                }
                else
                {
                    m_session_data->current_db = auth_data.default_db;
                    m_session_data->role = auth_data.user_entry.entry.default_role;
                    assign_backend_authenticator(auth_data);
                    if (m_session->start())
                    {
                        mxb_assert(m_session->state() != MXS_SESSION::State::CREATED);
                        m_auth_state = AuthState::COMPLETE;
                        session_started = true;
                    }
                }

                if (!session_started)
                {
                    // Send internal error, as in this case the client has done nothing wrong.
                    send_mysql_err_packet(1815, "HY000", "Internal error: Session creation failed");
                    MXB_ERROR("Failed to create session for %s.", m_session_data->user_and_host().c_str());
                    m_auth_state = AuthState::FAIL;
                }
            }
            break;

        case AuthState::CHANGE_USER_OK:
            {
                // Reauthentication to MaxScale succeeded, but the query still needs to be successfully
                // routed.
                rval = complete_change_user_p1() ? StateMachineRes::DONE : StateMachineRes::ERROR;
                state_machine_continue = false;
                break;
            }

        case AuthState::WAIT_FOR_BACKEND:
            switch (m_pt_be_auth_res)
            {
            case PtAuthResult::OK:
                m_session_data->current_db = auth_data.default_db;
                // Don't set current role as we don't know it.
                m_auth_state = AuthState::COMPLETE;
                break;

            case PtAuthResult::ERROR:
                // Error was already sent to client, let state machine continue to session closure.
                m_auth_state = AuthState::FAIL;
                break;

            case PtAuthResult::NONE:
                // Should not get client data (or read events) before authentication to backend is complete.
                MXB_ERROR("Client %s sent data when waiting for passthrough authentication. Closing session.",
                          m_session_data->user_and_host().c_str());
                send_misc_error("Unexpected client event");
                m_auth_state = AuthState::FAIL;
                break;
            }
            break;

        case AuthState::COMPLETE:
            m_sql_mode = m_session->listener_data()->m_default_sql_mode;
            write_ok_packet(m_next_sequence);
            if (!m_dcb->readq_empty())
            {
                // The user has already sent more data, process it
                m_dcb->trigger_read_event();
            }
            state_machine_continue = false;
            rval = StateMachineRes::DONE;
            break;

        case AuthState::FAIL:
            // An error message should have already been sent.
            state_machine_continue = false;
            if (auth_type == AuthType::NORMAL_AUTH)
            {
                rval = StateMachineRes::ERROR;
            }
            else
            {
                // com_change_user failed, but the session may yet continue.
                cancel_change_user_p1();
                rval = StateMachineRes::DONE;
            }

            break;
        }
    }
    return rval;
}

void MariaDBClientConnection::update_user_account_entry(mariadb::AuthenticationData& auth_data)
{
    const auto mses = m_session_data;
    auto* users = user_account_cache();
    auto search_res = users->find_user(auth_data.user, mses->remote, auth_data.default_db,
                                       mses->user_search_settings);
    m_previous_userdb_version = users->version();   // Can use this to skip user entry check after update.

    mariadb::AuthenticatorModule* selected_module = find_auth_module(search_res.entry.plugin);
    if (selected_module)
    {
        // Correct plugin is loaded, generate session-specific data.
        auth_data.client_auth_module = selected_module;
        // If changing user, this overrides the old client authenticator. Not an issue, as the client auth
        // is only used during authentication.
        m_authenticator = selected_module->create_client_authenticator(*this);
    }
    else
    {
        // Authentication cannot continue in this case. Should be rare, though.
        search_res.type = UserEntryType::PLUGIN_IS_NOT_LOADED;
        MXB_INFO("User entry '%s'@'%s' uses unrecognized authenticator plugin '%s'. "
                 "Cannot authenticate user.",
                 search_res.entry.username.c_str(), search_res.entry.host_pattern.c_str(),
                 search_res.entry.plugin.c_str());
    }
    auth_data.user_entry = move(search_res);
}

void MariaDBClientConnection::set_passthrough_account_entry(mariadb::AuthenticationData& auth_data)
{
    auto& auth_modules = m_session->listener_data()->m_authenticators;
    mxb_assert(auth_modules.size() == 1);
    auto* selected_module = static_cast<mariadb::AuthenticatorModule*>(auth_modules[0].get());
    auth_data.client_auth_module = selected_module;

    // The authenticator class should not change, but this may reset some fields.
    m_authenticator = selected_module->create_client_authenticator(*this);

    // Imagine that the user account was found.
    auth_data.user_entry.type = UserEntryType::USER_ACCOUNT_OK;
    // Leave the other fields of 'user_entry' unset, as they are only accessed when doing normal
    // authentication.
}

/**
 * Handle relevant variables.
 *
 * @param buffer  Buffer, assumed to contain a statement.
 * @return Empty if successful, otherwise the error message.
 */
string MariaDBClientConnection::handle_variables(GWBUF& buffer)
{
    string message;
    SetParser set_parser;
    SetParser::Result result;

    switch (set_parser.check(mariadb::get_sql(buffer), &result))
    {
    case SetParser::ERROR:
        // In practice only OOM.
        break;

    case SetParser::IS_SET_SQL_MODE:
        {
            SqlModeParser sql_mode_parser;

            const SetParser::Result::Items& values = result.values();

            for (const auto& value : values)
            {
                switch (sql_mode_parser.get_sql_mode(value.first, value.second))
                {
                case SqlModeParser::ORACLE:
                    m_session_data->set_autocommit(false);
                    m_sql_mode = mxs::Parser::SqlMode::ORACLE;
                    break;

                case SqlModeParser::DEFAULT:
                    m_session_data->set_autocommit(true);
                    m_sql_mode = mxs::Parser::SqlMode::DEFAULT;
                    break;

                case SqlModeParser::SOMETHING:
                    break;

                default:
                    mxb_assert(!true);
                }
            }
        }
        break;

    case SetParser::IS_SET_MAXSCALE:
        {
            const SetParser::Result::Items& variables = result.variables();
            const SetParser::Result::Items& values = result.values();

            auto i = variables.begin();
            auto j = values.begin();

            while (message.empty() && (i != variables.end()))
            {
                const SetParser::Result::Item& variable = *i;
                const SetParser::Result::Item& value = *j;
                message = m_session->set_variable_value(variable.first, variable.second,
                                                        value.first, value.second);
                ++i;
                ++j;
            }
        }
        break;

    case SetParser::NOT_RELEVANT:
        break;

    default:
        mxb_assert(!true);
    }

    return message;
}

void MariaDBClientConnection::handle_query_kill(const SpecialQueryDesc& kill_contents)
{
    auto kt = kill_contents.kill_options;
    auto& user = kill_contents.target;
    // TODO: handle "query id" somehow
    if ((kt & KT_QUERY_ID) == 0)
    {
        if (kill_contents.kill_id > 0)
        {
            execute_kill_connection(kill_contents.kill_id, (kill_type_t)kt);
        }
        else if (!user.empty())
        {
            execute_kill_user(user.c_str(), (kill_type_t)kt);
        }
        else
        {
            write_ok_packet(1);
        }
    }
}

MariaDBClientConnection::SpecialQueryDesc
MariaDBClientConnection::parse_kill_query_elems(const char* sql)
{
    const string connection = "connection";
    const string query = "query";
    const string hard = "hard";
    const string soft = "soft";

    auto& regex = this_unit.special_queries_regex;

    auto option = mxb::tolower(regex.substring_by_name(sql, "koption"));
    auto type = mxb::tolower(regex.substring_by_name(sql, "ktype"));
    auto target = mxb::tolower(regex.substring_by_name(sql, "ktarget"));

    SpecialQueryDesc rval;
    rval.type = SpecialQueryDesc::Type::KILL;

    // Option is either "hard", "soft", or empty.
    if (option == hard)
    {
        rval.kill_options |= KT_HARD;
    }
    else if (option == soft)
    {
        rval.kill_options |= KT_SOFT;
    }
    else
    {
        mxb_assert(option.empty());
    }

    // Type is either "connection", "query", "query\s+id" or empty.
    if (type == connection)
    {
        rval.kill_options |= KT_CONNECTION;
    }
    else if (type == query)
    {
        rval.kill_options |= KT_QUERY;
    }
    else if (!type.empty())
    {
        mxb_assert(type.find(query) == 0);
        rval.kill_options |= KT_QUERY_ID;
    }

    // target is either a query/thread id or "user\s+<username>"
    if (isdigit(target[0]))
    {
        mxb::get_uint64(target.c_str(), &rval.kill_id);
    }
    else
    {
        auto words = mxb::strtok(target, " ");
        rval.target = words[1];
    }
    return rval;
}

void MariaDBClientConnection::handle_use_database(GWBUF& read_buffer)
{
    auto databases = parser()->get_database_names(read_buffer);
    if (!databases.empty())
    {
        start_change_db(string(databases[0]));
    }
}

bool MariaDBClientConnection::should_inspect_query(GWBUF& buffer) const
{
    bool rval = true;

    if (parser()->parse(buffer, mxs::Parser::COLLECT_ALL) == mxs::Parser::Result::PARSED)
    {
        auto op = parser()->get_operation(buffer);

        if (op != mxs::sql::OP_KILL && op != mxs::sql::OP_SET && op != mxs::sql::OP_CHANGE_DB)
        {
            rval = false;
        }
    }

    return rval;
}

/**
 * Some SQL commands/queries need to be detected and handled by the protocol
 * and MaxScale instead of being routed forward as is.
 *
 * @param buffer Query buffer
 * @return see @c spec_com_res_t
 */
MariaDBClientConnection::SpecialCmdRes
MariaDBClientConnection::process_special_queries(GWBUF& buffer)
{
    auto rval = SpecialCmdRes::CONTINUE;

    auto packet_len = buffer.length();
    /* The packet must be at least HEADER + cmd + 5 (USE d) chars in length. Also, if the packet is rather
     * long, assume that it is not a tracked query. This assumption allows avoiding the
     * make_contiquous-call
     * on e.g. big inserts. The long packets can only contain one of the tracked queries by having lots of
     * comments. */
    const size_t min_len = MYSQL_HEADER_LEN + 1 + 5;
    const size_t max_len = 10000;

    if (packet_len >= min_len && packet_len <= max_len)
    {
        const char* sql = nullptr;
        int len = 0;
        bool is_special = false;

        std::string_view sv = mariadb::get_sql(buffer);

        if (!sv.empty())
        {
            sql = sv.data();
            len = sv.length();
            auto pEnd = sql + len;
            is_special = detect_special_query(&sql, pEnd);
            len = pEnd - sql;
        }

        if (is_special)
        {
            auto fields = parse_special_query(sql, len);
            switch (fields.type)
            {
            case SpecialQueryDesc::Type::NONE:
                break;

            case SpecialQueryDesc::Type::KILL:
                handle_query_kill(fields);
                // The kill-query is not routed to backends, as the id:s would be wrong.
                rval = SpecialCmdRes::END;
                break;

            case SpecialQueryDesc::Type::USE_DB:
                handle_use_database(buffer);
                break;

            case SpecialQueryDesc::Type::SET_ROLE:
                start_change_role(move(fields.target));
                break;
            }
        }
    }

    return rval;
}

bool MariaDBClientConnection::record_for_history(GWBUF& buffer, uint8_t cmd)
{
    bool should_record = false;

    // Update the routing information. This must be done even if the command isn't added to the history.
    const auto& info = m_qc.update_route_info(buffer);

    switch (cmd)
    {
    case MXS_COM_QUIT:      // The client connection is about to be closed
    case MXS_COM_PING:      // Doesn't change the state so it doesn't need to be stored
    case MXS_COM_STMT_RESET:// Resets the prepared statement state, not needed by new connections
        break;

    case MXS_COM_STMT_EXECUTE:
        {
            uint32_t id = mxs_mysql_extract_ps_id(buffer);
            uint16_t params = m_qc.get_param_count(id);

            if (params > 0)
            {
                size_t types_offset = MYSQL_HEADER_LEN + 1 + 4 + 1 + 4 + ((params + 7) / 8);
                uint8_t* ptr = buffer.data() + types_offset;

                if (*ptr)
                {
                    ++ptr;

                    // Store the metadata, two bytes per parameter, for later use. The backends will need if
                    // it they have to reconnect and re-executed the prepared statements.
                    m_session_data->exec_metadata[id].assign(ptr, ptr + (params * 2));
                }
            }
        }
        break;

    case MXS_COM_STMT_CLOSE:
        {
            // Instead of handling COM_STMT_CLOSE like a normal command, we can exclude it from the history as
            // well as remove the original COM_STMT_PREPARE that it refers to. This simplifies the history
            // replay as all stored commands generate a response and none of them refer to any previous
            // commands. This means that the history can be executed in a single batch without waiting for any
            // responses.
            uint32_t id = mxs_mysql_extract_ps_id(buffer);

            if (m_session_data->history().erase(id))
            {
                mxb_assert(id);
                m_qc.ps_erase(&buffer);
                m_session_data->exec_metadata.erase(id);
            }
        }
        break;

    case MXS_COM_CHANGE_USER:
        // COM_CHANGE_USER resets the whole connection. Any new connections will already be using the new
        // credentials which means we can safely reset the history here.
        m_session_data->history().clear();
        m_session_data->exec_metadata.clear();
        break;

    case MXS_COM_STMT_PREPARE:
        should_record = true;
        break;

    default:
        should_record = m_qc.target_is_all(info.target());
        break;
    }

    if (should_record)
    {
        buffer.set_id(m_next_id);
        m_session_data->current_history_pos = m_next_id;
        // Keep a copy for the session command history. The buffer originates from the dcb, so deep clone
        // it to minimize memory use. Also saves an allocation when reading the server reply.
        m_pending_cmd = buffer.deep_clone();
        should_record = true;

        if (cmd == MXS_COM_STMT_PREPARE
            || mxs::Parser::type_mask_contains(info.type_mask(), mxs::sql::TYPE_PREPARE_NAMED_STMT))
        {
            // This will silence the warnings about unknown PS IDs
            m_qc.ps_store(&buffer, m_next_id);
        }

        if (++m_next_id == MAX_SESCMD_ID)
        {
            m_next_id = 1;
        }
    }

    return should_record;
}

/**
 * Route an SQL protocol packet. If the original client packet is less than 16MB, buffer should
 * contain the complete packet. If the client packet is large (split into multiple protocol packets),
 * only one protocol packet should be routed at a time.
 * TODO: what happens with parsing in this case? Likely it fails.
 *
 * @param buffer Buffer to route
 * @return True on success
 */
bool MariaDBClientConnection::route_statement(GWBUF&& buffer)
{
    bool recording = false;
    uint8_t cmd = mxs_mysql_get_command(buffer);

    if (m_session->capabilities() & RCAP_TYPE_SESCMD_HISTORY)
    {
        recording = record_for_history(buffer, cmd);
    }
    else if (cmd == MXS_COM_STMT_PREPARE)
    {
        buffer.set_id(m_next_id);

        if (++m_next_id == MAX_SESCMD_ID)
        {
            m_next_id = 1;
        }
    }

    // Must be done whether or not there were any changes, as the query classifier
    // is thread and not session specific.
    parser()->set_sql_mode(m_sql_mode);
    // The query classifier classifies according to the service's server that has
    // the smallest version number.
    parser()->set_server_version(m_version);

    auto service = m_session->service;
    auto capabilities = m_session->capabilities();
    auto& tracker = m_session_data->trx_tracker();

    if (rcap_type_required(capabilities, RCAP_TYPE_SESCMD_HISTORY))
    {
        // The transaction state can be copied from m_qc where it was already tracked by the session
        // command history code.
        tracker = m_qc.current_route_info().trx();
    }
    else if (rcap_type_required(capabilities, RCAP_TYPE_QUERY_CLASSIFICATION))
    {
        tracker.track_transaction_state(buffer, MariaDBParser::get());
    }
    else
    {
        constexpr auto CUSTOM = mxs::Parser::ParseTrxUsing::CUSTOM;
        tracker.track_transaction_state<CUSTOM>(buffer, MariaDBParser::get());
    }

    // TODO: The response count and state is currently modified before we route the query to allow routers to
    // call clientReply inside routeQuery. This should be changed so that routers don't directly call
    // clientReply and instead it to be delivered in a separate event.

    bool expecting_response = mxs_mysql_command_will_respond(cmd);

    if (expecting_response)
    {
        ++m_num_responses;
        m_session->retain_statement(buffer);
    }

    if (recording)
    {
        mxb_assert(expecting_response);
        m_routing_state = RoutingState::RECORD_HISTORY;
    }

    return m_downstream->routeQuery(move(buffer)) != 0;
}

void MariaDBClientConnection::finish_recording_history(const GWBUF* buffer, const mxs::Reply& reply)
{
    if (reply.is_complete())
    {
        MXB_INFO("Added %s to history with ID %u: %s (result: %s)",
                 mariadb::cmd_to_string(m_pending_cmd[4]), m_pending_cmd.id(),
                 maxbase::show_some(string(mariadb::get_sql(m_pending_cmd)), 200).c_str(),
                 reply.is_ok() ? "OK" : reply.error().message().c_str());

        if (reply.command() == MXS_COM_STMT_PREPARE)
        {
            m_qc.ps_store_response(m_pending_cmd.id(), reply.param_count());
        }

        // Check the early responses to this command that arrived and were discarded before the accepted
        // response that ended up here was received. Doing this with lcall() allows the command ID and the
        // result to be stored inside it which removes the need to permanently store the latest command in
        // MariaDBClientConnection as a member variable.
        m_session->worker()->lcall([this, id = m_pending_cmd.id(), ok = reply.is_ok()](){
            if (m_session->is_alive())
            {
                m_session_data->history().check_early_responses(id, ok);
            }
        });

        m_routing_state = RoutingState::PACKET_START;
        m_session_data->history().add(std::move(m_pending_cmd), reply.is_ok());
        m_pending_cmd.clear();

        // There's possibly another packet ready to be read in either the DCB's readq or in the socket. This
        // happens for example when direct execution of prepared statements is done where the COM_STMT_PREPARE
        // and COM_STMT_EXECUTE are sent as one batch.
        m_dcb->trigger_read_event();
    }
}

/**
 * @brief Client read event, process data, client already authenticated
 *
 * First do some checks and get the router capabilities.  If the router
 * wants to process each individual statement, then the data must be split
 * into individual SQL statements. Any data that is left over is held in the
 * DCB read queue.
 *
 * Finally, the general client data processing function is called.
 *
 * @return True if session should continue, false if client connection should be closed
 */
MariaDBClientConnection::StateMachineRes MariaDBClientConnection::process_normal_read()
{
    auto session_state_value = m_session->state();
    if (session_state_value != MXS_SESSION::State::STARTED)
    {
        if (session_state_value != MXS_SESSION::State::STOPPING)
        {
            MXB_ERROR("Session received a query in incorrect state: %s",
                      session_state_to_string(session_state_value));
        }
        return StateMachineRes::ERROR;
    }

    if (m_routing_state == RoutingState::CHANGING_STATE
        || m_routing_state == RoutingState::RECORD_HISTORY)
    {
        // We're still waiting for a response from the backend, read more data once we get it.
        return StateMachineRes::IN_PROGRESS;
    }

    auto [read_ok, buffer] = read_protocol_packet();
    if (buffer.empty())
    {
        // Either an error or an incomplete packet.
        return read_ok ? StateMachineRes::IN_PROGRESS : StateMachineRes::ERROR;
    }

    bool routed = false;

    switch (m_routing_state)
    {
    case RoutingState::PACKET_START:
        if (buffer.length() > MYSQL_HEADER_LEN)
        {
            routed = process_normal_packet(move(buffer));
        }
        else
        {
            // Unexpected, client should not be sending empty (header-only) packets in this case.
            MXB_ERROR("Client %s sent empty packet when a normal packet was expected.",
                      m_session->user_and_host().c_str());
        }
        break;

    case RoutingState::LARGE_PACKET:
        {
            // No command bytes, just continue routing large packet.
            bool is_large = large_query_continues(buffer);
            routed = m_downstream->routeQuery(move(buffer)) != 0;

            if (!is_large)
            {
                // Large packet routing completed.
                m_routing_state = RoutingState::PACKET_START;
            }
        }
        break;

    case RoutingState::LARGE_HISTORY_PACKET:
        {
            // A continuation of a recoded command, append it to the current command and route it forward
            bool is_large = large_query_continues(buffer);
            m_pending_cmd.append(buffer);
            routed = m_downstream->routeQuery(move(buffer)) != 0;

            if (!is_large)
            {
                // Large packet routing completed.
                m_routing_state = RoutingState::RECORD_HISTORY;
                mxb_assert(m_pending_cmd.length() > MYSQL_PACKET_LENGTH_MAX + MYSQL_HEADER_LEN);
            }
        }
        break;

    case RoutingState::LOAD_DATA:
        {
            // Local-infile routing continues until client sends an empty packet. Again, tracked by backend
            // but this time on the downstream side.
            routed = m_downstream->routeQuery(move(buffer)) != 0;
        }
        break;

    case RoutingState::CHANGING_STATE:
    case RoutingState::RECORD_HISTORY:
        mxb_assert_message(!true, "We should never end up here");
        break;
    }

    auto rval = StateMachineRes::IN_PROGRESS;
    if (!routed)
    {
        /** Routing failed, close the client connection */
        m_session->close_reason = SESSION_CLOSE_ROUTING_FAILED;
        rval = StateMachineRes::ERROR;
        MXB_ERROR("Routing the query failed. Session will be closed.");
    }
    else if (m_command == MXS_COM_QUIT)
    {
        /** Close router session which causes closing of backends */
        mxb_assert_message(m_session->normal_quit(), "Session should be quitting normally");
        m_state = State::QUIT;
        rval = StateMachineRes::DONE;
    }

    return rval;
}

void MariaDBClientConnection::ready_for_reading(DCB* event_dcb)
{
    mxb_assert(m_dcb == event_dcb);     // The protocol should only handle its own events.

    bool state_machine_continue = true;
    while (state_machine_continue)
    {
        switch (m_state)
        {
        case State::HANDSHAKING:
            /**
             * After a listener has accepted a new connection, a standard MySQL handshake is
             * sent to the client. The first time this function is called from the poll loop,
             * the client reply to the handshake should be available.
             */
            {
                auto ret = process_handshake();
                switch (ret)
                {
                case StateMachineRes::IN_PROGRESS:
                    state_machine_continue = false;     // need more data
                    break;

                case StateMachineRes::DONE:
                    m_state = State::AUTHENTICATING;        // continue directly to next state
                    break;

                case StateMachineRes::ERROR:
                    m_state = State::FAILED;
                    break;
                }
            }
            break;

        case State::AUTHENTICATING:
        case State::CHANGING_USER:
            {
                auto auth_type = (m_state == State::CHANGING_USER) ? AuthType::CHANGE_USER :
                    AuthType::NORMAL_AUTH;
                auto ret = process_authentication(auth_type);
                switch (ret)
                {
                case StateMachineRes::IN_PROGRESS:
                    state_machine_continue = false;     // need more data
                    break;

                case StateMachineRes::DONE:
                    if (auth_type == AuthType::NORMAL_AUTH)
                    {
                        // Allow pooling for fresh sessions. This allows pooling in situations where
                        // the client/connector does not send any queries at start and session stays idle.
                        m_session->set_can_pool_backends(true);
                    }
                    m_state = State::READY;
                    break;

                case StateMachineRes::ERROR:
                    m_state = State::FAILED;
                    break;
                }
            }
            break;

        case State::READY:
            {
                auto ret = process_normal_read();
                switch (ret)
                {
                case StateMachineRes::IN_PROGRESS:
                    state_machine_continue = false;
                    break;

                case StateMachineRes::DONE:
                    // In this case, next m_state was written by 'process_normal_read'.
                    break;

                case StateMachineRes::ERROR:
                    m_state = State::FAILED;
                    break;
                }
            }
            break;

        case State::QUIT:
        case State::FAILED:
            state_machine_continue = false;
            break;
        }
    }

    if (m_state == State::FAILED || m_state == State::QUIT)
    {
        m_session->kill();
    }
}

bool MariaDBClientConnection::write(GWBUF&& buffer)
{
    return m_dcb->writeq_append(move(buffer));
}

<<<<<<< HEAD
void MariaDBClientConnection::error(DCB* event_dcb, const char* error)
=======
void MariaDBClientConnection::write_ready(DCB* event_dcb)
{
    mxb_assert(m_dcb == event_dcb);
    mxb_assert(m_dcb->state() != DCB::State::DISCONNECTED);
    if ((m_dcb->state() != DCB::State::DISCONNECTED) && (m_state == State::READY))
    {
        m_dcb->writeq_drain();
    }
}

void MariaDBClientConnection::error(DCB* event_dcb)
{
    mxb_assert(m_dcb == event_dcb);
    mxb_assert(m_session->state() != MXS_SESSION::State::STOPPING);

    if (int err = gw_getsockerrno(event_dcb->fd()))
    {
        MXB_INFO("Network error: %s", mxb_strerror(err));
    }

    m_session->kill();
}

void MariaDBClientConnection::hangup(DCB* event_dcb)
>>>>>>> 34716e44
{
    mxb_assert(m_dcb == event_dcb);

    if (!m_session->normal_quit())
    {
        MXB_INFO("Client disconnected without sending a COM_QUIT.");

        if (session_get_dump_statements() == SESSION_DUMP_STATEMENTS_ON_ERROR)
        {
            m_session->dump_statements();
        }

        if (session_get_session_trace())
        {
            m_session->dump_session_log();
        }

        // The client did not send a COM_QUIT packet
        std::string errmsg {"Connection killed by MaxScale"};
        std::string extra {session_get_close_reason(m_session)};

        if (!extra.empty())
        {
            errmsg += ": " + extra;
        }

        send_mysql_err_packet(1927, "08S01", errmsg.c_str());
    }

    // We simply close the session, this will propagate the closure to any
    // backend descriptors and perform the session cleanup.
    m_session->kill();
}

bool MariaDBClientConnection::init_connection()
{
    return send_server_handshake();
}

void MariaDBClientConnection::finish_connection()
{
    // If this connection is waiting for userdata, remove the entry.
    if (m_auth_state == AuthState::TRY_AGAIN)
    {
        m_session->service->unmark_for_wakeup(this);
    }
}

int32_t MariaDBClientConnection::connlimit(int limit)
{
    return send_standard_error(0, 1040, "Too many connections");
}

MariaDBClientConnection::MariaDBClientConnection(MXS_SESSION* session, mxs::Component* component)
    : m_downstream(component)
    , m_session(session)
    , m_session_data(static_cast<MYSQL_session*>(session->protocol_data()))
    , m_version(service_get_version(session->service, SERVICE_VERSION_MIN))
    , m_qc(MariaDBParser::get(), session)
{
    m_track_pooling_status = session->idle_pooling_enabled();
}

/**
 * mysql_send_auth_error
 *
 * Send a MySQL protocol ERR message, for gateway authentication error to the dcb
 *
 * @param packet_number
 * @param mysql_message
 * @return packet length
 *
 */
int MariaDBClientConnection::send_auth_error(int packet_number, const char* mysql_message)
{
    uint8_t* outbuf = NULL;
    uint32_t mysql_payload_size = 0;
    uint8_t mysql_packet_header[4];
    uint8_t* mysql_payload = NULL;
    uint8_t field_count = 0;
    uint8_t mysql_err[2];
    uint8_t mysql_statemsg[6];
    const char* mysql_error_msg = NULL;
    const char* mysql_state = NULL;

    mxb_assert(m_dcb->state() == DCB::State::POLLING);
    mysql_error_msg = "Access denied!";
    mysql_state = "28000";

    field_count = 0xff;
    const int mysql_errno = 1045;
    mariadb::set_byte2(mysql_err, mysql_errno);
    mysql_statemsg[0] = '#';
    memcpy(mysql_statemsg + 1, mysql_state, 5);

    if (mysql_message != NULL)
    {
        mysql_error_msg = mysql_message;
    }

    mysql_payload_size =
        sizeof(field_count) + sizeof(mysql_err) + sizeof(mysql_statemsg) + strlen(mysql_error_msg);

    // allocate memory for packet header + payload
    GWBUF* buf = gwbuf_alloc(sizeof(mysql_packet_header) + mysql_payload_size);
    if (!buf)
    {
        return 0;
    }
    outbuf = GWBUF_DATA(buf);

    // write packet header with packet number
    mariadb::set_byte3(mysql_packet_header, mysql_payload_size);
    mysql_packet_header[3] = packet_number;

    // write header
    memcpy(outbuf, mysql_packet_header, sizeof(mysql_packet_header));

    mysql_payload = outbuf + sizeof(mysql_packet_header);

    // write field
    memcpy(mysql_payload, &field_count, sizeof(field_count));
    mysql_payload = mysql_payload + sizeof(field_count);

    // write errno
    memcpy(mysql_payload, mysql_err, sizeof(mysql_err));
    mysql_payload = mysql_payload + sizeof(mysql_err);

    // write sqlstate
    memcpy(mysql_payload, mysql_statemsg, sizeof(mysql_statemsg));
    mysql_payload = mysql_payload + sizeof(mysql_statemsg);

    // write err messg
    memcpy(mysql_payload, mysql_error_msg, strlen(mysql_error_msg));

    // writing data in the Client buffer queue
    write(mxs::gwbufptr_to_gwbuf(buf));

    return sizeof(mysql_packet_header) + mysql_payload_size;
}

/**
 * @brief Send a standard MariaDB error message, emulating real server
 *
 * Supports the sending to a client of a standard database error, for
 * circumstances where the error is generated within MaxScale but should
 * appear like a backend server error. First introduced to support connection
 * throttling, to send "Too many connections" error.
 *
 * @param packet_number Packet number for header
 * @param error_number  Standard error number as for MariaDB
 * @param error_message Text message to be included
 * @return 0 on failure, 1 on success
 */
int MariaDBClientConnection::send_standard_error(int packet_number, int error_number,
                                                 const char* error_message)
{
    GWBUF* buf = create_standard_error(packet_number, error_number, error_message);
    return buf ? write(mxs::gwbufptr_to_gwbuf(buf)) : 0;
}

/**
 * @brief Create a standard MariaDB error message, emulating real server
 *
 * Supports the sending to a client of a standard database error, for
 * circumstances where the error is generated within MaxScale but should
 * appear like a backend server error. First introduced to support connection
 * throttling, to send "Too many connections" error.
 *
 * @param sequence Packet number for header
 * @param error_number  Standard error number as for MariaDB
 * @param msg Text message to be included
 * @return GWBUF        A buffer containing the error message, ready to send
 */
GWBUF* MariaDBClientConnection::create_standard_error(int packet_number, int error_number,
                                                      const char* error_message)
{
    uint8_t* outbuf = NULL;
    uint32_t mysql_payload_size = 0;
    uint8_t mysql_packet_header[4];
    uint8_t mysql_error_number[2];
    uint8_t* mysql_handshake_payload = NULL;
    GWBUF* buf;

    mysql_payload_size = 1 + sizeof(mysql_error_number) + strlen(error_message);

    // allocate memory for packet header + payload
    if ((buf = gwbuf_alloc(sizeof(mysql_packet_header) + mysql_payload_size)) == NULL)
    {
        return NULL;
    }
    outbuf = GWBUF_DATA(buf);

    // write packet header with mysql_payload_size
    mariadb::set_byte3(mysql_packet_header, mysql_payload_size);

    // write packet number, now is 0
    mysql_packet_header[3] = packet_number;
    memcpy(outbuf, mysql_packet_header, sizeof(mysql_packet_header));

    // current buffer pointer
    mysql_handshake_payload = outbuf + sizeof(mysql_packet_header);

    // write 0xff which is the error indicator
    *mysql_handshake_payload = 0xff;
    mysql_handshake_payload++;

    // write error number
    mariadb::set_byte2(mysql_handshake_payload, error_number);
    mysql_handshake_payload += 2;

    // write error message
    memcpy(mysql_handshake_payload, error_message, strlen(error_message));

    return buf;
}

void MariaDBClientConnection::execute_kill(std::shared_ptr<KillInfo> info, std::function<void()> cb)
{
    MXS_SESSION* ref = session_get_ref(m_session);
    auto origin = mxs::RoutingWorker::get_current();

    auto func = [this, info, ref, origin, cb = std::move(cb)]() {
        // First, gather the list of servers where the KILL should be sent
        mxs::RoutingWorker::execute_concurrently(
            [info] {
            dcb_foreach_local(info->cb, info.get());
        });

        // TODO: This doesn't handle the case where a session is moved from one worker to another while
        // this was being executed on the MainWorker.

        // Then move execution back to the original worker to keep all connections on the same thread
        origin->execute(
            [this, info, ref, cb = std::move(cb)]() {
            MXS_SESSION::Scope scope(m_session);

            for (const auto& a : info->targets)
            {
                std::unique_ptr<LocalClient> client(LocalClient::create(info->session, a.first));

                if (client)
                {
                    if (client->connect())
                    {
                        auto ok_cb = [this, cb, cl = client.get()](
                            GWBUF* buf, const mxs::ReplyRoute& route, const mxs::Reply& reply){
                            MXB_INFO("Reply to KILL from '%s': %s",
                                     route.empty() ? "<none>" : route.first()->target()->name(),
                                     reply.error() ? reply.error().message().c_str() : "OK");
                            kill_complete(cb, cl);
                        };
                        auto err_cb = [this, cb, cl = client.get()](
                            const std::string& err, mxs::Target* tgt, const mxs::Reply& reply) {
                            MXB_INFO("KILL error on '%s': %s", tgt->name(), err.c_str());
                            kill_complete(cb, cl);
                        };

                        client->set_notify(std::move(ok_cb), std::move(err_cb));

                        // TODO: There can be multiple connections to the same server. Currently only
                        // one connection per server is killed.
                        MXB_INFO("KILL on '%s': %s", a.first->name(), a.second.c_str());

                        if (!client->queue_query(mariadb::create_query(a.second.c_str())))
                        {
                            MXB_INFO("Failed to route all KILL queries to '%s'", a.first->name());
                        }
                        else
                        {
                            mxb_assert(ref->state() != MXS_SESSION::State::STOPPING);
                            add_local_client(client.release());
                        }
                    }
                    else
                    {
                        MXB_INFO("Failed to connect LocalClient to '%s'", a.first->name());
                    }
                }
                else
                {
                    MXB_INFO("Failed to create LocalClient to '%s'", a.first->name());
                }
            }

            // If we ended up not sending any KILL commands, the OK packet can be generated immediately.
            maybe_send_kill_response(cb);

            // The reference can now be freed as the execution is back on the worker that owns it
            session_put_ref(ref);
        }, mxs::RoutingWorker::EXECUTE_AUTO);
    };

    if (!mxs::MainWorker::get()->execute(func, mxb::Worker::EXECUTE_QUEUED))
    {
        session_put_ref(ref);
        m_session->kill();
    }
}

std::string kill_query_prefix(MariaDBClientConnection::kill_type_t type)
{
    using Type = MariaDBClientConnection::kill_type_t;
    const char* hard = type & Type::KT_HARD ? "HARD " : (type & Type::KT_SOFT ? "SOFT " : "");
    const char* query = type & Type::KT_QUERY ? "QUERY " : "";
    std::stringstream ss;
    ss << "KILL " << hard << query;
    return ss.str();
}

void MariaDBClientConnection::mxs_mysql_execute_kill(uint64_t target_id,
                                                     MariaDBClientConnection::kill_type_t type,
                                                     std::function<void()> cb)
{
    auto str = kill_query_prefix(type);
    auto info = std::make_shared<ConnKillInfo>(target_id, str, m_session, 0);
    execute_kill(info, std::move(cb));
}

/**
 * Send KILL to all but the keep_protocol_thread_id. If keep_protocol_thread_id==0, kill all.
 * TODO: The naming: issuer, target_id, protocol_thread_id is not very descriptive,
 *       and really goes to the heart of explaining what the session_id/thread_id means in terms
 *       of a service/server pipeline and the recursiveness of this call.
 */
void MariaDBClientConnection::execute_kill_connection(uint64_t target_id,
                                                      MariaDBClientConnection::kill_type_t type)
{
    auto str = kill_query_prefix(type);
    auto info = std::make_shared<ConnKillInfo>(target_id, str, m_session, 0);
    execute_kill(info, std::bind(&MariaDBClientConnection::send_ok_for_kill, this));
}

void MariaDBClientConnection::execute_kill_user(const char* user, kill_type_t type)
{
    auto str = kill_query_prefix(type);
    str += "USER ";
    str += user;

    auto info = std::make_shared<UserKillInfo>(user, str, m_session);
    execute_kill(info, std::bind(&MariaDBClientConnection::send_ok_for_kill, this));
}

void MariaDBClientConnection::send_ok_for_kill()
{
    // Check if the DCB is still open. If MaxScale is shutting down, the DCB is
    // already closed when this callback is called and an error about a write to a
    // closed DCB would be logged.
    if (m_dcb->is_open())
    {
        write_ok_packet(1);
    }
}

std::string MariaDBClientConnection::current_db() const
{
    return m_session_data->current_db;
}

const MariaDBUserCache* MariaDBClientConnection::user_account_cache()
{
    auto users = m_session->service->user_account_cache();
    return static_cast<const MariaDBUserCache*>(users);
}

bool MariaDBClientConnection::parse_ssl_request_packet(const GWBUF& buffer)
{
    size_t len = buffer.length();
    // The packet length should be exactly header + 32 = 36 bytes.
    bool rval = false;
    if (len == MYSQL_AUTH_PACKET_BASE_SIZE)
    {
        packet_parser::ByteVec data;
        data.resize(CLIENT_CAPABILITIES_LEN);
        buffer.copy_data(MYSQL_HEADER_LEN, CLIENT_CAPABILITIES_LEN, data.data());
        auto res = packet_parser::parse_client_capabilities(data, m_session_data->client_caps);
        m_session_data->client_caps = res.capabilities;
        m_session_data->auth_data->collation = res.collation;
        rval = true;
    }
    return rval;
}

bool MariaDBClientConnection::parse_handshake_response_packet(const GWBUF& buffer)
{
    size_t buflen = buffer.length();
    bool rval = false;

    /**
     * The packet should contain client capabilities at the beginning. Some other fields are also
     * obligatory, so length should be at least 38 bytes. Likely there is more.
     */
    if ((buflen >= NORMAL_HS_RESP_MIN_SIZE) && buflen <= NORMAL_HS_RESP_MAX_SIZE)
    {
        int datalen = buflen - MYSQL_HEADER_LEN;
        packet_parser::ByteVec data;
        data.resize(datalen + 1);
        buffer.copy_data(MYSQL_HEADER_LEN, datalen, data.data());
        data[datalen] = '\0';   // Simplifies some later parsing.

        auto client_info = packet_parser::parse_client_capabilities(data, m_session_data->client_caps);
        auto parse_res = packet_parser::parse_client_response(data,
                                                              client_info.capabilities.basic_capabilities);

        if (parse_res.success)
        {
            // If the buffer is valid, just one 0 should remain. Some (old) connectors may send malformed
            // packets with extra data. Such packets work, but some data may not be parsed properly.
            auto data_size = data.size();
            if (data_size >= 1)
            {
                // Success, save data to session.
                auto& auth_data = *m_session_data->auth_data;
                auth_data.user = move(parse_res.username);
                m_session->set_user(auth_data.user);
                auth_data.client_token = move(parse_res.token_res.auth_token);
                auth_data.default_db = move(parse_res.db);
                auth_data.plugin = move(parse_res.plugin);
                auth_data.collation = client_info.collation;

                // Discard the attributes if there is any indication of failed parsing, as the contents
                // may be garbled.
                if (parse_res.success && data_size == 1)
                {
                    auth_data.attributes = move(parse_res.attr_res.attr_data);
                    MXB_INFO("Connection attributes: %s", attr_to_str(auth_data.attributes).c_str());
                }
                else
                {
                    client_info.capabilities.basic_capabilities &= ~GW_MYSQL_CAPABILITIES_CONNECT_ATTRS;
                }
                m_session_data->client_caps = client_info.capabilities;

                rval = true;
            }
        }
        else if (parse_res.token_res.old_protocol)
        {
            MXB_ERROR("Client %s@%s attempted to connect with pre-4.1 authentication "
                      "which is not supported.", parse_res.username.c_str(), m_dcb->remote().c_str());
        }
    }
    return rval;
}

bool MariaDBClientConnection::require_ssl() const
{
    return m_session->listener_data()->m_ssl.valid();
}

std::tuple<MariaDBClientConnection::StateMachineRes, GWBUF> MariaDBClientConnection::read_ssl_request()
{
    auto rval_res = StateMachineRes::ERROR;
    GWBUF rval_buf;
    const int expected_seq = 1;
    /**
     * Client should have sent an SSLRequest (36 bytes). Client may also have already sent SSL-specific data
     * after the protocol packet. This data should not be read out of the socket, as SSL_accept() will
     * expect to read it.
     */
    auto [read_ok, buffer] = m_dcb->read_strict(MYSQL_HEADER_LEN, SSL_REQUEST_PACKET_SIZE);
    if (!buffer.empty())
    {
        auto header = mariadb::get_header(buffer.data());
        m_next_sequence = header.seq + 1;
        int prot_packet_len = MYSQL_HEADER_LEN + header.pl_length;
        if (prot_packet_len == SSL_REQUEST_PACKET_SIZE)
        {
            if (header.seq == expected_seq)
            {
                if (buffer.length() == SSL_REQUEST_PACKET_SIZE)
                {
                    // Entire packet was available, return it.
                    rval_res = StateMachineRes::DONE;
                    rval_buf = std::move(buffer);
                }
                else
                {
                    // Not enough, unread and wait for more.
                    m_dcb->unread(std::move(buffer));
                    rval_res = StateMachineRes::IN_PROGRESS;
                }
            }
            else
            {
                send_mysql_err_packet(ER_OUT_OF_ORDER, HANDSHAKE_ERRSTATE, PACKETS_OOO_MSG);
                MXB_ERROR(WRONG_SEQ_FMT, m_session_data->remote.c_str(), expected_seq, header.seq);
            }
        }
        else if (prot_packet_len >= NORMAL_HS_RESP_MIN_SIZE)
        {
            // Looks like client is trying to authenticate without ssl. To match server behavior, read the
            // normal handshake and return it. Caller will then send the authentication error to client.
            m_dcb->unread(std::move(buffer));
            auto [hs_res, hs_buffer] = read_handshake_response(expected_seq);
            rval_res = hs_res;
            if (hs_res == StateMachineRes::DONE)
            {
                rval_buf = std::move(hs_buffer);
            }
        }
        else
        {
            send_mysql_err_packet(ER_BAD_HANDSHAKE, HANDSHAKE_ERRSTATE, BAD_SSL_HANDSHAKE_MSG);
            MXB_ERROR(BAD_SSL_HANDSHAKE_FMT, m_dcb->remote().c_str());
        }
    }
    else if (read_ok)
    {
        // Not even the header was available, read again.
        rval_res = StateMachineRes::IN_PROGRESS;
    }
    return {rval_res, std::move(rval_buf)};
}

std::tuple<MariaDBClientConnection::StateMachineRes, GWBUF>
MariaDBClientConnection::read_handshake_response(int expected_seq)
{
    auto rval_res = StateMachineRes::ERROR;
    GWBUF rval_buf;

    // Expecting a normal HandshakeResponse.
    auto [read_ok, buffer] = m_dcb->read(MYSQL_HEADER_LEN, NORMAL_HS_RESP_MAX_SIZE);
    if (!buffer.empty())
    {
        auto header = mariadb::get_header(buffer.data());
        size_t prot_packet_len = MYSQL_HEADER_LEN + header.pl_length;
        m_next_sequence = header.seq + 1;
        if (prot_packet_len >= NORMAL_HS_RESP_MIN_SIZE && prot_packet_len <= NORMAL_HS_RESP_MAX_SIZE)
        {
            if (header.seq == expected_seq)
            {
                if (buffer.length() >= prot_packet_len)
                {
                    // Entire packet was available, return it.
                    rval_buf = buffer.split(prot_packet_len);
                    rval_res = StateMachineRes::DONE;

                    if (!buffer.empty())
                    {
                        // More than the packet was available. Unexpected but allowed.
                        m_dcb->unread(std::move(buffer));
                        m_dcb->trigger_read_event();
                    }
                }
                else
                {
                    // Not enough, unread and wait for more.
                    m_dcb->unread(std::move(buffer));
                    rval_res = StateMachineRes::IN_PROGRESS;
                }
            }
            else
            {
                send_mysql_err_packet(ER_OUT_OF_ORDER, HANDSHAKE_ERRSTATE, PACKETS_OOO_MSG);
                MXB_ERROR(WRONG_SEQ_FMT, m_session_data->remote.c_str(), expected_seq, header.seq);
            }
        }
        else
        {
            send_mysql_err_packet(ER_BAD_HANDSHAKE, HANDSHAKE_ERRSTATE, BAD_HANDSHAKE_MSG);
            if (prot_packet_len > NORMAL_HS_RESP_MAX_SIZE)
            {
                // Unexpected. The HandshakeResponse should not be needlessly large. The limit may need to be
                // changed in case some connector sends large responses. Still, limiting the amount is useful
                // as the client is not yet authenticated and can be malicious.
                MXB_ERROR("Client (%s) tried to send a large HandshakeResponse (%zu bytes).",
                          m_session_data->remote.c_str(), prot_packet_len);
            }
            else
            {
                MXB_ERROR(BAD_HANDSHAKE_FMT, m_session_data->remote.c_str());
            }
        }
    }
    else if (read_ok)
    {
        // Not even the header was available, read again.
        rval_res = StateMachineRes::IN_PROGRESS;
    }
    return {rval_res, std::move(rval_buf)};
}

void MariaDBClientConnection::wakeup()
{
    mxb_assert(m_auth_state == AuthState::TRY_AGAIN);
    m_user_update_wakeup = true;
    m_dcb->trigger_read_event();
}

bool MariaDBClientConnection::is_movable() const
{
    mxb_assert(mxs::RoutingWorker::get_current() == m_dcb->polling_worker());
    return m_auth_state != AuthState::TRY_AGAIN;
}

bool MariaDBClientConnection::is_idle() const
{
    return in_routing_state() && m_num_responses == 0;
}

size_t MariaDBClientConnection::sizeof_buffers() const
{
    size_t rv = ClientConnectionBase::sizeof_buffers();

    return rv;
}

bool MariaDBClientConnection::safe_to_restart() const
{
    return !m_session_data->is_trx_active() && !m_session_data->is_trx_ending();
}

bool MariaDBClientConnection::start_change_user(GWBUF&& buffer)
{
    // Parse the COM_CHANGE_USER-packet. The packet is somewhat similar to a typical handshake response.
    size_t buflen = buffer.length();
    bool rval = false;

    size_t min_expected_len = MYSQL_HEADER_LEN + 5;
    auto max_expected_len = min_expected_len + MYSQL_USER_MAXLEN + MYSQL_DATABASE_MAXLEN + 1000;
    if ((buflen >= min_expected_len) && buflen <= max_expected_len)
    {
        int datalen = buflen - MYSQL_HEADER_LEN;
        packet_parser::ByteVec data;
        data.resize(datalen + 1);
        buffer.copy_data(MYSQL_HEADER_LEN, datalen, data.data());
        data[datalen] = '\0';   // Simplifies some later parsing.

        auto parse_res = packet_parser::parse_change_user_packet(data, m_session_data->client_capabilities());
        if (parse_res.success)
        {
            // Only the last byte should be left.
            if (data.size() == 1)
            {
                m_change_user.client_query = move(buffer);

                // Use alternate authentication data storage during change user processing. The effects are
                // not visible to the session. The client authenticator object does not need to be preserved.
                m_change_user.auth_data = std::make_unique<mariadb::AuthenticationData>();
                auto& auth_data = *m_change_user.auth_data;
                auth_data.user = move(parse_res.username);
                auth_data.default_db = move(parse_res.db);
                auth_data.plugin = move(parse_res.plugin);
                auth_data.collation = parse_res.charset;
                auth_data.client_token = move(parse_res.token_res.auth_token);
                auth_data.attributes = move(parse_res.attr_res.attr_data);

                rval = true;
                MXB_INFO("Client %s is attempting a COM_CHANGE_USER to '%s'. Connection attributes: %s",
                         m_session_data->user_and_host().c_str(), auth_data.user.c_str(),
                         attr_to_str(auth_data.attributes).c_str());
            }
        }
        else if (parse_res.token_res.old_protocol)
        {
            MXB_ERROR("Client %s attempted a COM_CHANGE_USER with pre-4.1 authentication, "
                      "which is not supported.", m_session_data->user_and_host().c_str());
        }
    }
    return rval;
}

bool MariaDBClientConnection::complete_change_user_p1()
{
    // Change-user succeeded on client side. It must still be routed to backends and the reply needs to
    // be OK. Either can fail. First, backup current session authentication data, then overwrite it with
    // the change-user authentication data. Backend authenticators will read the new data.

    auto& curr_auth_data = m_session_data->auth_data;
    m_change_user.auth_data_bu = move(curr_auth_data);
    curr_auth_data = move(m_change_user.auth_data);

    assign_backend_authenticator(*curr_auth_data);

    bool rval = false;
    // Failure here means a comms error -> session failure.
    if (route_statement(move(m_change_user.client_query)))
    {
        m_routing_state = RoutingState::CHANGING_STATE;
        m_changing_state = ChangingState::USER;
        rval = true;
    }
    m_change_user.client_query.clear();
    return rval;
}

void MariaDBClientConnection::cancel_change_user_p1()
{
    MXB_INFO("COM_CHANGE_USER from '%s' to '%s' failed.",
             m_session_data->auth_data->user.c_str(), m_change_user.auth_data->user.c_str());
    // The main session fields have not been modified at this point, so canceling is simple.
    m_change_user.client_query.clear();
    m_change_user.auth_data.reset();
}

void MariaDBClientConnection::complete_change_user_p2()
{
    // At this point, the original auth data is in backup storage and the change-user data is "current".
    const auto& curr_auth_data = m_session_data->auth_data;
    const auto& orig_auth_data = m_change_user.auth_data_bu;

    if (curr_auth_data->user_entry.entry.super_priv && mxs::Config::get().log_warn_super_user)
    {
        MXB_WARNING("COM_CHANGE_USER from '%s' to super user '%s'.",
                    orig_auth_data->user.c_str(), curr_auth_data->user.c_str());
    }
    else
    {
        MXB_INFO("COM_CHANGE_USER from '%s' to '%s' succeeded.",
                 orig_auth_data->user.c_str(), curr_auth_data->user.c_str());
    }
    m_change_user.auth_data_bu.reset();     // No longer needed.
    m_session_data->current_db = curr_auth_data->default_db;
    m_session_data->role = curr_auth_data->user_entry.entry.default_role;
}

void MariaDBClientConnection::cancel_change_user_p2(const GWBUF& buffer)
{
    auto& curr_auth_data = m_session_data->auth_data;
    auto& orig_auth_data = m_change_user.auth_data_bu;

    MXB_WARNING("COM_CHANGE_USER from '%s' to '%s' succeeded on MaxScale but "
                "returned (0x%0hhx) on backends: %s",
                orig_auth_data->user.c_str(), curr_auth_data->user.c_str(),
                mxs_mysql_get_command(buffer), mariadb::extract_error(buffer).c_str());

    // Restore original auth data from backup.
    curr_auth_data = move(orig_auth_data);
}

MariaDBClientConnection::StateMachineRes MariaDBClientConnection::process_handshake()
{
    auto rval = StateMachineRes::IN_PROGRESS;   // Returned to upper level SM
    bool state_machine_continue = true;

    while (state_machine_continue)
    {
        switch (m_handshake_state)
        {
        case HSState::INIT:
            {
                m_session_data->auth_data = std::make_unique<mariadb::AuthenticationData>();
                m_next_sequence = 1;    // Handshake had seq 0 so any errors will have 1.
                // If proxy protocol is not enabled at all (typical case), skip the proxy header read phase.
                // This may save an io-op.
                bool proxyproto_on = !m_session->listener_data()->m_proxy_networks.empty();
                m_handshake_state = proxyproto_on ? HSState::EXPECT_PROXY_HDR :
                    (require_ssl() ? HSState::EXPECT_SSL_REQ : HSState::EXPECT_HS_RESP);
            }
            break;

        case HSState::EXPECT_PROXY_HDR:
            {
                // Even if proxy protocol is not allowed for this specific client, try to read the header.
                // Allows more descriptive error messages for clients trying to proxy.
                bool ssl_on = require_ssl();
                auto proxy_read_res = read_proxy_header(ssl_on);
                if (proxy_read_res == StateMachineRes::DONE)
                {
                    m_handshake_state = ssl_on ? HSState::EXPECT_SSL_REQ : HSState::EXPECT_HS_RESP;
                }
                else if (proxy_read_res == StateMachineRes::IN_PROGRESS)
                {
                    // The total proxy header was not available, check again later.
                    state_machine_continue = false;
                }
                else
                {
                    m_handshake_state = HSState::FAIL;
                }
            }
            break;

        case HSState::EXPECT_SSL_REQ:
            {
                auto [res, buffer] = read_ssl_request();
                if (res == StateMachineRes::DONE)
                {
                    // Sequence has already been checked.
                    if (parse_ssl_request_packet(buffer))
                    {
                        m_handshake_state = HSState::SSL_NEG;
                    }
                    else if (parse_handshake_response_packet(buffer))
                    {
                        // Trying to log in without ssl. Server sends this error when a user account requires
                        // ssl but client is not using it.
                        send_authentication_error(AuthErrorType::ACCESS_DENIED);
                        MXB_INFO("Client %s tried to log in without SSL when listener '%s' is configured to "
                                 "require it.", m_session->user_and_host().c_str(),
                                 m_session->listener_data()->m_listener_name.c_str());
                        m_handshake_state = HSState::FAIL;
                    }
                    else
                    {
                        send_mysql_err_packet(ER_BAD_HANDSHAKE, HANDSHAKE_ERRSTATE, BAD_SSL_HANDSHAKE_MSG);
                        MXB_ERROR(BAD_SSL_HANDSHAKE_FMT, m_dcb->remote().c_str());
                        m_handshake_state = HSState::FAIL;
                    }
                }
                else if (res == StateMachineRes::IN_PROGRESS)
                {
                    state_machine_continue = false;
                }
                else
                {
                    m_handshake_state = HSState::FAIL;
                }
            }
            break;

        case HSState::SSL_NEG:
            {
                // Client should be negotiating ssl.
                auto ssl_status = ssl_authenticate_check_status();
                if (ssl_status == SSLState::COMPLETE)
                {
                    m_handshake_state = HSState::EXPECT_HS_RESP;
                    m_session_data->client_conn_encrypted = true;
                }
                else if (ssl_status == SSLState::INCOMPLETE)
                {
                    // SSL negotiation should complete in the background. Execution returns here once
                    // complete.
                    state_machine_continue = false;
                }
                else
                {
                    send_auth_error(m_next_sequence, "Access without SSL denied");
                    MXB_ERROR("Client (%s) failed SSL negotiation.", m_session_data->remote.c_str());
                    m_handshake_state = HSState::FAIL;
                }
            }
            break;

        case HSState::EXPECT_HS_RESP:
            {
                // Expecting normal Handshake response.
                // @see https://mariadb.com/kb/en/library/connection/#client-handshake-response
                int expected_seq = require_ssl() ? 2 : 1;
                auto [res, buffer] = read_handshake_response(expected_seq);
                if (res == StateMachineRes::DONE)
                {
                    // Packet length and sequence already checked.
                    if (parse_handshake_response_packet(buffer))
                    {
                        m_handshake_state = HSState::COMPLETE;
                    }
                    else
                    {
                        send_mysql_err_packet(ER_BAD_HANDSHAKE, HANDSHAKE_ERRSTATE, BAD_HANDSHAKE_MSG);
                        MXB_ERROR(BAD_HANDSHAKE_FMT, m_session_data->remote.c_str());
                        m_handshake_state = HSState::FAIL;
                    }
                }
                else if (res == StateMachineRes::IN_PROGRESS)
                {
                    state_machine_continue = false;
                }
                else
                {
                    m_handshake_state = HSState::FAIL;
                }
            }
            break;

        case HSState::COMPLETE:
            state_machine_continue = false;
            rval = StateMachineRes::DONE;
            break;

        case HSState::FAIL:
            // An error message should have already been sent.
            state_machine_continue = false;
            rval = StateMachineRes::ERROR;
            break;
        }
    }
    return rval;
}

void MariaDBClientConnection::send_authentication_error(AuthErrorType error, const std::string& auth_mod_msg)
{
    auto ses = m_session_data;
    string mariadb_msg;
    const auto& auth_data = *ses->auth_data;

    switch (error)
    {
    case AuthErrorType::ACCESS_DENIED:
        mariadb_msg = mxb::string_printf("Access denied for user %s (using password: %s)",
                                         ses->user_and_host().c_str(),
                                         auth_data.client_token.empty() ? "NO" : "YES");
        send_mysql_err_packet(1045, "28000", mariadb_msg.c_str());
        break;

    case AuthErrorType::DB_ACCESS_DENIED:
        mariadb_msg = mxb::string_printf("Access denied for user %s to database '%s'",
                                         ses->user_and_host().c_str(), auth_data.default_db.c_str());
        send_mysql_err_packet(1044, "42000", mariadb_msg.c_str());
        break;

    case AuthErrorType::BAD_DB:
        mariadb_msg = mxb::string_printf("Unknown database '%s'", auth_data.default_db.c_str());
        send_mysql_err_packet(1049, "42000", mariadb_msg.c_str());
        break;

    case AuthErrorType::NO_PLUGIN:
        mariadb_msg = mxb::string_printf("Plugin '%s' is not loaded",
                                         auth_data.user_entry.entry.plugin.c_str());
        send_mysql_err_packet(1524, "HY000", mariadb_msg.c_str());
        break;
    }

    // Also log an authentication failure event.
    if (m_session->service->config()->log_auth_warnings)
    {
        string total_msg = mxb::string_printf("Authentication failed for user '%s'@[%s] to service '%s'. "
                                              "Originating listener: '%s'. MariaDB error: '%s'.",
                                              auth_data.user.c_str(), ses->remote.c_str(),
                                              m_session->service->name(),
                                              m_session->listener_data()->m_listener_name.c_str(),
                                              mariadb_msg.c_str());
        if (!auth_mod_msg.empty())
        {
            total_msg += mxb::string_printf(" Authenticator error: '%s'.", auth_mod_msg.c_str());
        }
        MXS_LOG_EVENT(maxscale::event::AUTHENTICATION_FAILURE, "%s", total_msg.c_str());
    }
}

void MariaDBClientConnection::send_misc_error(const std::string& msg)
{
    send_mysql_err_packet(1105, "HY000", msg.c_str());
}

void MariaDBClientConnection::trigger_ext_auth_exchange()
{
    auto& auth_data = (m_state == State::CHANGING_USER) ? *m_change_user.auth_data :
        *m_session_data->auth_data;
    auto adv_state = perform_auth_exchange(GWBUF(), auth_data);
    if (adv_state)
    {
        m_dcb->trigger_read_event();    // Get the main state machine to advance.
    }
}

bool MariaDBClientConnection::read_and_auth_exchange(mariadb::AuthenticationData& auth_data)
{
    mxb_assert(m_auth_state == AuthState::CONTINUE_EXCHANGE);
    auto [read_ok, buffer] = read_protocol_packet();
    bool advance_state = false;
    if (buffer.empty())
    {
        if (!read_ok)
        {
            // Connection is likely broken, no need to send error message.
            m_auth_state = AuthState::FAIL;
            advance_state = true;
        }
    }
    else
    {
        advance_state = perform_auth_exchange(std::move(buffer), auth_data);
    }
    return advance_state;
}
/**
 * Authentication exchange state for authenticator state machine.
 *
 * @return True, if the calling state machine should continue. False, if it should wait for more client data.
 */
bool MariaDBClientConnection::perform_auth_exchange(GWBUF&& buffer, mariadb::AuthenticationData& auth_data)
{
    mxb_assert(m_auth_state == AuthState::START_EXCHANGE || m_auth_state == AuthState::CONTINUE_EXCHANGE);

    auto res = m_authenticator->exchange(move(buffer), m_session_data, auth_data);
    if (!res.packet.empty())
    {
        mxb_assert(res.packet.is_unique());
        res.packet.data()[MYSQL_SEQ_OFFSET] = m_next_sequence;
        write(move(res.packet));
    }

    bool state_machine_continue = true;
    if (res.status == ExcRes::Status::READY)
    {
        // Continue to password check.
        m_auth_state = AuthState::CHECK_TOKEN;
    }
    else if (res.status == ExcRes::Status::INCOMPLETE)
    {
        // Authentication is expecting another packet from client, so jump out.
        if (m_auth_state == AuthState::START_EXCHANGE)
        {
            m_auth_state = AuthState::CONTINUE_EXCHANGE;
        }
        state_machine_continue = false;
    }
    else
    {
        // Exchange failed. Usually a communication or memory error.
        auto msg = mxb::string_printf("Authentication plugin '%s' failed",
                                      auth_data.client_auth_module->name().c_str());
        send_misc_error(msg);
        m_auth_state = AuthState::FAIL;
    }
    return state_machine_continue;
}

void MariaDBClientConnection::perform_check_token(AuthType auth_type)
{
    // If the user entry didn't exist in the first place, don't check token and just fail.
    // TODO: server likely checks some random token to spend time, could add it later.
    auto& auth_data = authentication_data(auth_type);
    const auto& user_entry = auth_data.user_entry;
    const auto entrytype = user_entry.type;

    if (entrytype == UserEntryType::USER_NOT_FOUND)
    {
        send_authentication_error(AuthErrorType::ACCESS_DENIED);
        m_auth_state = AuthState::FAIL;
    }
    else
    {
        AuthRes auth_val;
        auto& sett = m_session_data->user_search_settings.listener;
        if (sett.check_password && !sett.passthrough_auth)
        {
            auth_val = m_authenticator->authenticate(m_session_data, auth_data);
        }
        else
        {
            auth_val.status = AuthRes::Status::SUCCESS;
        }

        if (auth_val.status == AuthRes::Status::SUCCESS)
        {
            if (entrytype == UserEntryType::USER_ACCOUNT_OK)
            {
                // Authentication succeeded. If the user has super privileges, print a warning. The change-
                // user equivalent is printed elsewhere.
                if (auth_type == AuthType::NORMAL_AUTH)
                {
                    m_auth_state = AuthState::START_SESSION;
                    if (user_entry.entry.super_priv && mxs::Config::get().log_warn_super_user)
                    {
                        MXB_WARNING("Super user %s logged in to service '%s'.",
                                    m_session_data->user_and_host().c_str(), m_session->service->name());
                    }
                }
                else
                {
                    m_auth_state = AuthState::CHANGE_USER_OK;
                }
            }
            else
            {
                // Translate the original user account search error type to an error message type.
                auto error = AuthErrorType::ACCESS_DENIED;
                switch (entrytype)
                {
                case UserEntryType::DB_ACCESS_DENIED:
                    error = AuthErrorType::DB_ACCESS_DENIED;
                    break;

                case UserEntryType::ROOT_ACCESS_DENIED:
                case UserEntryType::ANON_PROXY_ACCESS_DENIED:
                    error = AuthErrorType::ACCESS_DENIED;
                    break;

                case UserEntryType::BAD_DB:
                    error = AuthErrorType::BAD_DB;
                    break;

                default:
                    mxb_assert(!true);
                }
                send_authentication_error(error, auth_val.msg);
                m_auth_state = AuthState::FAIL;
            }
        }
        else
        {
            if (auth_val.status == AuthRes::Status::FAIL_WRONG_PW
                && user_account_cache()->can_update_immediately())
            {
                // Again, this may be because user data is obsolete. Update userdata, but fail
                // session anyway since I/O with client cannot be redone.
                m_session->service->request_user_account_update();
            }
            // This is also sent if the auth module fails.
            send_authentication_error(AuthErrorType::ACCESS_DENIED, auth_val.msg);
            m_auth_state = AuthState::FAIL;
        }
    }

    if (m_auth_state == AuthState::FAIL)
    {
        // Add only the true authentication failures into listener's host blocking counters. This way internal
        // reasons (e.g. no valid master found) don't trigger blocking of hosts.
        mxs::Listener::mark_auth_as_failed(m_dcb->remote());
        m_session->service->stats().add_failed_auth();
    }
}

bool MariaDBClientConnection::in_routing_state() const
{
    return m_state == State::READY;
}

json_t* MariaDBClientConnection::diagnostics() const
{
    json_t* js = json_object();
    json_object_set_new(js, "cipher", json_string(m_dcb->ssl_cipher().c_str()));
    mxb_assert(m_session_data);

    json_t* attrs = m_session_data->auth_data ?
        attr_to_json(m_session_data->auth_data->attributes) : json_null();
    json_object_set_new(js, "connection_attributes", attrs);

    if (m_session->capabilities() & RCAP_TYPE_SESCMD_HISTORY)
    {
        m_session_data->history().fill_json(js);
        json_object_set_new(js, "sescmd_history_stored_metadata",
                            json_integer(m_session_data->exec_metadata.size()));
    }

    return js;
}

bool MariaDBClientConnection::large_query_continues(const GWBUF& buffer) const
{
    return MYSQL_GET_PACKET_LEN(&buffer) == MAX_PACKET_SIZE;
}

bool MariaDBClientConnection::process_normal_packet(GWBUF&& buffer)
{
    bool success = false;
    bool is_large = false;
    {
        const uint8_t* data = buffer.data();
        auto header = mariadb::get_header(data);
        m_command = MYSQL_GET_COMMAND(data);
        is_large = (header.pl_length == MYSQL_PACKET_LENGTH_MAX);
    }

    switch (m_command)
    {
    case MXS_COM_CHANGE_USER:
        // Client sent a change-user-packet. Parse it but only route it once change-user completes.
        if (start_change_user(move(buffer)))
        {
            m_state = State::CHANGING_USER;
            m_auth_state = AuthState::FIND_ENTRY;
            m_dcb->trigger_read_event();
            success = true;
        }
        break;

    case MXS_COM_QUIT:
        /** The client is closing the connection. We know that this will be the
         * last command the client sends so the backend connections are very likely
         * to be in an idle state.
         *
         * If the client is pipelining the queries (i.e. sending N request as
         * a batch and then expecting N responses) then it is possible that
         * the backend connections are not idle when the COM_QUIT is received.
         * In most cases we can assume that the connections are idle. */
        m_session->set_can_pool_backends(true);
        m_session->set_normal_quit();
        success = route_statement(move(buffer));
        break;

    case MXS_COM_SET_OPTION:
        /**
         * This seems to be only used by some versions of PHP.
         *
         * The option is stored as a two byte integer with the values 0 for enabling
         * multi-statements and 1 for disabling it.
         */
        {
            auto& caps = m_session_data->client_caps.basic_capabilities;
            if (buffer.data()[MYSQL_HEADER_LEN + 2])
            {
                caps &= ~GW_MYSQL_CAPABILITIES_MULTI_STATEMENTS;
            }
            else
            {
                caps |= GW_MYSQL_CAPABILITIES_MULTI_STATEMENTS;
            }
            success = route_statement(move(buffer));
        }

        break;

    case MXS_COM_PROCESS_KILL:
        {
            const uint8_t* data = buffer.data();
            uint64_t process_id = mariadb::get_byte4(data + MYSQL_HEADER_LEN + 1);
            execute_kill_connection(process_id, KT_CONNECTION);
            success = true;     // No further processing or routing.
        }
        break;

    case MXS_COM_INIT_DB:
        {
            const uint8_t* data = buffer.data();
            auto start = data + MYSQL_HEADER_LEN + 1;
            auto end = data + buffer.length();
            start_change_db(string(start, end));
            success = route_statement(move(buffer));
        }
        break;

    case MXS_COM_QUERY:
        {
            bool route = true;
            bool inspect = true;

            if (rcap_type_required(m_session->capabilities(), RCAP_TYPE_QUERY_CLASSIFICATION))
            {
                inspect = should_inspect_query(buffer);
            }

            if (inspect)
            {
                // Track MaxScale-specific sql. If the variable setting succeeds, the query is routed normally
                // so that the same variable is visible on backend.
                string errmsg = handle_variables(buffer);
                if (!errmsg.empty())
                {
                    // No need to route the query, send error to client.
                    success = write(mariadb::create_error_packet(1, 1193, "HY000", errmsg.c_str()));
                    route = false;
                }
                // Some queries require special handling. Some of these are text versions of other
                // similarly handled commands.
                else if (process_special_queries(buffer) == SpecialCmdRes::END)
                {
                    success = true;     // No need to route query.
                    route = false;
                }
            }

            if (route)
            {
                success = route_statement(move(buffer));
            }
        }
        break;

    case MXS_COM_BINLOG_DUMP:
        if (!m_allow_replication)
        {
            int FEATURE_DISABLED = 1289;
            success = write(mariadb::create_error_packet(
                1, FEATURE_DISABLED, "HY000", "Replication protocol is disabled"));
            break;
        }
        [[fallthrough]];

    default:
        if (mxs_mysql_is_valid_command(m_command))
        {
            // Not a query, just a command which does not require special handling.
            success = route_statement(move(buffer));
        }
        else
        {
            success = write(mariadb::create_error_packet(1, 1047, "08S01", "Unknown command"));
        }
        break;
    }

    if (success && is_large)
    {
        // This will fail on non-routed packets. Such packets would be malformed anyway.
        // TODO: Add a DISCARD_LARGE_PACKET state for discarding the tail end of anything we don't support
        if (m_routing_state == RoutingState::RECORD_HISTORY)
        {
            m_routing_state = RoutingState::LARGE_HISTORY_PACKET;
        }
        else
        {
            m_routing_state = RoutingState::LARGE_PACKET;
        }
    }

    return success;
}

std::map<std::string, std::string> MariaDBClientConnection::get_sysvar_values()
{
    const auto& meta = m_session->connection_metadata();
    std::map<std::string, std::string> rval = meta.metadata;

    auto set_if_found = [&](const auto& key, const auto& value) {
        if (auto it_elem = rval.find(key); it_elem != rval.end())
        {
            it_elem->second = value;
        }
    };

    // We need to replace the character_set_client with the actual character set name.
    mxb_assert(m_session_data->auth_data);
    auto it = meta.collations.find(m_session_data->auth_data->collation);

    if (it != meta.collations.end())
    {
        set_if_found("character_set_client", it->second.character_set);
        set_if_found("character_set_connection", it->second.character_set);
        set_if_found("character_set_results", it->second.character_set);
        set_if_found("collation_connection", it->second.collation);
    }

    rval.emplace("threads_connected", std::to_string(m_session->service->stats().n_client_conns()));
    rval.emplace("connection_id", std::to_string(m_session->id()));

    MXB_DEBUG("Sending metadata: %s", mxb::transform_join(rval, [](const auto& val){
        return mxb::cat(val.first, "=", val.second);
    }, " ").c_str());

    return rval;
}


void MariaDBClientConnection::write_ok_packet(int sequence, uint8_t affected_rows)
{
    if (m_session_data->client_caps.basic_capabilities & GW_MYSQL_CAPABILITIES_SESSION_TRACK)
    {
        write(mariadb::create_ok_packet(sequence, affected_rows, get_sysvar_values()));
    }
    else
    {
        write(mariadb::create_ok_packet(sequence, affected_rows));
    }
}

bool MariaDBClientConnection::send_mysql_err_packet(int mysql_errno, const char* sqlstate_msg,
                                                    const char* mysql_message)
{
    return write(mariadb::create_error_packet(m_next_sequence, mysql_errno, sqlstate_msg, mysql_message));
}

bool
MariaDBClientConnection::clientReply(GWBUF&& buffer, const mxs::ReplyRoute& down, const mxs::Reply& reply)
{
    if (m_num_responses == 1)
    {
        // First check the changing state, because the routing state need not
        // be CHANGING_STATE but may also be RECORD_HISTORY if the history is
        // being recorded.
        if (m_changing_state != ChangingState::NONE)
        {
            mxb_assert(m_routing_state == RoutingState::CHANGING_STATE
                       || m_routing_state == RoutingState::RECORD_HISTORY);

            switch (m_changing_state)
            {
            case ChangingState::DB:
                if (reply.is_ok())
                {
                    // Database change succeeded.
                    m_session_data->current_db = move(m_pending_value);
                    m_session->notify_userdata_change();
                }
                break;

            case ChangingState::ROLE:
                if (reply.is_ok())
                {
                    // Role change succeeded. Role "NONE" is special, in that it means no role is active.
                    if (m_pending_value == "NONE")
                    {
                        m_session_data->role.clear();
                    }
                    else
                    {
                        m_session_data->role = move(m_pending_value);
                    }
                    m_session->notify_userdata_change();
                }
                break;

            case ChangingState::USER:
                // Route the reply to client. The sequence in the server packet may be wrong, fix it.
                buffer.data()[3] = m_next_sequence;
                if (reply.is_ok())
                {
                    complete_change_user_p2();
                    m_session->notify_userdata_change();
                }
                else
                {
                    // Change user succeeded on MaxScale but failed on backends. Cancel it.
                    cancel_change_user_p2(buffer);
                }
                break;

            case ChangingState::NONE:
                mxb_assert(!true);
                break;
            }

            m_pending_value.clear();
            m_changing_state = ChangingState::NONE;
        }

        switch (m_routing_state)
        {
        case RoutingState::CHANGING_STATE:
            // Regardless of result, state change is complete. Note that the
            // routing state may also be RECORD_HISTORY.
            m_routing_state = RoutingState::PACKET_START;
            m_dcb->trigger_read_event();
            break;

        case RoutingState::LOAD_DATA:
            if (reply.is_complete())
            {
                m_routing_state = RoutingState::PACKET_START;
            }
            break;

        case RoutingState::RECORD_HISTORY:
            finish_recording_history(&buffer, reply);
            break;

        default:
            if (m_session->capabilities() & RCAP_TYPE_SESCMD_HISTORY)
            {
                m_qc.update_from_reply(reply);
            }

            if (reply.state() == mxs::ReplyState::LOAD_DATA)
            {
                m_routing_state = RoutingState::LOAD_DATA;
            }
            break;
        }
    }

    if (mxs_mysql_is_binlog_dump(m_command))
    {
        // A COM_BINLOG_DUMP is treated as an endless result. Stop counting the expected responses as the data
        // isn't in the normal result format we expect it to be in. The protocol could go into a more special
        // mode to bypass all processing but this alone cuts out most of it.
    }
    else
    {
        if (reply.is_complete() && !reply.error().is_unexpected_error())
        {
            --m_num_responses;
            mxb_assert(m_num_responses >= 0);

            m_session->book_server_response(down.first()->target(), true);
        }

        if (reply.is_ok())
        {
            m_session_data->trx_tracker().fix_trx_state(reply);
        }

        if (m_track_pooling_status && !m_pooling_permanent_disable)
        {
            // TODO: Configurable? Also, must be many other situations where backend conns should not be
            // runtime-pooled.
            if (m_session_data->history().pruned())
            {
                m_pooling_permanent_disable = true;
                m_session->set_can_pool_backends(false);
            }
            else
            {
                bool reply_complete = reply.is_complete();
                bool waiting_response = m_num_responses > 0;
                // Trx status detection is likely lacking.
                bool trx_on = m_session_data->is_trx_active() && !m_session_data->is_trx_ending();
                bool pooling_ok = reply_complete && !waiting_response && !trx_on;
                m_session->set_can_pool_backends(pooling_ok);
            }
        }
    }

    return write(std::move(buffer));
}

void MariaDBClientConnection::add_local_client(LocalClient* client)
{
    // Prune stale LocalClients before adding the new one
    m_local_clients.erase(
        std::remove_if(m_local_clients.begin(), m_local_clients.end(), [](const auto& c) {
        return !c->is_open();
    }), m_local_clients.end());

    m_local_clients.emplace_back(client);
}

void MariaDBClientConnection::kill_complete(const std::function<void()>& cb, LocalClient* client)
{
    // This needs to be executed once we return from the clientReply or the handleError callback of the
    // LocalClient.
    auto fn = [=]() {
        MXS_SESSION::Scope scope(m_session);

        auto it = std::remove_if(m_local_clients.begin(), m_local_clients.end(), [&](const auto& c) {
            return c.get() == client;
        });

        // It's possible that both the reponse to the KILL as well as an error occur on the same LocalClient
        // before we end up processing either of the two events. For this reason, the validity of the client
        // must be checked before we invoke the callback, otherwise we risk calling it twice.
        if (it != m_local_clients.end())
        {
            mxb_assert(std::distance(it, m_local_clients.end()) == 1);
            m_local_clients.erase(it, m_local_clients.end());
            maybe_send_kill_response(cb);
        }
    };

    m_session->worker()->lcall(fn);
}

void MariaDBClientConnection::maybe_send_kill_response(const std::function<void()>& cb)
{
    if (!have_local_clients() && m_session->state() == MXS_SESSION::State::STARTED)
    {
        MXB_INFO("All KILL commands finished");
        cb();
    }
}

bool MariaDBClientConnection::have_local_clients()
{
    return std::any_of(m_local_clients.begin(), m_local_clients.end(), std::mem_fn(&LocalClient::is_open));
}

void MariaDBClientConnection::kill(std::string_view errmsg)
{
    m_local_clients.clear();

    if (!errmsg.empty())
    {
        int errnum = 1927;          // This is ER_CONNECTION_KILLED
        const char* sqlstate = "70100";
        write(mariadb::create_error_packet(0, errnum, sqlstate, errmsg));
    }
}

mxs::Parser* MariaDBClientConnection::parser()
{
    return &MariaDBParser::get();
}

bool MariaDBClientConnection::module_init()
{
    mxb_assert(this_unit.special_queries_regex.empty());

    /*
     * We need to detect the following queries:
     * 1) USE database
     * 2) SET ROLE { role | NONE }
     * 3) KILL [HARD | SOFT] [CONNECTION | QUERY [ID] ] [thread_id | USER user_name | query_id]
     *
     * Construct one regex which captures all of the above. The "?:" disables capturing for redundant groups.
     * Comments at start are skipped. Executable comments are not parsed.
     */
    const char regex_string[] =
        // <main> captures the entire statement.
        R"((?<main>)"
        // Capture "USE database".
        R"(USE\s+(?<db>\w+))"
        // Capture "SET ROLE role".
        R"(|SET\s+ROLE\s+(?<role>\w+))"
        // Capture KILL ...
        R"(|KILL\s+(?:(?<koption>HARD|SOFT)\s+)?(?:(?<ktype>CONNECTION|QUERY|QUERY\s+ID)\s+)?(?<ktarget>\d+|USER\s+\w+))"
        // End of <main>.
        R"())"
        // Ensure the statement ends nicely. Either subject ends, or a comment begins. This
        // last comment is not properly checked as skipping it is not required.
        R"(\s*(?:;|$|--|#|/\*))";

    bool rval = false;
    mxb::Regex regex(regex_string, PCRE2_CASELESS);
    if (regex.valid())
    {
        this_unit.special_queries_regex = move(regex);
        rval = true;
    }
    else
    {
        MXB_ERROR("Regular expression initialization failed. %s", regex.error().c_str());
    }
    return rval;
}

void MariaDBClientConnection::start_change_role(string&& role)
{
    m_routing_state = RoutingState::CHANGING_STATE;
    m_changing_state = ChangingState::ROLE;
    m_pending_value = move(role);
}

void MariaDBClientConnection::start_change_db(string&& db)
{
    m_routing_state = RoutingState::CHANGING_STATE;
    m_changing_state = ChangingState::DB;
    m_pending_value = move(db);
}

MariaDBClientConnection::SpecialQueryDesc
MariaDBClientConnection::parse_special_query(const char* sql, int len)
{
    SpecialQueryDesc rval;
    const auto& regex = this_unit.special_queries_regex;
    if (regex.match(sql, len))
    {
        // Is a tracked command. Look at the captured parts to figure out which one it is.
        auto main_ind = regex.substring_ind_by_name("main");
        mxb_assert(!main_ind.empty());
        char c = sql[main_ind.begin];
        switch (c)
        {
        case 'K':
        case 'k':
            {
                rval = parse_kill_query_elems(sql);
            }
            break;

        case 'S':
        case 's':
            {
                rval.type = SpecialQueryDesc::Type::SET_ROLE;
                rval.target = regex.substring_by_name(sql, "role");
            }
            break;

        case 'U':
        case 'u':
            rval.type = SpecialQueryDesc::Type::USE_DB;
            rval.target = regex.substring_by_name(sql, "db");
            break;

        default:
            mxb_assert(!true);
        }
    }
    return rval;
}

void MariaDBClientConnection::assign_backend_authenticator(mariadb::AuthenticationData& auth_data)
{
    // If manual mapping is on, search for the current user or their group. If not found or if not in use,
    // use same authenticator as client.
    const auto* listener_data = m_session->listener_data();
    const auto* mapping_info = listener_data->m_mapping_info.get();
    bool user_is_mapped = false;

    if (mapping_info)
    {
        // Mapping is enabled for the listener. First, search based on username, then based on Linux user
        // group. Mapping does not depend on incoming user IP (can be added later if there is demand).
        const string* mapped_user = nullptr;
        const auto& user = auth_data.user;
        const auto& user_map = mapping_info->user_map;
        auto it_u = user_map.find(user);
        if (it_u != user_map.end())
        {
            mapped_user = &it_u->second;
        }
        else
        {
            // Perhaps the mapping is defined through the user's Linux group.
            const auto& group_map = mapping_info->group_map;
            if (!group_map.empty())
            {
                auto userc = user.c_str();

                // getgrouplist accepts a default group which the user is always a member of. Use user id
                // from passwd-structure.
                gid_t user_group = 0;
                if (call_getpwnam_r(userc, user_group))
                {
                    const int N = 100;      // Check at most 100 groups.
                    gid_t user_gids[N];
                    int n_groups = N;   // Input-output param
                    getgrouplist(userc, user_group, user_gids, &n_groups);
                    int found_groups = std::min(n_groups, N);
                    for (int i = 0; i < found_groups; i++)
                    {
                        // The group id:s of the user's groups are in the array. Go through each, get
                        // text-form group name and compare to mapping. Use first match.
                        string group_name;
                        if (call_getgrgid_r(user_gids[i], group_name))
                        {
                            auto it_g = group_map.find(group_name);
                            if (it_g != group_map.end())
                            {
                                mapped_user = &it_g->second;
                                break;
                            }
                        }
                    }
                }
            }
        }

        if (mapped_user)
        {
            // Found a mapped user. Search for credentials. If none found, use defaults.
            const auto& creds = mapping_info->credentials;
            const mxs::ListenerData::UserCreds* found_creds = &default_mapped_creds;
            auto it2 = creds.find(*mapped_user);
            if (it2 != creds.end())
            {
                found_creds = &it2->second;
            }

            // Check that the plugin defined for the user is enabled.
            auto* auth_module = find_auth_module(found_creds->plugin);
            if (auth_module)
            {
                // Found authentication module. Apply mapping.
                auth_data.be_auth_module = auth_module;
                const auto& mapped_pw = found_creds->password;
                MXB_INFO("Incoming user '%s' mapped to '%s' using '%s' with %s.",
                         auth_data.user.c_str(), mapped_user->c_str(), found_creds->plugin.c_str(),
                         mapped_pw.empty() ? "no password" : "password");
                auth_data.user = *mapped_user;      // TODO: save to separate field
                auth_data.backend_token = auth_data.be_auth_module->generate_token(mapped_pw);
                user_is_mapped = true;
            }
            else
            {
                MXB_ERROR("Client %s manually maps to '%s', who uses authenticator plugin '%s'. "
                          "The plugin is not enabled for listener '%s'. Falling back to normal "
                          "authentication.",
                          m_session_data->user_and_host().c_str(), mapped_user->c_str(),
                          found_creds->plugin.c_str(), listener_data->m_listener_name.c_str());
            }
        }
    }

    if (!user_is_mapped)
    {
        // No mapping, use client authenticator.
        auth_data.be_auth_module = auth_data.client_auth_module;
        auto& sett = m_session_data->user_search_settings.listener;
        // If passthrough auth or skip auth is on, authenticate() was not ran.
        if (sett.passthrough_auth)
        {
            // Authenticator should have calculated backend token during exchange().
        }
        else if (!sett.check_password)
        {
            //  Backend token is empty, generate it from the client token.
            auto ptr = (const char*)auth_data.client_token.data();
            auto len = auth_data.client_token.size();
            string temp(ptr, len);
            auth_data.backend_token = auth_data.be_auth_module->generate_token(temp);
            auth_data.backend_token_2fa = auth_data.client_token_2fa;
        }
    }
}

mariadb::AuthenticatorModule* MariaDBClientConnection::find_auth_module(const string& plugin_name)
{
    mariadb::AuthenticatorModule* rval = nullptr;
    auto& auth_modules = m_session->listener_data()->m_authenticators;
    for (const auto& auth_module : auth_modules)
    {
        auto protocol_auth = static_cast<mariadb::AuthenticatorModule*>(auth_module.get());
        if (protocol_auth->supported_plugins().count(plugin_name))
        {
            // Found correct authenticator for the user entry.
            rval = protocol_auth;
            break;
        }
    }
    return rval;
}

/**
 * Read protocol packet and update packet sequence.
 */
std::tuple<bool, GWBUF> MariaDBClientConnection::read_protocol_packet()
{
    auto rval = mariadb::read_protocol_packet(m_dcb);
    auto& [read_ok, buffer] = rval;
    if (!buffer.empty())
    {
        uint8_t seq = MYSQL_GET_PACKET_NO(buffer.data());
        m_sequence = seq;
        m_next_sequence = seq + 1;
    }
    return rval;
}

mariadb::AuthenticationData& MariaDBClientConnection::authentication_data(AuthType type)
{
    return (type == AuthType::NORMAL_AUTH) ? *m_session_data->auth_data : *m_change_user.auth_data;
}

MariaDBClientConnection::StateMachineRes MariaDBClientConnection::read_proxy_header(bool ssl_on)
{
    namespace proxy = mxb::proxy_protocol;
    using Type = proxy::PreParseResult::Type;

    bool read_ok;
    GWBUF buffer;
    if (ssl_on)
    {
        // Must be compatible with SSLRequest packet. See read_ssl_request() for more.
        std::tie(read_ok, buffer) = m_dcb->read_strict(MYSQL_HEADER_LEN, SSL_REQUEST_PACKET_SIZE);
    }
    else
    {
        std::tie(read_ok, buffer) = m_dcb->read(MYSQL_HEADER_LEN, NORMAL_HS_RESP_MAX_SIZE);
    }

    auto rval = StateMachineRes::ERROR;
    if (!buffer.empty())
    {
        // Have at least 4 bytes. This is enough to check if the packet looks like a proxy protocol header.
        if (proxy::packet_hdr_maybe_proxy(buffer.data()))
        {
            if (proxy::is_proxy_protocol_allowed(m_dcb->ip(), m_session->listener_data()->m_proxy_networks))
            {
                bool socket_alive = true;
                if (ssl_on)
                {
                    // In ssl-mode, the entire proxy header may not have been read out yet due to the low
                    // read limit. Attempt to read more. Since this requires io-ops, the connection may fail.
                    socket_alive = read_proxy_hdr_ssl_safe(buffer);
                }

                if (socket_alive)
                {
                    auto send_hdr_error = [this]() {
                        send_mysql_err_packet(1105, "HY000", "Failed to parse proxy header");
                    };

                    auto pre_parse = proxy::pre_parse_header(buffer.data(), buffer.length());
                    if (pre_parse.type == Type::TEXT || pre_parse.type == Type::BINARY)
                    {
                        // Have the entire header, parse it fully.
                        auto parse_res = (pre_parse.type == Type::TEXT) ?
                            proxy::parse_text_header((const char*)buffer.data(), pre_parse.len) :
                            proxy::parse_binary_header(buffer.data());
                        if (parse_res.success)
                        {
                            rval = StateMachineRes::DONE;
                            buffer.consume(pre_parse.len);
                            m_dcb->unread(std::move(buffer));

                            // If client sent "PROXY UNKNOWN" then nothing needs to be done.
                            if (parse_res.is_proxy)
                            {
                                string text_addr_copy = parse_res.peer_addr_str;
                                m_dcb->set_remote_ip_port(parse_res.peer_addr,
                                                          std::move(parse_res.peer_addr_str));
                                m_session->set_host(std::move(text_addr_copy));
                            }
                        }
                        else
                        {
                            send_hdr_error();
                        }
                    }
                    else if (pre_parse.type == Type::INCOMPLETE)
                    {
                        rval = StateMachineRes::IN_PROGRESS;
                        m_dcb->unread(std::move(buffer));
                    }
                    else
                    {
                        send_hdr_error();
                    }
                }
            }
            else
            {
                // Server sends the following error.
                string msg = mxb::string_printf("Proxy header is not accepted from %s",
                                                m_dcb->remote().c_str());
                send_mysql_err_packet(1130, "HY000", msg.c_str());
            }
        }
        else
        {
            // Normal client response. Put it back to the dcb.
            m_dcb->unread(std::move(buffer));
            rval = StateMachineRes::DONE;
        }
    }
    else if (read_ok)
    {
        // Not enough was read to figure out anything. Wait for more data.
        rval = StateMachineRes::IN_PROGRESS;
    }

    return rval;
}

/**
 * Try to read the entire proxy header out of the socket without reading ssl-data. The caller should check
 * the data for completeness afterwards, as the entire header may not have been available yet.
 *
 * @param buffer Buffer for read data.
 * @return False on IO error. True otherwise.
 */
bool MariaDBClientConnection::read_proxy_hdr_ssl_safe(GWBUF& buffer)
{
    /*
     * The length of the proxy header may be unknown and also have to be careful not to read out any
     * SSL data. May need to read multiple times.
     */

    // Helper function for reading more data.
    auto read_more = [this, &buffer](size_t readlen) {
        // Cannot read more than 36 bytes, as the client may have sent SSLRequest and SSL
        // data after proxy header. Known binary header length overrides this limit.
        auto read_limit = std::max((size_t)SSL_REQUEST_PACKET_SIZE, readlen);
        auto [read_ok, temp_buf] = m_dcb->read_strict(0, read_limit);

        int rval = -1;
        if (!temp_buf.empty())
        {
            buffer.merge_back(std::move(temp_buf));
            rval = 1;
        }
        else if (read_ok)
        {
            rval = 0;
        }
        return rval;
    };

    auto rval = true;
    auto INCOMPLETE = mxb::proxy_protocol::PreParseResult::Type::INCOMPLETE;
    mxb::proxy_protocol::PreParseResult header_res;

    do
    {
        header_res = mxb::proxy_protocol::pre_parse_header(buffer.data(), buffer.length());
        if (header_res.type == INCOMPLETE)
        {
            // Try to read some more data, then check again. Binary headers have length info.
            size_t read_limit = 0;
            if (header_res.len > 0)
            {
                mxb_assert(header_res.len > (int)buffer.length());
                read_limit = header_res.len - buffer.length();
            }

            auto read_res = read_more(read_limit);
            if (read_res == 0)
            {
                // Inconclusive, try again later.
                break;
            }
            else if (read_res < 0)
            {
                // Read failed. Do not send error message.
                rval = false;
                break;
            }
        }
    }
    while (header_res.type == INCOMPLETE);
    return rval;
}

void MariaDBClientConnection::deliver_backend_auth_result(GWBUF&& auth_reply)
{
    mxb_assert(m_auth_state == AuthState::WAIT_FOR_BACKEND);
    mxb_assert(!auth_reply.empty());
    auto cmd = MYSQL_GET_COMMAND(auth_reply.data());
    if (cmd == MYSQL_REPLY_OK)
    {
        m_pt_be_auth_res = PtAuthResult::OK;
    }
    else
    {
        // Send the original error from backend to client, fix sequence. Router may have already called
        // session->kill() so the client-side state machine is not guaranteed to be invoked.
        *(auth_reply.data() + MYSQL_SEQ_OFFSET) = m_next_sequence;
        write(std::move(auth_reply));
        mxs::Listener::mark_auth_as_failed(m_dcb->remote());
        m_session->service->stats().add_failed_auth();
        m_pt_be_auth_res = PtAuthResult::ERROR;
    }

    m_dcb->trigger_read_event();
}<|MERGE_RESOLUTION|>--- conflicted
+++ resolved
@@ -1247,7 +1247,7 @@
     if (should_record)
     {
         buffer.set_id(m_next_id);
-        m_session_data->current_history_pos = m_next_id;
+        m_session_data->history().set_current_position(m_next_id);
         // Keep a copy for the session command history. The buffer originates from the dcb, so deep clone
         // it to minimize memory use. Also saves an allocation when reading the server reply.
         m_pending_cmd = buffer.deep_clone();
@@ -1601,34 +1601,7 @@
     return m_dcb->writeq_append(move(buffer));
 }
 
-<<<<<<< HEAD
 void MariaDBClientConnection::error(DCB* event_dcb, const char* error)
-=======
-void MariaDBClientConnection::write_ready(DCB* event_dcb)
-{
-    mxb_assert(m_dcb == event_dcb);
-    mxb_assert(m_dcb->state() != DCB::State::DISCONNECTED);
-    if ((m_dcb->state() != DCB::State::DISCONNECTED) && (m_state == State::READY))
-    {
-        m_dcb->writeq_drain();
-    }
-}
-
-void MariaDBClientConnection::error(DCB* event_dcb)
-{
-    mxb_assert(m_dcb == event_dcb);
-    mxb_assert(m_session->state() != MXS_SESSION::State::STOPPING);
-
-    if (int err = gw_getsockerrno(event_dcb->fd()))
-    {
-        MXB_INFO("Network error: %s", mxb_strerror(err));
-    }
-
-    m_session->kill();
-}
-
-void MariaDBClientConnection::hangup(DCB* event_dcb)
->>>>>>> 34716e44
 {
     mxb_assert(m_dcb == event_dcb);
 
