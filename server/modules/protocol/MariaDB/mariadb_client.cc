/*
 *
 * Copyright (c) 2016 MariaDB Corporation Ab
 * Copyright (c) 2023 MariaDB plc, Finnish Branch
 *
 * Use of this software is governed by the Business Source License included
 * in the LICENSE.TXT file and at www.mariadb.com/bsl11.
 *
 * Change Date: 2028-04-03
 *
 * On the date above, in accordance with the Business Source License, use
 * of this software will be governed by version 2 or later of the General
 * Public License.
 */

#include <maxscale/protocol/mariadb/module_names.hh>
#define MXB_MODULE_NAME MXS_MARIADB_PROTOCOL_NAME

#include <maxscale/protocol/mariadb/client_connection.hh>

#include <inttypes.h>
#include <limits.h>
#include <netinet/tcp.h>
#include <sys/stat.h>
#include <algorithm>
#include <string>
#include <vector>
#include <grp.h>
#include <pwd.h>
#include <utility>

#include <maxbase/proxy_protocol.hh>
#include <maxbase/format.hh>
#include <maxscale/event.hh>
#include <maxscale/listener.hh>
#include <maxscale/modinfo.hh>
#include <maxscale/protocol.hh>
#include <maxscale/protocol/mariadb/authenticator.hh>
#include <maxscale/protocol/mariadb/backend_connection.hh>
#include <maxscale/protocol/mariadb/local_client.hh>
#include <maxscale/protocol/mariadb/mariadbparser.hh>
#include <maxscale/protocol/mariadb/mysql.hh>
#include <maxscale/router.hh>
#include <maxscale/routingworker.hh>
#include <maxscale/session.hh>
#include <maxscale/ssl.hh>
#include <maxscale/threadpool.hh>
#include <maxscale/version.hh>
#include <maxsql/mariadb.hh>

#include "detect_special_query.hh"
#include "packet_parser.hh"
#include "setparser.hh"
#include "sqlmodeparser.hh"
#include "user_data.hh"

namespace
{
using AuthRes = mariadb::ClientAuthenticator::AuthRes;
using ExcRes = mariadb::ClientAuthenticator::ExchRes;
using UserEntryType = mariadb::UserEntryType;
using TrxState = mariadb::TrxTracker::TrxState;
using std::move;
using std::string;

const string base_plugin = DEFAULT_MYSQL_AUTH_PLUGIN;
const mxs::ListenerData::UserCreds default_mapped_creds = {"", base_plugin};
const int CLIENT_CAPABILITIES_LEN = 32;
const int SSL_REQUEST_PACKET_SIZE = MYSQL_HEADER_LEN + CLIENT_CAPABILITIES_LEN;
const int NORMAL_HS_RESP_MIN_SIZE = MYSQL_AUTH_PACKET_BASE_SIZE + 2;
const int NORMAL_HS_RESP_MAX_SIZE = MYSQL_PACKET_LENGTH_MAX - 1;

const int ER_OUT_OF_ORDER = 1156;
const char PACKETS_OOO_MSG[] = "Got packets out of order";      // Matches server message
const char WRONG_SEQ_FMT[] = "Client (%s) sent packet with unexpected sequence number. Expected %i, got %i.";
const int ER_BAD_HANDSHAKE = 1043;
const char BAD_HANDSHAKE_MSG[] = "Bad handshake";   // Matches server message
const char BAD_HANDSHAKE_FMT[] = "Client (%s) sent an invalid HandshakeResponse.";
// MaxScale-specific message. Possibly useful for clarifying that MaxScale is expecting SSL connection.
const char BAD_SSL_HANDSHAKE_MSG[] = "Bad SSL handshake";
const char BAD_SSL_HANDSHAKE_FMT[] = "Client (%s) sent an invalid SSLRequest.";
const char HANDSHAKE_ERRSTATE[] = "08S01";

// The past-the-end value for the session command IDs we generate (includes prepared statements). When this ID
// value is reached, the counter is reset back to 1. This makes sure we reserve the values 0 and 0xffffffff as
// special values that are never assigned by MaxScale.
const uint32_t MAX_SESCMD_ID = std::numeric_limits<uint32_t>::max();
static_assert(MAX_SESCMD_ID == MARIADB_PS_DIRECT_EXEC_ID);

// Default version string sent to clients
const string default_version = string("5.5.5-10.4.32 ") + MAXSCALE_VERSION + "-maxscale";

class ThisUnit
{
public:
    mxb::Regex special_queries_regex;
};
ThisUnit this_unit;

string get_version_string(SERVICE* service)
{
    string service_vrs = service->version_string();

    if (service_vrs.empty())
    {
        service_vrs = default_version + service->custom_version_suffix();
    }

    return service_vrs;
}

enum class CapTypes
{
    XPAND,      // XPand, doesn't include SESSION_TRACK as it doesn't support it
    NORMAL,     // The normal capabilities but without the extra MariaDB-only bits
    MARIADB,    // All capabilities
};

// Returns the capability type, version number and the capabilities themselves
std::tuple<CapTypes, uint64_t, uint64_t> get_supported_cap_types(SERVICE* service)
{
    uint64_t caps = GW_MYSQL_CAPABILITIES_SERVER;
    CapTypes type = CapTypes::MARIADB;
    uint64_t version = std::numeric_limits<uint64_t>::max();

    for (SERVER* s : service->reachable_servers())
    {
        const auto& info = s->info();

        if (info.type() != SERVER::VersionInfo::Type::UNKNOWN)
        {
            caps &= info.capabilities();
        }

        if (info.type() == SERVER::VersionInfo::Type::XPAND)
        {
            // At least one node is XPand and since it's the most restrictive, we can return early.
            type = CapTypes::XPAND;
            break;
        }
        else
        {
            version = std::min(info.version_num().total, version);

            if (version < 100200)
            {
                type = CapTypes::NORMAL;
            }
        }
    }

    return {type, version, caps};
}

bool call_getpwnam_r(const char* user, gid_t& group_id_out)
{
    bool rval = false;
    // getpwnam_r requires a buffer for result data. The size is not known beforehand. Guess the size and
    // try again with a larger buffer if necessary.
    int buf_size = 1024;
    const int buf_size_limit = 1024000;
    const char err_msg[] = "'getpwnam_r' on '%s' failed. Error %i: %s";
    string buffer;
    passwd output {};
    passwd* output_ptr = nullptr;
    bool keep_trying = true;

    while (buf_size <= buf_size_limit && keep_trying)
    {
        keep_trying = false;
        buffer.resize(buf_size);
        int ret = getpwnam_r(user, &output, &buffer[0], buffer.size(), &output_ptr);

        if (output_ptr)
        {
            group_id_out = output_ptr->pw_gid;
            rval = true;
        }
        else if (ret == 0)
        {
            // No entry found, likely the user is not a Linux user.
            MXB_INFO("Tried to check groups of user '%s', but it is not a Linux user.", user);
        }
        else if (ret == ERANGE)
        {
            // Buffer was too small. Try again with a larger one.
            buf_size *= 10;
            if (buf_size > buf_size_limit)
            {
                MXB_ERROR(err_msg, user, ret, mxb_strerror(ret));
            }
            else
            {
                keep_trying = true;
            }
        }
        else
        {
            MXB_ERROR(err_msg, user, ret, mxb_strerror(ret));
        }
    }
    return rval;
}

bool call_getgrgid_r(gid_t group_id, string& name_out)
{
    bool rval = false;
    // getgrgid_r requires a buffer for result data. The size is not known beforehand. Guess the size and
    // try again with a larger buffer if necessary.
    int buf_size = 1024;
    const int buf_size_limit = 1024000;
    const char err_msg[] = "'getgrgid_r' on %ui failed. Error %i: %s";
    string buffer;
    group output {};
    group* output_ptr = nullptr;
    bool keep_trying = true;

    while (buf_size <= buf_size_limit && keep_trying)
    {
        keep_trying = false;
        buffer.resize(buf_size);
        int ret = getgrgid_r(group_id, &output, &buffer[0], buffer.size(), &output_ptr);

        if (output_ptr)
        {
            name_out = output_ptr->gr_name;
            rval = true;
        }
        else if (ret == 0)
        {
            MXB_ERROR("Group id %ui is not a valid Linux group.", group_id);
        }
        else if (ret == ERANGE)
        {
            // Buffer was too small. Try again with a larger one.
            buf_size *= 10;
            if (buf_size > buf_size_limit)
            {
                MXB_ERROR(err_msg, group_id, ret, mxb_strerror(ret));
            }
            else
            {
                keep_trying = true;
            }
        }
        else
        {
            MXB_ERROR(err_msg, group_id, ret, mxb_strerror(ret));
        }
    }
    return rval;
}

std::string attr_to_str(const std::vector<uint8_t>& data)
{
    if (data.empty())
    {
        return "no attributes";
    }

    const uint8_t* ptr = data.data();
    const uint64_t len = mxq::leint_consume((uint8_t**)&ptr);
    const uint8_t* end = ptr + len;
    std::string values;

    while (ptr < end)
    {
        size_t key_size;
        const char* key = mxq::lestr_consume_safe(&ptr, end, &key_size);

        if (!key)
        {
            break;
        }

        size_t value_size;
        const char* value = mxq::lestr_consume_safe(&ptr, end, &value_size);

        if (!value)
        {
            break;
        }

        values.append(key, key_size);
        values.append("=");
        values.append(value, value_size);
        values.append(" ");
    }

    return values;
}

json_t* attr_to_json(const std::vector<uint8_t>& data)
{
    if (data.empty())
    {
        return json_null();
    }

    const uint8_t* ptr = data.data();
    const uint64_t len = mxq::leint_consume((uint8_t**)&ptr);
    const uint8_t* end = ptr + len;
    json_t* js = json_object();

    while (ptr < end)
    {
        size_t key_size;
        const char* key = mxq::lestr_consume_safe(&ptr, end, &key_size);

        if (!key)
        {
            break;
        }

        size_t value_size;
        const char* value = mxq::lestr_consume_safe(&ptr, end, &value_size);

        if (!value)
        {
            break;
        }

        json_object_set_new(js, std::string(key, key_size).c_str(), json_stringn(value, value_size));
    }

    return js;
}
}

struct KillInfo
{
    KillInfo(std::string query, MXS_SESSION* ses, bool kill_connection)
        : origin(mxs::RoutingWorker::get_current())
        , session(ses)
        , query_base(std::move(query))
        , is_kill_connection(kill_connection)
    {
    }

    virtual ~KillInfo() = default;
    virtual void        generate_target_list(mxs::RoutingWorker* worker) = 0;
    virtual std::string generate_kill_query(SERVER* target_server) = 0;

    mxs::RoutingWorker* origin;
    MXS_SESSION*        session;
    std::string         query_base;
    std::mutex          targets_lock;
    std::set<SERVER*>   targets;
    bool                is_kill_connection;
};

struct ConnKillInfo : public KillInfo
{
    ConnKillInfo(uint64_t id, std::string query, MXS_SESSION* ses, bool kill_connection)
        : KillInfo(std::move(query), ses, kill_connection)
        , target_ses_id(id)
    {
    }

    void        generate_target_list(mxs::RoutingWorker* worker) override;
    std::string generate_kill_query(SERVER* target_server) override;

    uint64_t                    target_ses_id;
    std::map<SERVER*, uint64_t> be_thread_ids;
};

struct UserKillInfo : public KillInfo
{
    UserKillInfo(std::string name, std::string query, MXS_SESSION* ses, bool kill_connection)
        : KillInfo(std::move(query), ses, kill_connection)
        , user(std::move(name))
    {
    }

    void        generate_target_list(mxs::RoutingWorker* worker) override;
    std::string generate_kill_query(SERVER* target_server) override;

    std::string user;
};

void ConnKillInfo::generate_target_list(mxs::RoutingWorker* worker)
{
    const auto& sessions = worker->session_registry();
    auto* session = sessions.lookup(target_ses_id);
    if (session)
    {
        // In theory, a client could issue a KILL-command on a non-MariaDB session (perhaps on purpose!).
        // Limit killing to MariaDB sessions only.
        if (session->protocol()->protocol_name() == MXS_MARIADB_PROTOCOL_NAME)
        {
            if (is_kill_connection && this->session->user() == session->user())
            {
                session->set_killed_by_query();
            }

            const auto& conns = session->backend_connections();
            std::vector<BackendDCB*> incomplete_conns;

            std::unique_lock<std::mutex> lock(targets_lock);
            for (auto* conn : conns)
            {
                auto* maria_conn = static_cast<MariaDBBackendConnection*>(conn);
                uint64_t backend_thread_id = maria_conn->thread_id();
                if (backend_thread_id)
                {
                    // We know the thread ID so we can kill it.
                    auto srv = maria_conn->dcb()->server();
                    targets.insert(srv);
                    be_thread_ids[srv] = backend_thread_id;
                }
                else
                {
                    incomplete_conns.push_back(maria_conn->dcb());
                }
            }
            lock.unlock();

            for (auto dcb : incomplete_conns)
            {
                MXB_AT_DEBUG(MXB_WARNING(
                    "Forcefully closing incomplete connection to %s for session %lu.",
                    dcb->whoami().c_str(), session->id()));

                // DCB is not yet connected, send a hangup to forcibly close it
                session->close_reason = SESSION_CLOSE_KILLED;
                dcb->trigger_hangup_event();
            }
        }
    }
}

std::string ConnKillInfo::generate_kill_query(SERVER* target_server)
{
    auto it = be_thread_ids.find(target_server);
    mxb_assert(it != be_thread_ids.end());
    return mxb::string_printf("%s%lu", query_base.c_str(), it->second);
}

void UserKillInfo::generate_target_list(mxs::RoutingWorker* worker)
{
    bool kill_connection = is_kill_connection && this->session->user() == this->user;
    const auto& sessions = worker->session_registry();
    for (auto it : sessions)
    {
        auto* session = it.second;
        if (strcasecmp(session->user().c_str(), user.c_str()) == 0
            && session->protocol()->protocol_name() == MXS_MARIADB_PROTOCOL_NAME)
        {
            if (kill_connection)
            {
                session->set_killed_by_query();
            }

            const auto& conns = session->backend_connections();
            std::lock_guard<std::mutex> guard(targets_lock);
            for (auto* conn : conns)
            {
                targets.insert(conn->dcb()->server());
            }
        }
    }
}

std::string UserKillInfo::generate_kill_query(SERVER* target_server)
{
    return query_base;
}

MariaDBClientConnection::SSLState MariaDBClientConnection::ssl_authenticate_check_status()
{
    /**
     * We record the SSL status before and after ssl authentication. This allows
     * us to detect if the SSL handshake is immediately completed, which means more
     * data needs to be read from the socket.
     */
    bool health_before = (m_dcb->ssl_state() == DCB::SSLState::ESTABLISHED);
    int ssl_ret = ssl_authenticate_client();
    bool health_after = (m_dcb->ssl_state() == DCB::SSLState::ESTABLISHED);

    auto rval = SSLState::FAIL;
    if (ssl_ret != 0)
    {
        rval = (ssl_ret == SSL_ERROR_CLIENT_NOT_SSL) ? SSLState::NOT_CAPABLE : SSLState::FAIL;
    }
    else if (!health_after)
    {
        rval = SSLState::INCOMPLETE;
    }
    else if (!health_before && health_after)
    {
        rval = SSLState::INCOMPLETE;
        m_dcb->trigger_read_event();
    }
    else if (health_before && health_after)
    {
        rval = SSLState::COMPLETE;
    }
    return rval;
}

/**
 * Start or continue ssl handshake. If the listener requires SSL but the client is not SSL capable,
 * an error message is recorded and failure return given.
 *
 * @return 0 if ok, >0 if a problem - see return codes defined in ssl.h
 */
int MariaDBClientConnection::ssl_authenticate_client()
{
    auto dcb = m_dcb;

    const char* remote = m_dcb->remote().c_str();
    const char* service = m_session->service->name();

    /* Now we require an SSL connection */
    if (!m_session_data->ssl_capable())
    {
        /* Should be SSL, but client is not SSL capable. Cannot print the username, as client has not
         * sent that yet. */
        MXB_INFO("Client from '%s' attempted to connect to service '%s' without SSL when SSL was required.",
                 remote, service);
        return SSL_ERROR_CLIENT_NOT_SSL;
    }

    /* Now we know SSL is required and client is capable */
    if (m_dcb->ssl_state() != DCB::SSLState::ESTABLISHED)
    {
        /**
         * This will often not complete because further reading (or possibly writing) of SSL-related
         * information is needed. DCB::process_events() calls DCB::ssl_handshake() on EPOLLIN-event
         * while the SSL state is SSL_HANDSHAKE_REQUIRED.
         */
        int return_code = dcb->ssl_start_accept();
        if (return_code < 0)
        {
            MXB_INFO("Client from '%s' failed to connect to service '%s' with SSL.", remote, service);
            return SSL_ERROR_ACCEPT_FAILED;
        }
        else if (mxb_log_should_log(LOG_INFO))
        {
            if (return_code == 1)
            {
                MXB_INFO("Client from '%s' connected to service '%s' with SSL.", remote, service);
            }
            else
            {
                MXB_INFO("Client from '%s' is in progress of connecting to service '%s' with SSL.",
                         remote, service);
            }
        }
    }
    return SSL_AUTH_CHECKS_OK;
}

/**
 * Send the server handshake packet to the client.
 *
 * @return True on success
 */
bool MariaDBClientConnection::send_server_handshake()
{
    auto service = m_session->service;
    packet_parser::ByteVec payload;
    // The exact size depends on a few factors, reserve enough to avoid reallocations in most cases.
    payload.reserve(130);

    // Contents as in https://mariadb.com/kb/en/connection/#initial-handshake-packet
    payload.push_back((uint8_t)GW_MYSQL_PROTOCOL_VERSION);
    payload.push_back(get_version_string(service));

    // The length of the following fields all the way until plugin name is 44.
    const int id_to_plugin_bytes = 44;
    auto orig_size = payload.size();
    payload.resize(orig_size + id_to_plugin_bytes);
    auto ptr = payload.data() + orig_size;

    // Use the session id as the server thread id. Only the low 32bits are sent in the handshake.
    mariadb::set_byte4(ptr, m_session->id());
    ptr += 4;

    /* gen_random_bytes() generates random bytes (0-255). This is ok as scramble for most clients
     * (e.g. mariadb) but not for mysql-connector-java. To be on the safe side, ensure every byte
     * is a non-whitespace character. To do the rescaling of values without noticeable bias, generate
     * double the required bytes.
     */
    uint8_t random_bytes[2 * MYSQL_SCRAMBLE_LEN];
    mxb::Worker::gen_random_bytes(random_bytes, sizeof(random_bytes));
    auto* scramble_storage = m_session_data->scramble;
    for (size_t i = 0; i < MYSQL_SCRAMBLE_LEN; i++)
    {
        auto src = &random_bytes[2 * i];
        auto val16 = *(reinterpret_cast<uint16_t*>(src));
        scramble_storage[i] = '!' + (val16 % (('~' + 1) - '!'));
    }

    // Write scramble part 1.
    ptr = mariadb::copy_bytes(ptr, scramble_storage, 8);

    // Filler byte.
    *ptr++ = 0;

    auto [cap_types, min_version, caps] = get_supported_cap_types(service);

    if (cap_types == CapTypes::MARIADB)
    {
        // A MariaDB 10.2 server or later omits the CLIENT_MYSQL capability. This signals that it supports
        // extended capabilities.
        caps &= ~GW_MYSQL_CAPABILITIES_CLIENT_MYSQL;
        caps |= MXS_EXTRA_CAPS_SERVER64;

        if (min_version < 100600)
        {
            // The metadata caching was added in 10.6 and should only be enabled if all nodes support it.
            caps &= ~(MXS_MARIA_CAP_CACHE_METADATA << 32);

            if (min_version < 100500)
            {
                caps &= ~(MXS_MARIA_CAP_EXTENDED_TYPES << 32);
            }
        }
    }

    if (m_session->capabilities() & RCAP_TYPE_OLD_PROTOCOL)
    {
        // Some module requires that only the base protocol is used, most likely due to the fact
        // that it processes the contents of the resultset.
        const uint64_t extensions = MXS_MARIA_CAP_CACHE_METADATA | MXS_MARIA_CAP_EXTENDED_TYPES;
        caps &= ~((extensions << 32) | GW_MYSQL_CAPABILITIES_DEPRECATE_EOF);
        mxb_assert((caps & MXS_EXTRA_CAPS_SERVER64) == (MXS_MARIA_CAP_STMT_BULK_OPERATIONS << 32)
                   || cap_types != CapTypes::MARIADB);
        mxb_assert((caps & GW_MYSQL_CAPABILITIES_DEPRECATE_EOF) == 0);
    }

    if (cap_types == CapTypes::XPAND || min_version < 80000 || (min_version > 100000 && min_version < 100208))
    {
        // The DEPRECATE_EOF and session tracking were added in MySQL 5.7, anything older than that shouldn't
        // advertise them. This includes XPand: it doesn't support SESSION_TRACK or DEPRECATE_EOF as it's
        // MySQL 5.1 compatible on the protocol layer. Additionally, MySQL 5.7 has a broken query cache
        // implementation where it sends non-DEPRECATE_EOF results even when a client requested results in the
        // DEPRECATE_EOF format. The same query cache bug was present in MariaDB but was fixed in 10.2.8
        // (MDEV-13300).
        caps &= ~(GW_MYSQL_CAPABILITIES_SESSION_TRACK | GW_MYSQL_CAPABILITIES_DEPRECATE_EOF);
    }

    if (require_ssl())
    {
        caps |= GW_MYSQL_CAPABILITIES_SSL;
    }

    m_session_data->client_caps.advertised_capabilities = caps;

    // 8 bytes of capabilities, sent in three parts.
    // Convert to little endian, write 2 bytes.
    uint8_t caps_le[8];
    mariadb::set_byte8(caps_le, caps);
    ptr = mariadb::copy_bytes(ptr, caps_le, 2);

    // Character set.
    uint8_t charset = service->charset();
    if (charset == 0)
    {
        charset = 8;        // Charset 8 is latin1, the server default.
    }
    *ptr++ = charset;

    uint16_t status_flags = 2;      // autocommit enabled
    mariadb::set_byte2(ptr, status_flags);
    ptr += 2;

    // More capabilities.
    ptr = mariadb::copy_bytes(ptr, caps_le + 2, 2);

    *ptr++ = MYSQL_SCRAMBLE_LEN + 1;    // Plugin data total length, contains 1 filler.

    // 6 bytes filler
    ptr = mariadb::set_bytes(ptr, 0, 6);

    // Capabilities part 3 or 4 filler bytes.
    ptr = cap_types == CapTypes::MARIADB ?
        mariadb::copy_bytes(ptr, caps_le + 4, 4) :
        mariadb::set_bytes(ptr, 0, 4);

    // Scramble part 2.
    ptr = mariadb::copy_bytes(ptr, scramble_storage + 8, 12);

    // filler
    *ptr++ = 0;

    mxb_assert(ptr - (payload.data() + orig_size) == id_to_plugin_bytes);
    // Add plugin name.
    payload.push_back(base_plugin);

    bool rval = false;
    // Allocate buffer and send.
    auto pl_size = payload.size();
    GWBUF buf(MYSQL_HEADER_LEN + pl_size);
    ptr = buf.data();
    ptr = mariadb::write_header(ptr, pl_size, 0);
    memcpy(ptr, payload.data(), pl_size);
    return write(std::move(buf));
}

/**
 * Start or continue authenticating the client.
 *
 * @return Instruction for upper level state machine
 */
MariaDBClientConnection::StateMachineRes
MariaDBClientConnection::process_authentication(AuthType auth_type)
{
    auto rval = StateMachineRes::IN_PROGRESS;
    bool state_machine_continue = true;
    auto& auth_data = (auth_type == AuthType::NORMAL_AUTH) ? *m_session_data->auth_data :
        *m_change_user.auth_data;
    const auto& user_entry_type = auth_data.user_entry.type;

    auto bad_user_account = [this, &state_machine_continue, &user_entry_type]() {
        // Something is wrong with the entry. Authentication will likely fail.
        mxb_assert(user_entry_type != UserEntryType::NEED_NAMEINFO);
        if (user_account_cache()->can_update_immediately())
        {
            // User data may be outdated, send update message through the service.
            // The current session will stall until userdata has been updated.
            m_session->service->request_user_account_update();
            m_session->service->mark_for_wakeup(this);
            m_auth_state = AuthState::TRY_AGAIN;
            state_machine_continue = false;
        }
        else
        {
            MXB_WARNING(MariaDBUserManager::RECENTLY_UPDATED_FMT,
                        m_session_data->user_and_host().c_str());
            // If plugin exists, start exchange. Authentication will surely fail.
            m_auth_state = (user_entry_type == UserEntryType::PLUGIN_IS_NOT_LOADED) ?
                AuthState::NO_PLUGIN : AuthState::START_EXCHANGE;
        }
    };

    auto data_during_rdns = [this]() {
        MXB_ERROR("Client %s sent data when waiting for reverse name lookup. Closing session.",
                  m_session_data->user_and_host().c_str());
        send_misc_error("Unexpected client event");
        m_auth_state = AuthState::FAIL;
    };

    while (state_machine_continue)
    {
        switch (m_auth_state)
        {
        case AuthState::FIND_ENTRY:
            {
                if (m_session_data->user_search_settings.listener.passthrough_auth)
                {
                    set_passthrough_account_entry(auth_data);
                }
                else
                {
                    update_user_account_entry(auth_data);
                }

                if (user_entry_type == UserEntryType::USER_ACCOUNT_OK)
                {
                    m_auth_state = AuthState::START_EXCHANGE;
                }
                else if (user_entry_type == UserEntryType::NEED_NAMEINFO)
                {
                    schedule_reverse_name_lookup();
                    m_auth_state = AuthState::FIND_ENTRY_RDNS;
                    state_machine_continue = false;
                }
                else
                {
                    bad_user_account();
                }
            }
            break;

        case AuthState::FIND_ENTRY_RDNS:
            if (m_session_data->host.has_value())
            {
                update_user_account_entry(auth_data);
                if (user_entry_type == UserEntryType::USER_ACCOUNT_OK)
                {
                    m_auth_state = AuthState::START_EXCHANGE;
                }
                else
                {
                    bad_user_account();
                }
            }
            else
            {
                data_during_rdns();
            }
            break;

        case AuthState::TRY_AGAIN:
            {
                // Waiting for user account update.
                if (m_user_update_wakeup)
                {
                    // Only recheck user if the user account data has actually changed since the previous
                    // attempt.
                    if (user_account_cache()->version() > m_previous_userdb_version)
                    {
                        update_user_account_entry(auth_data);
                    }

                    if (user_entry_type == UserEntryType::USER_ACCOUNT_OK)
                    {
                        MXB_DEBUG("Found user account entry for %s after updating user account data.",
                                  m_session_data->user_and_host().c_str());
                        m_auth_state = AuthState::START_EXCHANGE;
                    }
                    else if (user_entry_type == UserEntryType::NEED_NAMEINFO)
                    {
                        schedule_reverse_name_lookup();
                        m_auth_state = AuthState::TRY_AGAIN_RDNS;
                        state_machine_continue = false;
                    }
                    else
                    {
                        m_auth_state = (user_entry_type == UserEntryType::PLUGIN_IS_NOT_LOADED) ?
                            AuthState::NO_PLUGIN : AuthState::START_EXCHANGE;
                    }
                }
                else
                {
                    // Should not get client data (or read events) before users have actually been updated.
                    // This can happen if client hangs up while MaxScale is waiting for the update.
                    MXB_ERROR("Client %s sent data when waiting for user account update. Closing session.",
                              m_session_data->user_and_host().c_str());
                    send_misc_error("Unexpected client event");
                    // Unmark because auth state is modified.
                    m_session->service->unmark_for_wakeup(this);
                    m_auth_state = AuthState::FAIL;
                }
            }
            break;

        case AuthState::TRY_AGAIN_RDNS:
            if (m_session_data->host.has_value())
            {
                update_user_account_entry(auth_data);
                if (user_entry_type == UserEntryType::USER_ACCOUNT_OK)
                {
                    MXB_DEBUG("Found user account entry for %s after updating user account data.",
                              m_session_data->user_and_host().c_str());
                    m_auth_state = AuthState::START_EXCHANGE;
                }
                else
                {
                    m_auth_state = (user_entry_type == UserEntryType::PLUGIN_IS_NOT_LOADED) ?
                        AuthState::NO_PLUGIN : AuthState::START_EXCHANGE;
                }
            }
            else
            {
                data_during_rdns();
            }
            break;

        case AuthState::NO_PLUGIN:
            send_authentication_error(AuthErrorType::NO_PLUGIN);
            m_auth_state = AuthState::FAIL;
            break;

        case AuthState::START_EXCHANGE:
            state_machine_continue = perform_auth_exchange(GWBUF(), auth_data);
            break;

        case AuthState::CONTINUE_EXCHANGE:
            state_machine_continue = read_and_auth_exchange(auth_data);
            break;

        case AuthState::CHECK_TOKEN:
            perform_check_token(auth_type);
            break;

        case AuthState::START_SESSION:
            {
                // Authentication success, initialize session. Backend authenticator must be set before
                // connecting to backends.
                bool session_started = false;
                if (m_session_data->user_search_settings.listener.passthrough_auth)
                {
                    assign_backend_authenticator(auth_data);
                    if (m_session->start())
                    {
                        m_auth_state = AuthState::WAIT_FOR_BACKEND;
                        m_session_data->passthrough_be_auth_cb = [this](GWBUF&& auth_reply) {
                            deliver_backend_auth_result(std::move(auth_reply));
                        };
                        session_started = true;
                        state_machine_continue = false;
                    }
                }
                else
                {
                    m_session_data->current_db = auth_data.default_db;
                    m_session_data->role = auth_data.user_entry.entry.default_role;
                    assign_backend_authenticator(auth_data);
                    if (m_session->start())
                    {
                        mxb_assert(m_session->state() != MXS_SESSION::State::CREATED);
                        m_auth_state = AuthState::COMPLETE;
                        session_started = true;
                    }
                }

                if (!session_started)
                {
                    // Send internal error, as in this case the client has done nothing wrong.
                    send_mysql_err_packet(1815, "HY000", "Internal error: Session creation failed");
                    MXB_ERROR("Failed to create session for %s.", m_session_data->user_and_host().c_str());
                    m_auth_state = AuthState::FAIL;
                }
            }
            break;

        case AuthState::CHANGE_USER_OK:
            {
                // Reauthentication to MaxScale succeeded, but the query still needs to be successfully
                // routed.
                rval = complete_change_user_p1() ? StateMachineRes::DONE : StateMachineRes::ERROR;
                state_machine_continue = false;
                break;
            }

        case AuthState::WAIT_FOR_BACKEND:
            switch (m_pt_be_auth_res)
            {
            case PtAuthResult::OK:
                m_session_data->current_db = auth_data.default_db;
                // Don't set current role as we don't know it.
                m_auth_state = AuthState::COMPLETE;
                break;

            case PtAuthResult::ERROR:
                // Error was already sent to client, let state machine continue to session closure.
                m_auth_state = AuthState::FAIL;
                break;

            case PtAuthResult::NONE:
                // Should not get client data (or read events) before authentication to backend is complete.
                MXB_ERROR("Client %s sent data when waiting for passthrough authentication. Closing session.",
                          m_session_data->user_and_host().c_str());
                send_misc_error("Unexpected client event");
                m_auth_state = AuthState::FAIL;
                break;
            }
            break;

        case AuthState::COMPLETE:
            m_sql_mode = m_session->listener_data()->m_default_sql_mode;
            write_ok_packet(m_next_sequence);
            if (!m_dcb->readq_empty())
            {
                // The user has already sent more data, process it
                m_dcb->trigger_read_event();
            }
            state_machine_continue = false;
            rval = StateMachineRes::DONE;
            break;

        case AuthState::FAIL:
            // An error message should have already been sent.
            state_machine_continue = false;
            if (auth_type == AuthType::NORMAL_AUTH)
            {
                rval = StateMachineRes::ERROR;
            }
            else
            {
                // com_change_user failed, but the session may yet continue.
                cancel_change_user_p1();
                rval = StateMachineRes::DONE;
            }

            break;
        }
    }
    return rval;
}

void MariaDBClientConnection::update_user_account_entry(mariadb::AuthenticationData& auth_data)
{
    const auto mses = m_session_data;
    auto* users = user_account_cache();
    auto search_res = users->find_user(auth_data.user, auth_data.default_db, mses);
    // NEED_NAMEINFO is a special case and skips other checks.
    if (search_res.type != UserEntryType::NEED_NAMEINFO)
    {
        m_previous_userdb_version = users->version();   // Can use this to skip user entry check after update.

        mariadb::AuthenticatorModule* selected_module = find_auth_module(search_res.entry.plugin);
        if (selected_module)
        {
            // Correct plugin is loaded, generate session-specific data.
            auth_data.client_auth_module = selected_module;
            // If changing user, this overrides the old client authenticator. Not an issue, as the client auth
            // is only used during authentication.
            m_authenticator = selected_module->create_client_authenticator(*this);
        }
        else
        {
            // Authentication cannot continue in this case. Should be rare, though.
            search_res.type = UserEntryType::PLUGIN_IS_NOT_LOADED;
            MXB_INFO("User entry '%s'@'%s' uses unrecognized authenticator plugin '%s'. "
                     "Cannot authenticate user.",
                     search_res.entry.username.c_str(), search_res.entry.host_pattern.c_str(),
                     search_res.entry.plugin.c_str());
        }
    }
    auth_data.user_entry = move(search_res);
}

void MariaDBClientConnection::set_passthrough_account_entry(mariadb::AuthenticationData& auth_data)
{
    auto& auth_modules = m_session->listener_data()->m_authenticators;
    mxb_assert(auth_modules.size() == 1);
    auto* selected_module = static_cast<mariadb::AuthenticatorModule*>(auth_modules[0].get());
    auth_data.client_auth_module = selected_module;

    // The authenticator class should not change, but this may reset some fields.
    m_authenticator = selected_module->create_client_authenticator(*this);

    // Imagine that the user account was found.
    auth_data.user_entry.type = UserEntryType::USER_ACCOUNT_OK;
    // Leave the other fields of 'user_entry' unset, as they are only accessed when doing normal
    // authentication.
}

/**
 * Handle relevant variables.
 *
 * @param buffer  Buffer, assumed to contain a statement.
 * @return Empty if successful, otherwise the error message.
 */
string MariaDBClientConnection::handle_variables(GWBUF& buffer)
{
    string message;
    SetParser set_parser;
    SetParser::Result result;

    switch (set_parser.check(mariadb::get_sql(buffer), &result))
    {
    case SetParser::ERROR:
        // In practice only OOM.
        break;

    case SetParser::IS_SET_SQL_MODE:
        {
            SqlModeParser sql_mode_parser;

            const SetParser::Result::Items& values = result.values();

            for (const auto& value : values)
            {
                switch (sql_mode_parser.get_sql_mode(value.first, value.second))
                {
                case SqlModeParser::ORACLE:
                    m_session_data->set_autocommit(false);
                    m_sql_mode = mxs::Parser::SqlMode::ORACLE;
                    break;

                case SqlModeParser::DEFAULT:
                    m_session_data->set_autocommit(true);
                    m_sql_mode = mxs::Parser::SqlMode::DEFAULT;
                    break;

                case SqlModeParser::SOMETHING:
                    break;

                default:
                    mxb_assert(!true);
                }
            }
        }
        break;

    case SetParser::IS_SET_MAXSCALE:
        {
            const SetParser::Result::Items& variables = result.variables();
            const SetParser::Result::Items& values = result.values();

            auto i = variables.begin();
            auto j = values.begin();

            while (message.empty() && (i != variables.end()))
            {
                const SetParser::Result::Item& variable = *i;
                const SetParser::Result::Item& value = *j;
                message = m_session->set_variable_value(variable.first, variable.second,
                                                        value.first, value.second);
                ++i;
                ++j;
            }
        }
        break;

    case SetParser::NOT_RELEVANT:
        break;

    default:
        mxb_assert(!true);
    }

    return message;
}

void MariaDBClientConnection::handle_query_kill(const SpecialQueryDesc& kill_contents)
{
    auto kt = kill_contents.kill_options;
    auto& user = kill_contents.target;
    // TODO: handle "query id" somehow
    if ((kt & KT_QUERY_ID) == 0)
    {
        if (kill_contents.kill_id > 0)
        {
            execute_kill_connection(kill_contents.kill_id, (kill_type_t)kt);
        }
        else if (!user.empty())
        {
            execute_kill_user(user.c_str(), (kill_type_t)kt);
        }
        else
        {
            write_ok_packet(1);
        }
    }
}

MariaDBClientConnection::SpecialQueryDesc
MariaDBClientConnection::parse_kill_query_elems(const char* sql)
{
    const string connection = "connection";
    const string query = "query";
    const string hard = "hard";
    const string soft = "soft";

    auto& regex = this_unit.special_queries_regex;

    auto option = mxb::tolower(regex.substring_by_name(sql, "koption"));
    auto type = mxb::tolower(regex.substring_by_name(sql, "ktype"));
    auto target = mxb::tolower(regex.substring_by_name(sql, "ktarget"));

    SpecialQueryDesc rval;
    rval.type = SpecialQueryDesc::Type::KILL;

    // Option is either "hard", "soft", or empty.
    if (option == hard)
    {
        rval.kill_options |= KT_HARD;
    }
    else if (option == soft)
    {
        rval.kill_options |= KT_SOFT;
    }
    else
    {
        mxb_assert(option.empty());
    }

    // Type is either "connection", "query", "query\s+id" or empty.
    if (type == connection)
    {
        rval.kill_options |= KT_CONNECTION;
    }
    else if (type == query)
    {
        rval.kill_options |= KT_QUERY;
    }
    else if (!type.empty())
    {
        mxb_assert(type.find(query) == 0);
        rval.kill_options |= KT_QUERY_ID;
    }

    // target is either a query/thread id or "user\s+<username>"
    if (isdigit(target[0]))
    {
        mxb::get_uint64(target.c_str(), &rval.kill_id);
    }
    else
    {
        auto words = mxb::strtok(target, " ");
        rval.target = words[1];
    }
    return rval;
}

void MariaDBClientConnection::handle_use_database(GWBUF& read_buffer)
{
    auto databases = parser()->get_database_names(read_buffer);
    if (!databases.empty())
    {
        start_change_db(string(databases[0]));
    }
}

bool MariaDBClientConnection::should_inspect_query(GWBUF& buffer) const
{
    bool rval = true;

    if (parser()->parse(buffer, mxs::Parser::COLLECT_ALL) == mxs::Parser::Result::PARSED)
    {
        auto op = parser()->get_operation(buffer);

        if (op != mxs::sql::OP_KILL && op != mxs::sql::OP_SET && op != mxs::sql::OP_CHANGE_DB)
        {
            rval = false;
        }
    }

    return rval;
}

/**
 * Some SQL commands/queries need to be detected and handled by the protocol
 * and MaxScale instead of being routed forward as is.
 *
 * @param buffer Query buffer
 * @return see @c spec_com_res_t
 */
MariaDBClientConnection::SpecialCmdRes
MariaDBClientConnection::process_special_queries(GWBUF& buffer)
{
    auto rval = SpecialCmdRes::CONTINUE;

    auto packet_len = buffer.length();
    /* The packet must be at least HEADER + cmd + 5 (USE d) chars in length. Also, if the packet is rather
     * long, assume that it is not a tracked query. This assumption allows avoiding the
     * make_contiquous-call
     * on e.g. big inserts. The long packets can only contain one of the tracked queries by having lots of
     * comments. */
    const size_t min_len = MYSQL_HEADER_LEN + 1 + 5;
    const size_t max_len = 10000;

    if (packet_len >= min_len && packet_len <= max_len)
    {
        const char* sql = nullptr;
        int len = 0;
        bool is_special = false;

        std::string_view sv = mariadb::get_sql(buffer);

        if (!sv.empty())
        {
            sql = sv.data();
            len = sv.length();
            auto pEnd = sql + len;
            is_special = detect_special_query(&sql, pEnd);
            len = pEnd - sql;
        }

        if (is_special)
        {
            auto fields = parse_special_query(sql, len);
            switch (fields.type)
            {
            case SpecialQueryDesc::Type::NONE:
                break;

            case SpecialQueryDesc::Type::KILL:
                handle_query_kill(fields);
                // The kill-query is not routed to backends, as the id:s would be wrong.
                rval = SpecialCmdRes::END;
                break;

            case SpecialQueryDesc::Type::USE_DB:
                handle_use_database(buffer);
                break;

            case SpecialQueryDesc::Type::SET_ROLE:
                start_change_role(move(fields.target));
                break;
            }
        }
    }

    return rval;
}

bool MariaDBClientConnection::record_for_history(GWBUF& buffer, uint8_t cmd)
{
    bool should_record = false;

    // Update the routing information. This must be done even if the command isn't added to the history.
    const auto& info = m_qc.update_route_info(buffer);

    switch (cmd)
    {
    case MXS_COM_QUIT:      // The client connection is about to be closed
    case MXS_COM_PING:      // Doesn't change the state so it doesn't need to be stored
    case MXS_COM_STMT_RESET:// Resets the prepared statement state, not needed by new connections
        break;

    case MXS_COM_STMT_EXECUTE:
        {
            uint32_t id = mxs_mysql_extract_ps_id(buffer);
            uint16_t params = m_qc.get_param_count(id);

            if (params > 0)
            {
                size_t types_offset = MYSQL_HEADER_LEN + 1 + 4 + 1 + 4 + ((params + 7) / 8);
                uint8_t* ptr = buffer.data() + types_offset;

                if (*ptr)
                {
                    ++ptr;

                    // Store the metadata, two bytes per parameter, for later use. The backends will need if
                    // it they have to reconnect and re-executed the prepared statements.
                    m_session_data->exec_metadata[id].assign(ptr, ptr + (params * 2));
                }
            }
            else
            {
                // The COM_STMT_EXECUTE should also be recorded if it modifies the session state but only if
                // it does not take any parameters. This is because it gets converted into a COM_QUERY packet
                // when it is inserted into the history. This is simply a technical limitation that could be
                // solved by converting the parameters into their text form (e.g. with PsTracker) but that's
                // a lot of work for an extremely rare use-case. This is also limited to cases where the
                // COM_STMT_PREPARE is still in the history as that is the only way to convert this into a
                // COM_QUERY.
                should_record = m_qc.target_is_all(info.target())
                    && info.type_mask() != mxs::sql::TYPE_GSYSVAR_WRITE
                    && m_session_data->history().get(id);
            }
        }
        break;

    case MXS_COM_STMT_CLOSE:
        {
            // Instead of handling COM_STMT_CLOSE like a normal command, we can exclude it from the history as
            // well as remove the original COM_STMT_PREPARE that it refers to. This simplifies the history
            // replay as all stored commands generate a response and none of them refer to any previous
            // commands. This means that the history can be executed in a single batch without waiting for any
            // responses.
            uint32_t id = mxs_mysql_extract_ps_id(buffer);

            if (m_session_data->history().erase(id))
            {
                mxb_assert(id);
                m_session_data->exec_metadata.erase(id);
            }
        }
        break;

    case MXS_COM_CHANGE_USER:
        // COM_CHANGE_USER resets the whole connection. Any new connections will already be using the new
        // credentials which means we can safely reset the history here.
        m_session_data->history().clear();
        m_session_data->exec_metadata.clear();
        break;

    case MXS_COM_STMT_PREPARE:
        should_record = true;
        break;

    default:
        // If the type mask is exactly TYPE_GSYSVAR_WRITE, the command does not need to be stored in the
        // history. Otherwise, if it's a mix of TYPE_GSYSVAR_WRITE and TYPE_SESSION_WRITE, it must be
        // a `SET GLOBAL var_a, SESSION var_b` statement that modifies both the local and the global state.
        should_record = m_qc.target_is_all(info.target()) && info.type_mask() != mxs::sql::TYPE_GSYSVAR_WRITE;
        break;
    }

    if (should_record)
    {
        buffer.set_id(m_next_id);
        m_session_data->history().set_current_position(m_next_id);
        // Keep a copy for the session command history. The buffer originates from the dcb, so deep clone
        // it to minimize memory use. Also saves an allocation when reading the server reply.
        m_pending_cmd = buffer.deep_clone();
        should_record = true;

        if (++m_next_id == MAX_SESCMD_ID)
        {
            m_next_id = 1;
        }
    }

    m_qc.commit_route_info_update(buffer);

    return should_record;
}

/**
 * Route an SQL protocol packet. If the original client packet is less than 16MB, buffer should
 * contain the complete packet. If the client packet is large (split into multiple protocol packets),
 * only one protocol packet should be routed at a time.
 * TODO: what happens with parsing in this case? Likely it fails.
 *
 * @param buffer Buffer to route
 * @return True on success
 */
bool MariaDBClientConnection::route_statement(GWBUF&& buffer)
{
    bool recording = false;
    uint8_t cmd = mariadb::get_command(buffer);

    if (m_session->capabilities() & RCAP_TYPE_SESCMD_HISTORY)
    {
        recording = record_for_history(buffer, cmd);
    }
    else if (cmd == MXS_COM_STMT_PREPARE)
    {
        buffer.set_id(m_next_id);

        if (++m_next_id == MAX_SESCMD_ID)
        {
            m_next_id = 1;
        }
    }

    // Must be done whether or not there were any changes, as the query classifier
    // is thread and not session specific.
    parser()->set_sql_mode(m_sql_mode);
    // The query classifier classifies according to the service's server that has
    // the smallest version number.
    parser()->set_server_version(m_version);

    auto service = m_session->service;
    auto capabilities = m_session->capabilities();
    auto& tracker = m_session_data->trx_tracker();

    if (rcap_type_required(capabilities, RCAP_TYPE_SESCMD_HISTORY))
    {
        // The transaction state can be copied from m_qc where it was already tracked by the session
        // command history code.
        tracker = m_qc.current_route_info().trx();
    }
    else if (rcap_type_required(capabilities, RCAP_TYPE_QUERY_CLASSIFICATION))
    {
        tracker.track_transaction_state(buffer, MariaDBParser::get());
    }
    else
    {
        constexpr auto CUSTOM = mxs::Parser::ParseTrxUsing::CUSTOM;
        tracker.track_transaction_state<CUSTOM>(buffer, MariaDBParser::get());
    }

    // TODO: The response count and state is currently modified before we route the query to allow routers to
    // call clientReply inside routeQuery. This should be changed so that routers don't directly call
    // clientReply and instead it to be delivered in a separate event.

    bool expecting_response = mxs_mysql_command_will_respond(cmd);

    if (expecting_response)
    {
        m_session->retain_statement(buffer);
    }

    if (recording)
    {
        mxb_assert(expecting_response);
        m_routing_state = RoutingState::RECORD_HISTORY;
    }

    bool ok = m_downstream->routeQuery(move(buffer));

    if (ok && expecting_response)
    {
        ++m_num_responses;
    }

    return ok;
}

void MariaDBClientConnection::finish_recording_history(const mxs::Reply& reply)
{
    if (reply.is_complete())
    {
        if (reply.command() == MXS_COM_STMT_EXECUTE)
        {
            uint32_t ps_id = mxs_mysql_extract_ps_id(m_pending_cmd);
            mxb_assert(m_qc.get_param_count(ps_id) == 0);
            const GWBUF* ps = m_session_data->history().get(ps_id);
            mxb_assert(ps);

            // The COM_STMT_EXECUTE was executed successfully, store a COM_QUERY version of the
            // COM_STMT_PREPARE in the history.
            GWBUF tmp(ps->data(), ps->length());
            tmp.set_id(m_pending_cmd.id());
            tmp.data()[MYSQL_HEADER_LEN] = MXS_COM_QUERY;
            m_pending_cmd = std::move(tmp);
            MXB_INFO("Storing COM_STMT_EXECUTE as a COM_QUERY in the history");
        }

        MXB_INFO("Added %s to history with ID %u: %s (result: %s)",
                 mariadb::cmd_to_string(m_pending_cmd[4]), m_pending_cmd.id(),
                 maxbase::show_some(string(mariadb::get_sql(m_pending_cmd)), 200).c_str(),
                 reply.is_ok() ? "OK" : reply.error().message().c_str());

        // Check the early responses to this command that arrived and were discarded before the accepted
        // response that ended up here was received. Doing this with lcall() allows the command ID and the
        // result to be stored inside it which removes the need to permanently store the latest command in
        // MariaDBClientConnection as a member variable.
        m_session->worker()->lcall([this, id = m_pending_cmd.id(), ok = reply.is_ok()](){
            if (m_session->is_alive())
            {
                m_session_data->history().check_early_responses(id, ok);
            }
        });

        m_routing_state = RoutingState::PACKET_START;
        m_session_data->history().add(std::move(m_pending_cmd), reply.is_ok());
        m_pending_cmd.clear();

        // There's possibly another packet ready to be read in either the DCB's readq or in the socket. This
        // happens for example when direct execution of prepared statements is done where the COM_STMT_PREPARE
        // and COM_STMT_EXECUTE are sent as one batch.
        m_dcb->trigger_read_event();
    }
}

/**
 * @brief Client read event, process data, client already authenticated
 *
 * First do some checks and get the router capabilities.  If the router
 * wants to process each individual statement, then the data must be split
 * into individual SQL statements. Any data that is left over is held in the
 * DCB read queue.
 *
 * Finally, the general client data processing function is called.
 *
 * @return True if session should continue, false if client connection should be closed
 */
MariaDBClientConnection::StateMachineRes MariaDBClientConnection::process_normal_read()
{
    auto session_state_value = m_session->state();
    if (session_state_value != MXS_SESSION::State::STARTED)
    {
        if (session_state_value != MXS_SESSION::State::STOPPING)
        {
            MXB_ERROR("Session received a query in incorrect state: %s",
                      session_state_to_string(session_state_value));
        }
        return StateMachineRes::ERROR;
    }

    if (m_routing_state == RoutingState::CHANGING_STATE
        || m_routing_state == RoutingState::RECORD_HISTORY)
    {
        // We're still waiting for a response from the backend, read more data once we get it.
        return StateMachineRes::IN_PROGRESS;
    }

    auto [read_ok, buffer] = read_protocol_packet();
    if (buffer.empty())
    {
        // Either an error or an incomplete packet.
        return read_ok ? StateMachineRes::IN_PROGRESS : StateMachineRes::ERROR;
    }

    bool routed = false;

    switch (m_routing_state)
    {
    case RoutingState::PACKET_START:
        if (buffer.length() > MYSQL_HEADER_LEN)
        {
            routed = process_normal_packet(move(buffer));
        }
        else
        {
            // Unexpected, client should not be sending empty (header-only) packets in this case.
            MXB_ERROR("Client %s sent empty packet when a normal packet was expected.",
                      m_session->user_and_host().c_str());
        }
        break;

    case RoutingState::LARGE_PACKET:
        {
            // No command bytes, just continue routing large packet.
            bool is_large = large_query_continues(buffer);
            routed = m_downstream->routeQuery(move(buffer)) != 0;

            if (!is_large)
            {
                // Large packet routing completed.
                m_routing_state = RoutingState::PACKET_START;
            }
        }
        break;

    case RoutingState::LARGE_HISTORY_PACKET:
        {
            // A continuation of a recoded command, append it to the current command and route it forward
            bool is_large = large_query_continues(buffer);
            m_pending_cmd.append(buffer);
            routed = m_downstream->routeQuery(move(buffer)) != 0;

            if (!is_large)
            {
                // Large packet routing completed.
                m_routing_state = RoutingState::RECORD_HISTORY;
                mxb_assert(m_pending_cmd.length() > MYSQL_PACKET_LENGTH_MAX + MYSQL_HEADER_LEN);
            }
        }
        break;

    case RoutingState::LOAD_DATA:
        {
            // Local-infile routing continues until client sends an empty packet. Again, tracked by backend
            // but this time on the downstream side.
            routed = m_downstream->routeQuery(move(buffer)) != 0;
        }
        break;

    case RoutingState::CHANGING_STATE:
    case RoutingState::RECORD_HISTORY:
        mxb_assert_message(!true, "We should never end up here");
        break;
    }

    auto rval = StateMachineRes::IN_PROGRESS;
    if (!routed)
    {
        /** Routing failed, close the client connection */
        m_session->close_reason = SESSION_CLOSE_ROUTING_FAILED;
        rval = StateMachineRes::ERROR;
        MXB_ERROR("Routing the query failed. Session will be closed.");
    }
    else if (m_command == MXS_COM_QUIT)
    {
        /** Close router session which causes closing of backends */
        mxb_assert_message(m_session->normal_quit(), "Session should be quitting normally");
        m_state = State::QUIT;
        rval = StateMachineRes::DONE;
    }

    return rval;
}

void MariaDBClientConnection::ready_for_reading(DCB* event_dcb)
{
    mxb_assert(m_dcb == event_dcb);     // The protocol should only handle its own events.

    bool state_machine_continue = true;
    while (state_machine_continue)
    {
        switch (m_state)
        {
        case State::HANDSHAKING:
            /**
             * After a listener has accepted a new connection, a standard MySQL handshake is
             * sent to the client. The first time this function is called from the poll loop,
             * the client reply to the handshake should be available.
             */
            {
                auto ret = process_handshake();
                switch (ret)
                {
                case StateMachineRes::IN_PROGRESS:
                    state_machine_continue = false;     // need more data
                    break;

                case StateMachineRes::DONE:
                    m_state = State::AUTHENTICATING;        // continue directly to next state
                    break;

                case StateMachineRes::ERROR:
                    m_state = State::FAILED;
                    break;
                }
            }
            break;

        case State::AUTHENTICATING:
        case State::CHANGING_USER:
            {
                auto auth_type = (m_state == State::CHANGING_USER) ? AuthType::CHANGE_USER :
                    AuthType::NORMAL_AUTH;
                auto ret = process_authentication(auth_type);
                switch (ret)
                {
                case StateMachineRes::IN_PROGRESS:
                    state_machine_continue = false;     // need more data
                    break;

                case StateMachineRes::DONE:
                    if (auth_type == AuthType::NORMAL_AUTH)
                    {
                        // Allow pooling for fresh sessions. This allows pooling in situations where
                        // the client/connector does not send any queries at start and session stays idle.
                        m_session->set_can_pool_backends(true);
                    }
                    m_state = State::READY;
                    break;

                case StateMachineRes::ERROR:
                    m_state = State::FAILED;
                    break;
                }
            }
            break;

        case State::READY:
            {
                auto ret = process_normal_read();
                switch (ret)
                {
                case StateMachineRes::IN_PROGRESS:
                    state_machine_continue = false;
                    break;

                case StateMachineRes::DONE:
                    // In this case, next m_state was written by 'process_normal_read'.
                    break;

                case StateMachineRes::ERROR:
                    m_state = State::FAILED;
                    break;
                }
            }
            break;

        case State::QUIT:
        case State::FAILED:
            state_machine_continue = false;
            break;
        }
    }

    if (m_state == State::FAILED || m_state == State::QUIT)
    {
        m_session->kill();
    }
}

bool MariaDBClientConnection::write(GWBUF&& buffer)
{
    return m_dcb->writeq_append(move(buffer));
}

void MariaDBClientConnection::error(DCB* event_dcb, const char* error)
{
    mxb_assert(m_dcb == event_dcb);

    if (!m_session->normal_quit())
    {
        MXB_INFO("Client disconnected without sending a COM_QUIT.");

        if (session_get_dump_statements() == SESSION_DUMP_STATEMENTS_ON_ERROR)
        {
            m_session->dump_statements();
        }

        if (session_get_session_trace())
        {
            m_session->dump_session_log();
        }

        // The client did not send a COM_QUIT packet
        std::string errmsg {"Connection killed by MaxScale"};
        std::string extra {session_get_close_reason(m_session)};

        if (!extra.empty())
        {
            errmsg += ": " + extra;
        }

        send_mysql_err_packet(1927, "08S01", errmsg.c_str());
    }

    // We simply close the session, this will propagate the closure to any
    // backend descriptors and perform the session cleanup.
    m_session->kill();
}

bool MariaDBClientConnection::init_connection()
{
    return send_server_handshake();
}

void MariaDBClientConnection::finish_connection()
{
    // If this connection is waiting for userdata, remove the entry.
    if (m_auth_state == AuthState::TRY_AGAIN)
    {
        m_session->service->unmark_for_wakeup(this);
    }

    if (m_session->capabilities() & RCAP_TYPE_SESCMD_HISTORY)
    {
        m_session->service->track_history_length(m_session_data->history().size());
    }
}

int32_t MariaDBClientConnection::connlimit(int limit)
{
    return write(mariadb::create_error_packet(0, 1040, "08004", "Too many connections"));
}

MariaDBClientConnection::MariaDBClientConnection(MXS_SESSION* session, mxs::Component* component)
    : m_downstream(component)
    , m_session(session)
    , m_session_data(static_cast<MYSQL_session*>(session->protocol_data()))
    , m_version(service_get_version(session->service, SERVICE_VERSION_MIN))
    , m_qc(MariaDBParser::get(), session)
{
    m_track_pooling_status = session->idle_pooling_enabled();
}

void MariaDBClientConnection::execute_kill(std::shared_ptr<KillInfo> info, std::function<void()> kill_resp)
{
    MXS_SESSION* ref = session_get_ref(m_session);
    auto origin = mxs::RoutingWorker::get_current();

    auto search_connections_and_kill =
        [this, info = std::move(info), ref, origin, kill_resp = std::move(kill_resp)]() {
        // First, gather the list of servers where the KILL should be sent
        auto search_targets = [info]() {
            info->generate_target_list(mxs::RoutingWorker::get_current());
        };
        mxs::RoutingWorker::execute_concurrently(search_targets);

        // TODO: This doesn't handle the case where a session is moved from one worker to another while
        // this was being executed on the MainWorker.
        auto kill_connections = [this, info, ref, send_kill_resp = std::move(kill_resp)]() {
            MXS_SESSION::Scope scope(m_session);

            for (const auto& a : info->targets)
            {
                std::unique_ptr<LocalClient> client(LocalClient::create(info->session, a));

                if (client)
                {
                    if (client->connect())
                    {
                        auto ok_cb = [this, send_kill_resp, cl = client.get()](
                            GWBUF&& buf, const mxs::ReplyRoute& route, const mxs::Reply& reply){
                            MXB_INFO("Reply to KILL from '%s': %s",
                                     route.empty() ? "<none>" : route.first()->target()->name(),
                                     reply.error() ? reply.error().message().c_str() : "OK");
<<<<<<< HEAD
                            kill_complete(send_kill_resp, cl);
=======
                            mxb_assert(reply.is_complete());
                            kill_complete(cb, cl);
>>>>>>> eb80350d
                        };
                        auto err_cb = [this, send_kill_resp, cl = client.get()](
                            const std::string& err, mxs::Target* tgt, const mxs::Reply& reply) {
                            MXB_INFO("KILL error on '%s': %s", tgt->name(), err.c_str());
                            kill_complete(send_kill_resp, cl);
                        };

                        client->set_notify(std::move(ok_cb), std::move(err_cb));

                        // TODO: There can be multiple connections to the same server. Currently only
                        // one connection per server is killed.

                        string kill_query = info->generate_kill_query(a);
                        MXB_INFO("KILL on '%s': %s", a->name(), kill_query.c_str());

                        if (!client->queue_query(mariadb::create_query(kill_query)))
                        {
                            MXB_INFO("Failed to route KILL query to '%s'", a->name());
                        }
                        else
                        {
                            mxb_assert(ref->state() != MXS_SESSION::State::STOPPING);
                            add_local_client(client.release());
                        }
                    }
                    else
                    {
                        MXB_INFO("Failed to connect LocalClient to '%s'", a->name());
                    }
                }
                else
                {
                    MXB_INFO("Failed to create LocalClient to '%s'", a->name());
                }
            }

            // If we ended up not sending any KILL commands, the OK packet can be generated immediately.
<<<<<<< HEAD
            maybe_send_kill_response(send_kill_resp);
=======
            if (!have_local_clients())
            {
                MXB_INFO("No LocalClients were created, sending OK immediately");
                maybe_send_kill_response(cb);
            }
>>>>>>> eb80350d

            // The reference can now be freed as the execution is back on the worker that owns it
            session_put_ref(ref);
        };

        // Then move execution back to the original worker to keep all connections on the same thread
        origin->execute(kill_connections, mxs::RoutingWorker::EXECUTE_AUTO);
    };

    if (!mxs::MainWorker::get()->execute(search_connections_and_kill, mxb::Worker::EXECUTE_QUEUED))
    {
        session_put_ref(ref);
        m_session->kill();
    }
}

std::string kill_query_prefix(MariaDBClientConnection::kill_type_t type)
{
    using Type = MariaDBClientConnection::kill_type_t;
    const char* hard = type & Type::KT_HARD ? "HARD " : (type & Type::KT_SOFT ? "SOFT " : "");
    const char* query = type & Type::KT_QUERY ? "QUERY " : "";
    std::stringstream ss;
    ss << "KILL " << hard << query;
    return ss.str();
}

void MariaDBClientConnection::mxs_mysql_execute_kill(uint64_t target_id,
                                                     MariaDBClientConnection::kill_type_t type,
                                                     std::function<void()> cb)
{
    auto str = kill_query_prefix(type);
    auto info = std::make_shared<ConnKillInfo>(target_id, str, m_session, (type & KT_QUERY) == 0);
    execute_kill(std::move(info), std::move(cb));
}

/**
 * Send KILL to all but the keep_protocol_thread_id. If keep_protocol_thread_id==0, kill all.
 * TODO: The naming: issuer, target_id, protocol_thread_id is not very descriptive,
 *       and really goes to the heart of explaining what the session_id/thread_id means in terms
 *       of a service/server pipeline and the recursiveness of this call.
 */
void MariaDBClientConnection::execute_kill_connection(uint64_t target_id,
                                                      MariaDBClientConnection::kill_type_t type)
{
    auto str = kill_query_prefix(type);
    auto info = std::make_shared<ConnKillInfo>(target_id, str, m_session, (type & KT_QUERY) == 0);
    execute_kill(std::move(info), std::bind(&MariaDBClientConnection::send_ok_for_kill, this));
}

void MariaDBClientConnection::execute_kill_user(const char* user, kill_type_t type)
{
    auto str = kill_query_prefix(type);
    str += "USER ";
    str += user;

    auto info = std::make_shared<UserKillInfo>(user, str, m_session, (type & KT_QUERY) == 0);
    execute_kill(std::move(info), std::bind(&MariaDBClientConnection::send_ok_for_kill, this));
}

void MariaDBClientConnection::send_ok_for_kill()
{
    // Check if the DCB is still open. If MaxScale is shutting down, the DCB is
    // already closed when this callback is called and an error about a write to a
    // closed DCB would be logged.
    if (m_dcb->is_open())
    {
        write_ok_packet(1);
    }
}

std::string MariaDBClientConnection::current_db() const
{
    return m_session_data->current_db;
}

const MariaDBUserCache* MariaDBClientConnection::user_account_cache()
{
    auto users = m_session->service->user_account_cache();
    return static_cast<const MariaDBUserCache*>(users);
}

bool MariaDBClientConnection::parse_ssl_request_packet(const GWBUF& buffer)
{
    size_t len = buffer.length();
    // The packet length should be exactly header + 32 = 36 bytes.
    bool rval = false;
    if (len == MYSQL_AUTH_PACKET_BASE_SIZE)
    {
        packet_parser::ByteVec data;
        data.resize(CLIENT_CAPABILITIES_LEN);
        buffer.copy_data(MYSQL_HEADER_LEN, CLIENT_CAPABILITIES_LEN, data.data());
        auto res = packet_parser::parse_client_capabilities(data, m_session_data->client_caps);
        m_session_data->client_caps = res.capabilities;
        m_session_data->auth_data->collation = res.collation;
        rval = true;
    }
    return rval;
}

bool MariaDBClientConnection::parse_handshake_response_packet(const GWBUF& buffer)
{
    size_t buflen = buffer.length();
    bool rval = false;

    /**
     * The packet should contain client capabilities at the beginning. Some other fields are also
     * obligatory, so length should be at least 38 bytes. Likely there is more.
     */
    if ((buflen >= NORMAL_HS_RESP_MIN_SIZE) && buflen <= NORMAL_HS_RESP_MAX_SIZE)
    {
        int datalen = buflen - MYSQL_HEADER_LEN;
        packet_parser::ByteVec data;
        data.resize(datalen + 1);
        buffer.copy_data(MYSQL_HEADER_LEN, datalen, data.data());
        data[datalen] = '\0';   // Simplifies some later parsing.

        auto client_info = packet_parser::parse_client_capabilities(data, m_session_data->client_caps);
        auto parse_res = packet_parser::parse_client_response(data,
                                                              client_info.capabilities.basic_capabilities);

        if (parse_res.success)
        {
            // If the buffer is valid, just one 0 should remain. Some (old) connectors may send malformed
            // packets with extra data. Such packets work, but some data may not be parsed properly.
            auto data_size = data.size();
            if (data_size >= 1)
            {
                // Success, save data to session.
                auto& auth_data = *m_session_data->auth_data;
                auth_data.user = move(parse_res.username);
                m_session->set_user(auth_data.user);
                auth_data.client_token = move(parse_res.token_res.auth_token);
                auth_data.default_db = move(parse_res.db);
                auth_data.plugin = move(parse_res.plugin);
                auth_data.collation = client_info.collation;

                // Discard the attributes if there is any indication of failed parsing, as the contents
                // may be garbled.
                if (parse_res.success && data_size == 1)
                {
                    auth_data.attributes = move(parse_res.attr_res.attr_data);
                    MXB_INFO("Connection attributes: %s", attr_to_str(auth_data.attributes).c_str());
                }
                else
                {
                    client_info.capabilities.basic_capabilities &= ~GW_MYSQL_CAPABILITIES_CONNECT_ATTRS;
                }
                m_session_data->client_caps = client_info.capabilities;

                rval = true;
            }
        }
        else if (parse_res.token_res.old_protocol)
        {
            MXB_ERROR("Client %s@%s attempted to connect with pre-4.1 authentication "
                      "which is not supported.", parse_res.username.c_str(), m_dcb->remote().c_str());
        }
    }
    return rval;
}

bool MariaDBClientConnection::require_ssl() const
{
    return m_session->listener_data()->m_ssl.valid();
}

std::tuple<MariaDBClientConnection::StateMachineRes, GWBUF> MariaDBClientConnection::read_ssl_request()
{
    auto rval_res = StateMachineRes::ERROR;
    GWBUF rval_buf;
    const int expected_seq = 1;
    /**
     * Client should have sent an SSLRequest (36 bytes). Client may also have already sent SSL-specific data
     * after the protocol packet. This data should not be read out of the socket, as SSL_accept() will
     * expect to read it.
     */
    auto [read_ok, buffer] = m_dcb->read_strict(MYSQL_HEADER_LEN, SSL_REQUEST_PACKET_SIZE);
    if (!buffer.empty())
    {
        auto header = mariadb::get_header(buffer.data());
        m_next_sequence = header.seq + 1;
        int prot_packet_len = MYSQL_HEADER_LEN + header.pl_length;
        if (prot_packet_len == SSL_REQUEST_PACKET_SIZE)
        {
            if (header.seq == expected_seq)
            {
                if (buffer.length() == SSL_REQUEST_PACKET_SIZE)
                {
                    // Entire packet was available, return it.
                    rval_res = StateMachineRes::DONE;
                    rval_buf = std::move(buffer);
                }
                else
                {
                    // Not enough, unread and wait for more.
                    m_dcb->unread(std::move(buffer));
                    rval_res = StateMachineRes::IN_PROGRESS;
                }
            }
            else
            {
                send_mysql_err_packet(ER_OUT_OF_ORDER, HANDSHAKE_ERRSTATE, PACKETS_OOO_MSG);
                MXB_ERROR(WRONG_SEQ_FMT, m_session_data->remote.c_str(), expected_seq, header.seq);
            }
        }
        else if (prot_packet_len >= NORMAL_HS_RESP_MIN_SIZE)
        {
            // Looks like client is trying to authenticate without ssl. To match server behavior, read the
            // normal handshake and return it. Caller will then send the authentication error to client.
            m_dcb->unread(std::move(buffer));
            auto [hs_res, hs_buffer] = read_handshake_response(expected_seq);
            rval_res = hs_res;
            if (hs_res == StateMachineRes::DONE)
            {
                rval_buf = std::move(hs_buffer);
            }
        }
        else
        {
            send_mysql_err_packet(ER_BAD_HANDSHAKE, HANDSHAKE_ERRSTATE, BAD_SSL_HANDSHAKE_MSG);
            MXB_ERROR(BAD_SSL_HANDSHAKE_FMT, m_dcb->remote().c_str());
        }
    }
    else if (read_ok)
    {
        // Not even the header was available, read again.
        rval_res = StateMachineRes::IN_PROGRESS;
    }
    return {rval_res, std::move(rval_buf)};
}

std::tuple<MariaDBClientConnection::StateMachineRes, GWBUF>
MariaDBClientConnection::read_handshake_response(int expected_seq)
{
    auto rval_res = StateMachineRes::ERROR;
    GWBUF rval_buf;

    // Expecting a normal HandshakeResponse.
    auto [read_ok, buffer] = m_dcb->read(MYSQL_HEADER_LEN, NORMAL_HS_RESP_MAX_SIZE);
    if (!buffer.empty())
    {
        auto header = mariadb::get_header(buffer.data());
        size_t prot_packet_len = MYSQL_HEADER_LEN + header.pl_length;
        m_next_sequence = header.seq + 1;
        if (prot_packet_len >= NORMAL_HS_RESP_MIN_SIZE && prot_packet_len <= NORMAL_HS_RESP_MAX_SIZE)
        {
            if (header.seq == expected_seq)
            {
                if (buffer.length() >= prot_packet_len)
                {
                    // Entire packet was available, return it.
                    rval_buf = buffer.split(prot_packet_len);
                    rval_res = StateMachineRes::DONE;

                    if (!buffer.empty())
                    {
                        // More than the packet was available. Unexpected but allowed.
                        m_dcb->unread(std::move(buffer));
                        m_dcb->trigger_read_event();
                    }
                }
                else
                {
                    // Not enough, unread and wait for more.
                    m_dcb->unread(std::move(buffer));
                    rval_res = StateMachineRes::IN_PROGRESS;
                }
            }
            else
            {
                send_mysql_err_packet(ER_OUT_OF_ORDER, HANDSHAKE_ERRSTATE, PACKETS_OOO_MSG);
                MXB_ERROR(WRONG_SEQ_FMT, m_session_data->remote.c_str(), expected_seq, header.seq);
            }
        }
        else
        {
            send_mysql_err_packet(ER_BAD_HANDSHAKE, HANDSHAKE_ERRSTATE, BAD_HANDSHAKE_MSG);
            if (prot_packet_len > NORMAL_HS_RESP_MAX_SIZE)
            {
                // Unexpected. The HandshakeResponse should not be needlessly large. The limit may need to be
                // changed in case some connector sends large responses. Still, limiting the amount is useful
                // as the client is not yet authenticated and can be malicious.
                MXB_ERROR("Client (%s) tried to send a large HandshakeResponse (%zu bytes).",
                          m_session_data->remote.c_str(), prot_packet_len);
            }
            else
            {
                MXB_ERROR(BAD_HANDSHAKE_FMT, m_session_data->remote.c_str());
            }
        }
    }
    else if (read_ok)
    {
        // Not even the header was available, read again.
        rval_res = StateMachineRes::IN_PROGRESS;
    }
    return {rval_res, std::move(rval_buf)};
}

void MariaDBClientConnection::wakeup()
{
    mxb_assert(m_auth_state == AuthState::TRY_AGAIN);
    m_user_update_wakeup = true;
    m_dcb->trigger_read_event();
}

bool MariaDBClientConnection::is_movable() const
{
    mxb_assert(mxs::RoutingWorker::get_current() == m_dcb->polling_worker());
    return m_auth_state != AuthState::TRY_AGAIN && m_auth_state != AuthState::FIND_ENTRY_RDNS
           && m_auth_state != AuthState::TRY_AGAIN_RDNS;
}

bool MariaDBClientConnection::is_idle() const
{
    return in_routing_state() && m_num_responses == 0;
}

size_t MariaDBClientConnection::sizeof_buffers() const
{
    size_t rv = ClientConnectionBase::sizeof_buffers();

    return rv;
}

bool MariaDBClientConnection::safe_to_restart() const
{
    return !m_session_data->is_trx_active() && !m_session_data->is_trx_ending();
}

bool MariaDBClientConnection::start_change_user(GWBUF&& buffer)
{
    // Parse the COM_CHANGE_USER-packet. The packet is somewhat similar to a typical handshake response.
    size_t buflen = buffer.length();
    bool rval = false;

    size_t min_expected_len = MYSQL_HEADER_LEN + 5;
    auto max_expected_len = min_expected_len + MYSQL_USER_MAXLEN + MYSQL_DATABASE_MAXLEN + 1000;
    if ((buflen >= min_expected_len) && buflen <= max_expected_len)
    {
        int datalen = buflen - MYSQL_HEADER_LEN;
        packet_parser::ByteVec data;
        data.resize(datalen + 1);
        buffer.copy_data(MYSQL_HEADER_LEN, datalen, data.data());
        data[datalen] = '\0';   // Simplifies some later parsing.

        auto parse_res = packet_parser::parse_change_user_packet(data, m_session_data->client_capabilities());
        if (parse_res.success)
        {
            // Only the last byte should be left.
            if (data.size() == 1)
            {
                m_change_user.client_query = move(buffer);

                // Use alternate authentication data storage during change user processing. The effects are
                // not visible to the session. The client authenticator object does not need to be preserved.
                m_change_user.auth_data = std::make_unique<mariadb::AuthenticationData>();
                auto& auth_data = *m_change_user.auth_data;
                auth_data.user = move(parse_res.username);
                auth_data.default_db = move(parse_res.db);
                auth_data.plugin = move(parse_res.plugin);
                auth_data.collation = parse_res.charset;
                auth_data.client_token = move(parse_res.token_res.auth_token);
                auth_data.attributes = move(parse_res.attr_res.attr_data);

                rval = true;
                MXB_INFO("Client %s is attempting a COM_CHANGE_USER to '%s'. Connection attributes: %s",
                         m_session_data->user_and_host().c_str(), auth_data.user.c_str(),
                         attr_to_str(auth_data.attributes).c_str());
            }
        }
        else if (parse_res.token_res.old_protocol)
        {
            MXB_ERROR("Client %s attempted a COM_CHANGE_USER with pre-4.1 authentication, "
                      "which is not supported.", m_session_data->user_and_host().c_str());
        }
    }
    return rval;
}

bool MariaDBClientConnection::complete_change_user_p1()
{
    // Change-user succeeded on client side. It must still be routed to backends and the reply needs to
    // be OK. Either can fail. First, backup current session authentication data, then overwrite it with
    // the change-user authentication data. Backend authenticators will read the new data.

    auto& curr_auth_data = m_session_data->auth_data;
    m_change_user.auth_data_bu = move(curr_auth_data);
    curr_auth_data = move(m_change_user.auth_data);

    assign_backend_authenticator(*curr_auth_data);

    bool rval = false;
    // Failure here means a comms error -> session failure.
    if (route_statement(move(m_change_user.client_query)))
    {
        m_routing_state = RoutingState::CHANGING_STATE;
        m_changing_state = ChangingState::USER;
        rval = true;
    }
    m_change_user.client_query.clear();
    return rval;
}

void MariaDBClientConnection::cancel_change_user_p1()
{
    MXB_INFO("COM_CHANGE_USER from '%s' to '%s' failed.",
             m_session_data->auth_data->user.c_str(), m_change_user.auth_data->user.c_str());
    // The main session fields have not been modified at this point, so canceling is simple.
    m_change_user.client_query.clear();
    m_change_user.auth_data.reset();
}

void MariaDBClientConnection::complete_change_user_p2()
{
    // At this point, the original auth data is in backup storage and the change-user data is "current".
    const auto& curr_auth_data = m_session_data->auth_data;
    const auto& orig_auth_data = m_change_user.auth_data_bu;

    if (curr_auth_data->user_entry.entry.super_priv && mxs::Config::get().log_warn_super_user)
    {
        MXB_WARNING("COM_CHANGE_USER from '%s' to super user '%s'.",
                    orig_auth_data->user.c_str(), curr_auth_data->user.c_str());
    }
    else
    {
        MXB_INFO("COM_CHANGE_USER from '%s' to '%s' succeeded.",
                 orig_auth_data->user.c_str(), curr_auth_data->user.c_str());
    }
    m_change_user.auth_data_bu.reset();     // No longer needed.
    m_session_data->current_db = curr_auth_data->default_db;
    m_session_data->role = curr_auth_data->user_entry.entry.default_role;
}

void MariaDBClientConnection::cancel_change_user_p2(const GWBUF& buffer)
{
    auto& curr_auth_data = m_session_data->auth_data;
    auto& orig_auth_data = m_change_user.auth_data_bu;

    MXB_WARNING("COM_CHANGE_USER from '%s' to '%s' succeeded on MaxScale but "
                "returned (0x%0hhx) on backends: %s",
                orig_auth_data->user.c_str(), curr_auth_data->user.c_str(),
                mariadb::get_command(buffer), mariadb::extract_error(buffer).c_str());

    // Restore original auth data from backup.
    curr_auth_data = move(orig_auth_data);
}

MariaDBClientConnection::StateMachineRes MariaDBClientConnection::process_handshake()
{
    auto rval = StateMachineRes::IN_PROGRESS;   // Returned to upper level SM
    bool state_machine_continue = true;

    while (state_machine_continue)
    {
        switch (m_handshake_state)
        {
        case HSState::INIT:
            {
                m_session_data->auth_data = std::make_unique<mariadb::AuthenticationData>();
                m_next_sequence = 1;    // Handshake had seq 0 so any errors will have 1.
                // If proxy protocol is not enabled at all (typical case), skip the proxy header read phase.
                // This may save an io-op.
                bool proxyproto_on = !m_session->listener_data()->m_proxy_networks.empty();
                m_handshake_state = proxyproto_on ? HSState::EXPECT_PROXY_HDR :
                    (require_ssl() ? HSState::EXPECT_SSL_REQ : HSState::EXPECT_HS_RESP);
            }
            break;

        case HSState::EXPECT_PROXY_HDR:
            {
                // Even if proxy protocol is not allowed for this specific client, try to read the header.
                // Allows more descriptive error messages for clients trying to proxy.
                bool ssl_on = require_ssl();
                auto proxy_read_res = read_proxy_header(ssl_on);
                if (proxy_read_res == StateMachineRes::DONE)
                {
                    m_handshake_state = ssl_on ? HSState::EXPECT_SSL_REQ : HSState::EXPECT_HS_RESP;
                }
                else if (proxy_read_res == StateMachineRes::IN_PROGRESS)
                {
                    // The total proxy header was not available, check again later.
                    state_machine_continue = false;
                }
                else
                {
                    m_handshake_state = HSState::FAIL;
                }
            }
            break;

        case HSState::EXPECT_SSL_REQ:
            {
                auto [res, buffer] = read_ssl_request();
                if (res == StateMachineRes::DONE)
                {
                    // Sequence has already been checked.
                    if (parse_ssl_request_packet(buffer))
                    {
                        m_handshake_state = HSState::SSL_NEG;
                    }
                    else if (parse_handshake_response_packet(buffer))
                    {
                        // Trying to log in without ssl. Server sends this error when a user account requires
                        // ssl but client is not using it.
                        send_authentication_error(AuthErrorType::ACCESS_DENIED);
                        MXB_INFO("Client %s tried to log in without SSL when listener '%s' is configured to "
                                 "require it.", m_session->user_and_host().c_str(),
                                 m_session->listener_data()->m_listener_name.c_str());
                        m_handshake_state = HSState::FAIL;
                    }
                    else
                    {
                        send_mysql_err_packet(ER_BAD_HANDSHAKE, HANDSHAKE_ERRSTATE, BAD_SSL_HANDSHAKE_MSG);
                        MXB_ERROR(BAD_SSL_HANDSHAKE_FMT, m_dcb->remote().c_str());
                        m_handshake_state = HSState::FAIL;
                    }
                }
                else if (res == StateMachineRes::IN_PROGRESS)
                {
                    state_machine_continue = false;
                }
                else
                {
                    m_handshake_state = HSState::FAIL;
                }
            }
            break;

        case HSState::SSL_NEG:
            {
                // Client should be negotiating ssl.
                auto ssl_status = ssl_authenticate_check_status();
                if (ssl_status == SSLState::COMPLETE)
                {
                    m_handshake_state = HSState::EXPECT_HS_RESP;
                    m_session_data->client_conn_encrypted = true;
                }
                else if (ssl_status == SSLState::INCOMPLETE)
                {
                    // SSL negotiation should complete in the background. Execution returns here once
                    // complete.
                    state_machine_continue = false;
                }
                else
                {
                    write(mariadb::create_error_packet(m_next_sequence, 1045, "28000", "Access without SSL denied"));
                    MXB_ERROR("Client (%s) failed SSL negotiation.", m_session_data->remote.c_str());
                    m_handshake_state = HSState::FAIL;
                }
            }
            break;

        case HSState::EXPECT_HS_RESP:
            {
                // Expecting normal Handshake response.
                // @see https://mariadb.com/kb/en/library/connection/#client-handshake-response
                int expected_seq = require_ssl() ? 2 : 1;
                auto [res, buffer] = read_handshake_response(expected_seq);
                if (res == StateMachineRes::DONE)
                {
                    // Packet length and sequence already checked.
                    if (parse_handshake_response_packet(buffer))
                    {
                        m_handshake_state = HSState::COMPLETE;
                    }
                    else
                    {
                        send_mysql_err_packet(ER_BAD_HANDSHAKE, HANDSHAKE_ERRSTATE, BAD_HANDSHAKE_MSG);
                        MXB_ERROR(BAD_HANDSHAKE_FMT, m_session_data->remote.c_str());
                        m_handshake_state = HSState::FAIL;
                    }
                }
                else if (res == StateMachineRes::IN_PROGRESS)
                {
                    state_machine_continue = false;
                }
                else
                {
                    m_handshake_state = HSState::FAIL;
                }
            }
            break;

        case HSState::COMPLETE:
            state_machine_continue = false;
            rval = StateMachineRes::DONE;
            break;

        case HSState::FAIL:
            // An error message should have already been sent.
            state_machine_continue = false;
            rval = StateMachineRes::ERROR;
            break;
        }
    }
    return rval;
}

void MariaDBClientConnection::send_authentication_error(AuthErrorType error, const std::string& auth_mod_msg)
{
    auto ses = m_session_data;
    string mariadb_msg;
    const auto& auth_data = *ses->auth_data;

    switch (error)
    {
    case AuthErrorType::ACCESS_DENIED:
        mariadb_msg = mxb::string_printf("Access denied for user %s (using password: %s)",
                                         ses->user_and_host().c_str(),
                                         auth_data.client_token.empty() ? "NO" : "YES");
        send_mysql_err_packet(1045, "28000", mariadb_msg.c_str());
        break;

    case AuthErrorType::DB_ACCESS_DENIED:
        mariadb_msg = mxb::string_printf("Access denied for user %s to database '%s'",
                                         ses->user_and_host().c_str(), auth_data.default_db.c_str());
        send_mysql_err_packet(1044, "42000", mariadb_msg.c_str());
        break;

    case AuthErrorType::BAD_DB:
        mariadb_msg = mxb::string_printf("Unknown database '%s'", auth_data.default_db.c_str());
        send_mysql_err_packet(1049, "42000", mariadb_msg.c_str());
        break;

    case AuthErrorType::NO_PLUGIN:
        mariadb_msg = mxb::string_printf("Plugin '%s' is not loaded",
                                         auth_data.user_entry.entry.plugin.c_str());
        send_mysql_err_packet(1524, "HY000", mariadb_msg.c_str());
        break;
    }

    // Also log an authentication failure event.
    if (m_session->service->config()->log_auth_warnings)
    {
        string total_msg = mxb::string_printf("Authentication failed for user '%s'@[%s] to service '%s'. "
                                              "Originating listener: '%s'. MariaDB error: '%s'.",
                                              auth_data.user.c_str(), ses->remote.c_str(),
                                              m_session->service->name(),
                                              m_session->listener_data()->m_listener_name.c_str(),
                                              mariadb_msg.c_str());
        if (!auth_mod_msg.empty())
        {
            total_msg += mxb::string_printf(" Authenticator error: '%s'.", auth_mod_msg.c_str());
        }
        MXS_LOG_EVENT(maxscale::event::AUTHENTICATION_FAILURE, "%s", total_msg.c_str());
    }
}

void MariaDBClientConnection::send_misc_error(const std::string& msg)
{
    send_mysql_err_packet(1105, "HY000", msg.c_str());
}

void MariaDBClientConnection::trigger_ext_auth_exchange()
{
    auto& auth_data = (m_state == State::CHANGING_USER) ? *m_change_user.auth_data :
        *m_session_data->auth_data;
    auto adv_state = perform_auth_exchange(GWBUF(), auth_data);
    if (adv_state)
    {
        m_dcb->trigger_read_event();    // Get the main state machine to advance.
    }
}

bool MariaDBClientConnection::read_and_auth_exchange(mariadb::AuthenticationData& auth_data)
{
    mxb_assert(m_auth_state == AuthState::CONTINUE_EXCHANGE);
    auto [read_ok, buffer] = read_protocol_packet();
    bool advance_state = false;
    if (buffer.empty())
    {
        if (!read_ok)
        {
            // Connection is likely broken, no need to send error message.
            m_auth_state = AuthState::FAIL;
            advance_state = true;
        }
    }
    else
    {
        advance_state = perform_auth_exchange(std::move(buffer), auth_data);
    }
    return advance_state;
}
/**
 * Authentication exchange state for authenticator state machine.
 *
 * @return True, if the calling state machine should continue. False, if it should wait for more client data.
 */
bool MariaDBClientConnection::perform_auth_exchange(GWBUF&& buffer, mariadb::AuthenticationData& auth_data)
{
    mxb_assert(m_auth_state == AuthState::START_EXCHANGE || m_auth_state == AuthState::CONTINUE_EXCHANGE);

    auto res = m_authenticator->exchange(move(buffer), m_session_data, auth_data);
    if (!res.packet.empty())
    {
        mxb_assert(res.packet.is_unique());
        res.packet.data()[MYSQL_SEQ_OFFSET] = m_next_sequence;
        write(move(res.packet));
    }

    bool state_machine_continue = true;
    if (res.status == ExcRes::Status::READY)
    {
        // Continue to password check.
        m_auth_state = AuthState::CHECK_TOKEN;
    }
    else if (res.status == ExcRes::Status::INCOMPLETE)
    {
        // Authentication is expecting another packet from client, so jump out.
        if (m_auth_state == AuthState::START_EXCHANGE)
        {
            m_auth_state = AuthState::CONTINUE_EXCHANGE;
        }
        state_machine_continue = false;
    }
    else
    {
        // Exchange failed. Usually a communication or memory error.
        auto msg = mxb::string_printf("Authentication plugin '%s' failed",
                                      auth_data.client_auth_module->name().c_str());
        send_misc_error(msg);
        m_auth_state = AuthState::FAIL;
    }
    return state_machine_continue;
}

void MariaDBClientConnection::perform_check_token(AuthType auth_type)
{
    // If the user entry didn't exist in the first place, don't check token and just fail.
    // TODO: server likely checks some random token to spend time, could add it later.
    auto& auth_data = authentication_data(auth_type);
    const auto& user_entry = auth_data.user_entry;
    const auto entrytype = user_entry.type;

    if (entrytype == UserEntryType::USER_NOT_FOUND)
    {
        send_authentication_error(AuthErrorType::ACCESS_DENIED);
        m_auth_state = AuthState::FAIL;
    }
    else
    {
        AuthRes auth_val;
        auto& sett = m_session_data->user_search_settings.listener;
        if (sett.check_password && !sett.passthrough_auth)
        {
            auth_val = m_authenticator->authenticate(m_session_data, auth_data);
        }
        else
        {
            auth_val.status = AuthRes::Status::SUCCESS;
        }

        if (auth_val.status == AuthRes::Status::SUCCESS)
        {
            if (entrytype == UserEntryType::USER_ACCOUNT_OK)
            {
                // Authentication succeeded. If the user has super privileges, print a warning. The change-
                // user equivalent is printed elsewhere.
                if (auth_type == AuthType::NORMAL_AUTH)
                {
                    m_auth_state = AuthState::START_SESSION;
                    if (user_entry.entry.super_priv && mxs::Config::get().log_warn_super_user)
                    {
                        MXB_WARNING("Super user %s logged in to service '%s'.",
                                    m_session_data->user_and_host().c_str(), m_session->service->name());
                    }
                }
                else
                {
                    m_auth_state = AuthState::CHANGE_USER_OK;
                }
            }
            else
            {
                // Translate the original user account search error type to an error message type.
                auto error = AuthErrorType::ACCESS_DENIED;
                switch (entrytype)
                {
                case UserEntryType::DB_ACCESS_DENIED:
                    error = AuthErrorType::DB_ACCESS_DENIED;
                    break;

                case UserEntryType::ROOT_ACCESS_DENIED:
                case UserEntryType::ANON_PROXY_ACCESS_DENIED:
                    error = AuthErrorType::ACCESS_DENIED;
                    break;

                case UserEntryType::BAD_DB:
                    error = AuthErrorType::BAD_DB;
                    break;

                default:
                    mxb_assert(!true);
                }
                send_authentication_error(error, auth_val.msg);
                m_auth_state = AuthState::FAIL;
            }
        }
        else
        {
            if (auth_val.status == AuthRes::Status::FAIL_WRONG_PW
                && user_account_cache()->can_update_immediately())
            {
                // Again, this may be because user data is obsolete. Update userdata, but fail
                // session anyway since I/O with client cannot be redone.
                m_session->service->request_user_account_update();
            }
            // This is also sent if the auth module fails.
            send_authentication_error(AuthErrorType::ACCESS_DENIED, auth_val.msg);
            m_auth_state = AuthState::FAIL;
        }
    }

    if (m_auth_state == AuthState::FAIL)
    {
        // Add only the true authentication failures into listener's host blocking counters. This way internal
        // reasons (e.g. no valid master found) don't trigger blocking of hosts.
        mxs::Listener::mark_auth_as_failed(m_dcb->remote());
        m_session->service->stats().add_failed_auth();
    }
}

bool MariaDBClientConnection::in_routing_state() const
{
    return m_state == State::READY;
}

json_t* MariaDBClientConnection::diagnostics() const
{
    json_t* js = json_object();
    json_object_set_new(js, "cipher", json_string(m_dcb->ssl_cipher().c_str()));
    mxb_assert(m_session_data);

    json_t* attrs = m_session_data->auth_data ?
        attr_to_json(m_session_data->auth_data->attributes) : json_null();
    json_object_set_new(js, "connection_attributes", attrs);

    if (m_session->capabilities() & RCAP_TYPE_SESCMD_HISTORY)
    {
        m_session_data->history().fill_json(js);
        json_object_set_new(js, "sescmd_history_stored_metadata",
                            json_integer(m_session_data->exec_metadata.size()));
    }

    return js;
}

bool MariaDBClientConnection::large_query_continues(const GWBUF& buffer) const
{
    return mariadb::get_header(buffer.data()).pl_length == MYSQL_PACKET_LENGTH_MAX;
}

bool MariaDBClientConnection::process_normal_packet(GWBUF&& buffer)
{
    bool success = false;
    bool is_large = false;
    {
        const uint8_t* data = buffer.data();
        auto header = mariadb::get_header(data);
        m_command = mariadb::get_command(data);
        is_large = (header.pl_length == MYSQL_PACKET_LENGTH_MAX);
    }

    switch (m_command)
    {
    case MXS_COM_CHANGE_USER:
        // Client sent a change-user-packet. Parse it but only route it once change-user completes.
        if (start_change_user(move(buffer)))
        {
            m_state = State::CHANGING_USER;
            m_auth_state = AuthState::FIND_ENTRY;
            m_dcb->trigger_read_event();
            success = true;
        }
        break;

    case MXS_COM_QUIT:
        /** The client is closing the connection. We know that this will be the
         * last command the client sends so the backend connections are very likely
         * to be in an idle state.
         *
         * If the client is pipelining the queries (i.e. sending N request as
         * a batch and then expecting N responses) then it is possible that
         * the backend connections are not idle when the COM_QUIT is received.
         * In most cases we can assume that the connections are idle. */
        m_session->set_can_pool_backends(true);
        m_session->set_normal_quit();
        success = route_statement(move(buffer));
        break;

    case MXS_COM_SET_OPTION:
        /**
         * This seems to be only used by some versions of PHP.
         *
         * The option is stored as a two byte integer with the values 0 for enabling
         * multi-statements and 1 for disabling it.
         */
        {
            auto& caps = m_session_data->client_caps.basic_capabilities;
            if (buffer.data()[MYSQL_HEADER_LEN + 2])
            {
                caps &= ~GW_MYSQL_CAPABILITIES_MULTI_STATEMENTS;
            }
            else
            {
                caps |= GW_MYSQL_CAPABILITIES_MULTI_STATEMENTS;
            }
            success = route_statement(move(buffer));
        }

        break;

    case MXS_COM_PROCESS_KILL:
        {
            const uint8_t* data = buffer.data();
            uint64_t process_id = mariadb::get_byte4(data + MYSQL_HEADER_LEN + 1);
            execute_kill_connection(process_id, KT_CONNECTION);
            success = true;     // No further processing or routing.
        }
        break;

    case MXS_COM_INIT_DB:
        {
            const uint8_t* data = buffer.data();
            auto start = data + MYSQL_HEADER_LEN + 1;
            auto end = data + buffer.length();
            start_change_db(string(start, end));
            success = route_statement(move(buffer));
        }
        break;

    case MXS_COM_QUERY:
        {
            bool route = true;
            bool inspect = true;

            if (rcap_type_required(m_session->capabilities(), RCAP_TYPE_QUERY_CLASSIFICATION))
            {
                inspect = should_inspect_query(buffer);
            }

            if (inspect)
            {
                // Track MaxScale-specific sql. If the variable setting succeeds, the query is routed normally
                // so that the same variable is visible on backend.
                string errmsg = handle_variables(buffer);
                if (!errmsg.empty())
                {
                    // No need to route the query, send error to client.
                    success = write(mariadb::create_error_packet(1, 1193, "HY000", errmsg.c_str()));
                    route = false;
                }
                // Some queries require special handling. Some of these are text versions of other
                // similarly handled commands.
                else if (process_special_queries(buffer) == SpecialCmdRes::END)
                {
                    success = true;     // No need to route query.
                    route = false;
                }
            }

            if (route)
            {
                success = route_statement(move(buffer));
            }
        }
        break;

    case MXS_COM_BINLOG_DUMP:
        if (!m_allow_replication)
        {
            int FEATURE_DISABLED = 1289;
            success = write(mariadb::create_error_packet(
                1, FEATURE_DISABLED, "HY000", "Replication protocol is disabled"));
            break;
        }
        [[fallthrough]];

    default:
        if (mxs_mysql_is_valid_command(m_command))
        {
            // Not a query, just a command which does not require special handling.
            success = route_statement(move(buffer));
        }
        else
        {
            success = write(mariadb::create_error_packet(1, 1047, "08S01", "Unknown command"));
        }
        break;
    }

    if (success && is_large)
    {
        // This will fail on non-routed packets. Such packets would be malformed anyway.
        // TODO: Add a DISCARD_LARGE_PACKET state for discarding the tail end of anything we don't support
        if (m_routing_state == RoutingState::RECORD_HISTORY)
        {
            m_routing_state = RoutingState::LARGE_HISTORY_PACKET;
        }
        else
        {
            m_routing_state = RoutingState::LARGE_PACKET;
        }
    }

    return success;
}

std::map<std::string, std::string> MariaDBClientConnection::get_sysvar_values()
{
    const auto& meta = m_session->connection_metadata();
    std::map<std::string, std::string> rval = meta.metadata;

    auto set_if_found = [&](const auto& key, const auto& value) {
        if (auto it_elem = rval.find(key); it_elem != rval.end())
        {
            it_elem->second = value;
        }
    };

    // We need to replace the character_set_client with the actual character set name.
    mxb_assert(m_session_data->auth_data);
    auto it = meta.collations.find(m_session_data->auth_data->collation);

    if (it != meta.collations.end())
    {
        set_if_found("character_set_client", it->second.character_set);
        set_if_found("character_set_connection", it->second.character_set);
        set_if_found("character_set_results", it->second.character_set);
        set_if_found("collation_connection", it->second.collation);
    }

    rval.emplace("threads_connected", std::to_string(m_session->service->stats().n_client_conns()));
    rval.emplace("connection_id", std::to_string(m_session->id()));

    return rval;
}


void MariaDBClientConnection::write_ok_packet(int sequence, uint8_t affected_rows)
{
    if (m_session_data->client_caps.basic_capabilities & GW_MYSQL_CAPABILITIES_SESSION_TRACK)
    {
        write(mariadb::create_ok_packet(sequence, affected_rows, get_sysvar_values()));
    }
    else
    {
        write(mariadb::create_ok_packet(sequence, affected_rows));
    }
}

bool MariaDBClientConnection::send_mysql_err_packet(int mysql_errno, const char* sqlstate_msg,
                                                    const char* mysql_message)
{
    return write(mariadb::create_error_packet(m_next_sequence, mysql_errno, sqlstate_msg, mysql_message));
}

bool
MariaDBClientConnection::clientReply(GWBUF&& buffer, const mxs::ReplyRoute& down, const mxs::Reply& reply)
{
    if (m_num_responses == 1)
    {
        // First check the changing state, because the routing state need not
        // be CHANGING_STATE but may also be RECORD_HISTORY if the history is
        // being recorded.
        if (m_changing_state != ChangingState::NONE)
        {
            mxb_assert(m_routing_state == RoutingState::CHANGING_STATE
                       || m_routing_state == RoutingState::RECORD_HISTORY);

            switch (m_changing_state)
            {
            case ChangingState::DB:
                if (reply.is_ok())
                {
                    // Database change succeeded.
                    m_session_data->current_db = move(m_pending_value);
                    m_session->notify_userdata_change();
                }
                break;

            case ChangingState::ROLE:
                if (reply.is_ok())
                {
                    // Role change succeeded. Role "NONE" is special, in that it means no role is active.
                    if (m_pending_value == "NONE")
                    {
                        m_session_data->role.clear();
                    }
                    else
                    {
                        m_session_data->role = move(m_pending_value);
                    }
                    m_session->notify_userdata_change();
                }
                break;

            case ChangingState::USER:
                // Route the reply to client. The sequence in the server packet may be wrong, fix it.
                buffer.data()[3] = m_next_sequence;
                if (reply.is_ok())
                {
                    complete_change_user_p2();
                    m_session->notify_userdata_change();
                }
                else
                {
                    // Change user succeeded on MaxScale but failed on backends. Cancel it.
                    cancel_change_user_p2(buffer);
                }
                break;

            case ChangingState::NONE:
                mxb_assert(!true);
                break;
            }

            m_pending_value.clear();
            m_changing_state = ChangingState::NONE;
        }

        switch (m_routing_state)
        {
        case RoutingState::CHANGING_STATE:
            // Regardless of result, state change is complete. Note that the
            // routing state may also be RECORD_HISTORY.
            m_routing_state = RoutingState::PACKET_START;
            m_dcb->trigger_read_event();
            break;

        case RoutingState::LOAD_DATA:
            if (reply.is_complete())
            {
                m_routing_state = RoutingState::PACKET_START;
            }
            break;

        case RoutingState::RECORD_HISTORY:
            finish_recording_history(reply);
            break;

        default:
            if (reply.state() == mxs::ReplyState::LOAD_DATA)
            {
                m_routing_state = RoutingState::LOAD_DATA;
            }
            break;
        }
    }

    if (m_session->capabilities() & RCAP_TYPE_SESCMD_HISTORY)
    {
        m_qc.update_from_reply(reply);
    }

    if (mxs_mysql_is_binlog_dump(m_command))
    {
        // A COM_BINLOG_DUMP is treated as an endless result. Stop counting the expected responses as the data
        // isn't in the normal result format we expect it to be in. The protocol could go into a more special
        // mode to bypass all processing but this alone cuts out most of it.
    }
    else
    {
        if (reply.is_complete() && !reply.error().is_unexpected_error())
        {
            --m_num_responses;
            mxb_assert(m_num_responses >= 0);

            m_session->book_server_response(down.first()->target(), true);
        }

        if (reply.is_ok())
        {
            m_session_data->trx_tracker().fix_trx_state(reply);
        }

        if (m_track_pooling_status && !m_pooling_permanent_disable)
        {
            // TODO: Configurable? Also, must be many other situations where backend conns should not be
            // runtime-pooled.
            if (m_session_data->history().pruned())
            {
                m_pooling_permanent_disable = true;
                m_session->set_can_pool_backends(false);
            }
            else
            {
                bool reply_complete = reply.is_complete();
                bool waiting_response = m_num_responses > 0;
                // Trx status detection is likely lacking.
                bool trx_on = m_session_data->is_trx_active() && !m_session_data->is_trx_ending();
                bool pooling_ok = reply_complete && !waiting_response && !trx_on;
                m_session->set_can_pool_backends(pooling_ok);
            }
        }
    }

    return write(std::move(buffer));
}

void MariaDBClientConnection::add_local_client(LocalClient* client)
{
    // Prune stale LocalClients before adding the new one
    m_local_clients.erase(
        std::remove_if(m_local_clients.begin(), m_local_clients.end(), [](const auto& c) {
        return !c->is_open();
    }), m_local_clients.end());

    m_local_clients.emplace_back(client);
}

void MariaDBClientConnection::kill_complete(const std::function<void()>& send_kill_resp, LocalClient* client)
{
    // This needs to be executed once we return from the clientReply or the handleError callback of the
    // LocalClient.
    auto fn = [=]() {
        MXS_SESSION::Scope scope(m_session);

        auto it = std::remove_if(m_local_clients.begin(), m_local_clients.end(), [&](const auto& c) {
            return c.get() == client;
        });

        // It's possible that both the reponse to the KILL as well as an error occur on the same LocalClient
        // before we end up processing either of the two events. For this reason, the validity of the client
        // must be checked before we invoke the callback, otherwise we risk calling it twice.
        if (it != m_local_clients.end())
        {
            mxb_assert(std::distance(it, m_local_clients.end()) == 1);
            m_local_clients.erase(it, m_local_clients.end());
            maybe_send_kill_response(send_kill_resp);
        }
    };

    m_session->worker()->lcall(fn);
}

void MariaDBClientConnection::maybe_send_kill_response(const std::function<void()>& send_kill_resp)
{
    if (!have_local_clients() && m_session->state() == MXS_SESSION::State::STARTED)
    {
        MXB_INFO("All KILL commands finished");
        send_kill_resp();
    }
}

bool MariaDBClientConnection::have_local_clients()
{
    return std::any_of(m_local_clients.begin(), m_local_clients.end(), std::mem_fn(&LocalClient::is_open));
}

void MariaDBClientConnection::kill(std::string_view errmsg)
{
    m_local_clients.clear();

    if (!errmsg.empty())
    {
        int errnum = 1927;          // This is ER_CONNECTION_KILLED
        const char* sqlstate = "70100";
        write(mariadb::create_error_packet(0, errnum, sqlstate, errmsg));
    }
}

mxs::Parser* MariaDBClientConnection::parser()
{
    return &MariaDBParser::get();
}

bool MariaDBClientConnection::module_init()
{
    mxb_assert(this_unit.special_queries_regex.empty());

    /*
     * We need to detect the following queries:
     * 1) USE database
     * 2) SET ROLE { role | NONE }
     * 3) KILL [HARD | SOFT] [CONNECTION | QUERY [ID] ] [thread_id | USER user_name | query_id]
     *
     * Construct one regex which captures all of the above. The "?:" disables capturing for redundant groups.
     * Comments at start are skipped. Executable comments are not parsed.
     */
    const char regex_string[] =
        // <main> captures the entire statement.
        R"((?<main>)"
        // Capture "USE database".
        R"(USE\s+(?<db>\w+))"
        // Capture "SET ROLE role".
        R"(|SET\s+ROLE\s+(?<role>\w+))"
        // Capture KILL ...
        R"(|KILL\s+(?:(?<koption>HARD|SOFT)\s+)?(?:(?<ktype>CONNECTION|QUERY|QUERY\s+ID)\s+)?(?<ktarget>\d+|USER\s+\w+))"
        // End of <main>.
        R"())"
        // Ensure the statement ends nicely. Either subject ends, or a comment begins. This
        // last comment is not properly checked as skipping it is not required.
        R"(\s*(?:;|$|--|#|/\*))";

    bool rval = false;
    mxb::Regex regex(regex_string, PCRE2_CASELESS);
    if (regex.valid())
    {
        this_unit.special_queries_regex = move(regex);
        rval = true;
    }
    else
    {
        MXB_ERROR("Regular expression initialization failed. %s", regex.error().c_str());
    }
    return rval;
}

void MariaDBClientConnection::start_change_role(string&& role)
{
    m_routing_state = RoutingState::CHANGING_STATE;
    m_changing_state = ChangingState::ROLE;
    m_pending_value = move(role);
}

void MariaDBClientConnection::start_change_db(string&& db)
{
    m_routing_state = RoutingState::CHANGING_STATE;
    m_changing_state = ChangingState::DB;
    m_pending_value = move(db);
}

MariaDBClientConnection::SpecialQueryDesc
MariaDBClientConnection::parse_special_query(const char* sql, int len)
{
    SpecialQueryDesc rval;
    const auto& regex = this_unit.special_queries_regex;
    if (regex.match(sql, len))
    {
        // Is a tracked command. Look at the captured parts to figure out which one it is.
        auto main_ind = regex.substring_ind_by_name("main");
        mxb_assert(!main_ind.empty());
        char c = sql[main_ind.begin];
        switch (c)
        {
        case 'K':
        case 'k':
            {
                rval = parse_kill_query_elems(sql);
            }
            break;

        case 'S':
        case 's':
            {
                rval.type = SpecialQueryDesc::Type::SET_ROLE;
                rval.target = regex.substring_by_name(sql, "role");
            }
            break;

        case 'U':
        case 'u':
            rval.type = SpecialQueryDesc::Type::USE_DB;
            rval.target = regex.substring_by_name(sql, "db");
            break;

        default:
            mxb_assert(!true);
        }
    }
    return rval;
}

void MariaDBClientConnection::assign_backend_authenticator(mariadb::AuthenticationData& auth_data)
{
    // If manual mapping is on, search for the current user or their group. If not found or if not in use,
    // use same authenticator as client.
    const auto* listener_data = m_session->listener_data();
    const auto* mapping_info = listener_data->m_mapping_info.get();
    bool user_is_mapped = false;

    if (mapping_info)
    {
        // Mapping is enabled for the listener. First, search based on username, then based on Linux user
        // group. Mapping does not depend on incoming user IP (can be added later if there is demand).
        const string* mapped_user = nullptr;
        const auto& user = auth_data.user;
        const auto& user_map = mapping_info->user_map;
        auto it_u = user_map.find(user);
        if (it_u != user_map.end())
        {
            mapped_user = &it_u->second;
        }
        else
        {
            // Perhaps the mapping is defined through the user's Linux group.
            const auto& group_map = mapping_info->group_map;
            if (!group_map.empty())
            {
                auto userc = user.c_str();

                // getgrouplist accepts a default group which the user is always a member of. Use user id
                // from passwd-structure.
                gid_t user_group = 0;
                if (call_getpwnam_r(userc, user_group))
                {
                    const int N = 100;      // Check at most 100 groups.
                    gid_t user_gids[N];
                    int n_groups = N;   // Input-output param
                    getgrouplist(userc, user_group, user_gids, &n_groups);
                    int found_groups = std::min(n_groups, N);
                    for (int i = 0; i < found_groups; i++)
                    {
                        // The group id:s of the user's groups are in the array. Go through each, get
                        // text-form group name and compare to mapping. Use first match.
                        string group_name;
                        if (call_getgrgid_r(user_gids[i], group_name))
                        {
                            auto it_g = group_map.find(group_name);
                            if (it_g != group_map.end())
                            {
                                mapped_user = &it_g->second;
                                break;
                            }
                        }
                    }
                }
            }
        }

        if (mapped_user)
        {
            // Found a mapped user. Search for credentials. If none found, use defaults.
            const auto& creds = mapping_info->credentials;
            const mxs::ListenerData::UserCreds* found_creds = &default_mapped_creds;
            auto it2 = creds.find(*mapped_user);
            if (it2 != creds.end())
            {
                found_creds = &it2->second;
            }

            // Check that the plugin defined for the user is enabled.
            auto* auth_module = find_auth_module(found_creds->plugin);
            if (auth_module)
            {
                // Found authentication module. Apply mapping.
                auth_data.be_auth_module = auth_module;
                const auto& mapped_pw = found_creds->password;
                MXB_INFO("Incoming user '%s' mapped to '%s' using '%s' with %s.",
                         auth_data.user.c_str(), mapped_user->c_str(), found_creds->plugin.c_str(),
                         mapped_pw.empty() ? "no password" : "password");
                auth_data.user = *mapped_user;      // TODO: save to separate field
                auth_data.backend_token = auth_data.be_auth_module->generate_token(mapped_pw);
                user_is_mapped = true;
            }
            else
            {
                MXB_ERROR("Client %s manually maps to '%s', who uses authenticator plugin '%s'. "
                          "The plugin is not enabled for listener '%s'. Falling back to normal "
                          "authentication.",
                          m_session_data->user_and_host().c_str(), mapped_user->c_str(),
                          found_creds->plugin.c_str(), listener_data->m_listener_name.c_str());
            }
        }
    }

    if (!user_is_mapped)
    {
        // No mapping, use client authenticator.
        auth_data.be_auth_module = auth_data.client_auth_module;
        auto& sett = m_session_data->user_search_settings.listener;
        // If passthrough auth or skip auth is on, authenticate() was not ran.
        if (sett.passthrough_auth)
        {
            // Authenticator should have calculated backend token during exchange().
        }
        else if (!sett.check_password)
        {
            //  Backend token is empty, generate it from the client token.
            auto ptr = (const char*)auth_data.client_token.data();
            auto len = auth_data.client_token.size();
            string temp(ptr, len);
            auth_data.backend_token = auth_data.be_auth_module->generate_token(temp);
            auth_data.backend_token_2fa = auth_data.client_token_2fa;
        }
    }
}

mariadb::AuthenticatorModule* MariaDBClientConnection::find_auth_module(const string& plugin_name)
{
    mariadb::AuthenticatorModule* rval = nullptr;
    auto& auth_modules = m_session->listener_data()->m_authenticators;
    for (const auto& auth_module : auth_modules)
    {
        auto protocol_auth = static_cast<mariadb::AuthenticatorModule*>(auth_module.get());
        if (protocol_auth->supported_plugins().count(plugin_name))
        {
            // Found correct authenticator for the user entry.
            rval = protocol_auth;
            break;
        }
    }
    return rval;
}

/**
 * Read protocol packet and update packet sequence.
 */
std::tuple<bool, GWBUF> MariaDBClientConnection::read_protocol_packet()
{
    auto rval = mariadb::read_protocol_packet(m_dcb);
    auto& [read_ok, buffer] = rval;
    if (!buffer.empty())
    {
        uint8_t seq = MYSQL_GET_PACKET_NO(buffer.data());
        m_sequence = seq;
        m_next_sequence = seq + 1;
    }
    return rval;
}

mariadb::AuthenticationData& MariaDBClientConnection::authentication_data(AuthType type)
{
    return (type == AuthType::NORMAL_AUTH) ? *m_session_data->auth_data : *m_change_user.auth_data;
}

MariaDBClientConnection::StateMachineRes MariaDBClientConnection::read_proxy_header(bool ssl_on)
{
    namespace proxy = mxb::proxy_protocol;
    using Type = proxy::PreParseResult::Type;

    bool read_ok;
    GWBUF buffer;
    if (ssl_on)
    {
        // Must be compatible with SSLRequest packet. See read_ssl_request() for more.
        std::tie(read_ok, buffer) = m_dcb->read_strict(MYSQL_HEADER_LEN, SSL_REQUEST_PACKET_SIZE);
    }
    else
    {
        std::tie(read_ok, buffer) = m_dcb->read(MYSQL_HEADER_LEN, NORMAL_HS_RESP_MAX_SIZE);
    }

    auto rval = StateMachineRes::ERROR;
    if (!buffer.empty())
    {
        // Have at least 4 bytes. This is enough to check if the packet looks like a proxy protocol header.
        if (proxy::packet_hdr_maybe_proxy(buffer.data()))
        {
            if (proxy::is_proxy_protocol_allowed(m_dcb->ip(), m_session->listener_data()->m_proxy_networks))
            {
                bool socket_alive = true;
                if (ssl_on)
                {
                    // In ssl-mode, the entire proxy header may not have been read out yet due to the low
                    // read limit. Attempt to read more. Since this requires io-ops, the connection may fail.
                    socket_alive = read_proxy_hdr_ssl_safe(buffer);
                }

                if (socket_alive)
                {
                    auto send_hdr_error = [this]() {
                        send_mysql_err_packet(1105, "HY000", "Failed to parse proxy header");
                    };

                    auto pre_parse = proxy::pre_parse_header(buffer.data(), buffer.length());
                    if (pre_parse.type == Type::TEXT || pre_parse.type == Type::BINARY)
                    {
                        // Have the entire header, parse it fully.
                        auto parse_res = (pre_parse.type == Type::TEXT) ?
                            proxy::parse_text_header((const char*)buffer.data(), pre_parse.len) :
                            proxy::parse_binary_header(buffer.data());
                        if (parse_res.success)
                        {
                            rval = StateMachineRes::DONE;
                            buffer.consume(pre_parse.len);
                            m_dcb->unread(std::move(buffer));

                            // If client sent "PROXY UNKNOWN" then nothing needs to be done.
                            if (parse_res.is_proxy)
                            {
                                string text_addr_copy = parse_res.peer_addr_str;
                                m_dcb->set_remote_ip_port(parse_res.peer_addr,
                                                          std::move(parse_res.peer_addr_str));
                                m_session->set_host(std::move(text_addr_copy));
                            }
                        }
                        else
                        {
                            send_hdr_error();
                        }
                    }
                    else if (pre_parse.type == Type::INCOMPLETE)
                    {
                        rval = StateMachineRes::IN_PROGRESS;
                        m_dcb->unread(std::move(buffer));
                    }
                    else
                    {
                        send_hdr_error();
                    }
                }
            }
            else
            {
                // Server sends the following error.
                string msg = mxb::string_printf("Proxy header is not accepted from %s",
                                                m_dcb->remote().c_str());
                send_mysql_err_packet(1130, "HY000", msg.c_str());
            }
        }
        else
        {
            // Normal client response. Put it back to the dcb.
            m_dcb->unread(std::move(buffer));
            rval = StateMachineRes::DONE;
        }
    }
    else if (read_ok)
    {
        // Not enough was read to figure out anything. Wait for more data.
        rval = StateMachineRes::IN_PROGRESS;
    }

    return rval;
}

/**
 * Try to read the entire proxy header out of the socket without reading ssl-data. The caller should check
 * the data for completeness afterwards, as the entire header may not have been available yet.
 *
 * @param buffer Buffer for read data.
 * @return False on IO error. True otherwise.
 */
bool MariaDBClientConnection::read_proxy_hdr_ssl_safe(GWBUF& buffer)
{
    /*
     * The length of the proxy header may be unknown and also have to be careful not to read out any
     * SSL data. May need to read multiple times.
     */

    // Helper function for reading more data.
    auto read_more = [this, &buffer](size_t readlen) {
        // Cannot read more than 36 bytes, as the client may have sent SSLRequest and SSL
        // data after proxy header. Known binary header length overrides this limit.
        auto read_limit = std::max((size_t)SSL_REQUEST_PACKET_SIZE, readlen);
        auto [read_ok, temp_buf] = m_dcb->read_strict(0, read_limit);

        int rval = -1;
        if (!temp_buf.empty())
        {
            buffer.merge_back(std::move(temp_buf));
            rval = 1;
        }
        else if (read_ok)
        {
            rval = 0;
        }
        return rval;
    };

    auto rval = true;
    auto INCOMPLETE = mxb::proxy_protocol::PreParseResult::Type::INCOMPLETE;
    mxb::proxy_protocol::PreParseResult header_res;

    do
    {
        header_res = mxb::proxy_protocol::pre_parse_header(buffer.data(), buffer.length());
        if (header_res.type == INCOMPLETE)
        {
            // Try to read some more data, then check again. Binary headers have length info.
            size_t read_limit = 0;
            if (header_res.len > 0)
            {
                mxb_assert(header_res.len > (int)buffer.length());
                read_limit = header_res.len - buffer.length();
            }

            auto read_res = read_more(read_limit);
            if (read_res == 0)
            {
                // Inconclusive, try again later.
                break;
            }
            else if (read_res < 0)
            {
                // Read failed. Do not send error message.
                rval = false;
                break;
            }
        }
    }
    while (header_res.type == INCOMPLETE);
    return rval;
}

void MariaDBClientConnection::deliver_backend_auth_result(GWBUF&& auth_reply)
{
    mxb_assert(m_auth_state == AuthState::WAIT_FOR_BACKEND);
    mxb_assert(!auth_reply.empty());
    auto cmd = mariadb::get_command(auth_reply);
    if (cmd == MYSQL_REPLY_OK)
    {
        m_pt_be_auth_res = PtAuthResult::OK;
    }
    else
    {
        // Send the original error from backend to client, fix sequence. Router may have already called
        // session->kill() so the client-side state machine is not guaranteed to be invoked.
        *(auth_reply.data() + MYSQL_SEQ_OFFSET) = m_next_sequence;
        write(std::move(auth_reply));
        mxs::Listener::mark_auth_as_failed(m_dcb->remote());
        m_session->service->stats().add_failed_auth();
        m_pt_be_auth_res = PtAuthResult::ERROR;
    }

    m_dcb->trigger_read_event();
}

void MariaDBClientConnection::schedule_reverse_name_lookup()
{
    // Need hostname resolution. Run it in the common threadpool.
    auto fetch_nameinfo = [ses_id = m_session->id(), orig_worker = m_session->worker(),
                           user = m_session_data->auth_data->user, client_addr = m_dcb->ip()]() {
        mxb::StopWatch timer;
        auto [lu_success, lu_res] = mxb::reverse_name_lookup(&client_addr);
        auto time_elapsed = timer.split();
        bool too_long = time_elapsed > 1s;
        if (too_long || !lu_success)
        {
            // Lookup failed and/or took a while. Log a warning.
            string addr_str = mxb::ntop((const sockaddr*)&client_addr);
            auto seconds = mxb::to_secs(time_elapsed);
            const char can_be_prevented[] = "The resolution can be prevented either by removing text-form "
                                            "hostname accounts (e.g. user@hostname.com) for that user or by "
                                            "enabling 'skip_name_resolve' in MaxScale settings.";
            if (lu_success)
            {
                MXB_WARNING("Reverse name lookup of address '%s' of incoming client '%s' succeeded but "
                            "took %.1f seconds. %s",
                            addr_str.c_str(), user.c_str(), seconds, can_be_prevented);
            }
            else if (too_long)
            {
                MXB_WARNING("Reverse name lookup of address '%s' of incoming client '%s' failed: %s The "
                            "operation took %.1f seconds. %s",
                            addr_str.c_str(), user.c_str(), lu_res.c_str(), seconds,
                            can_be_prevented);
            }
            else
            {
                MXB_WARNING("Reverse name lookup of address '%s' of incoming client '%s' failed: %s",
                            addr_str.c_str(), user.c_str(), lu_res.c_str());
            }
        }
        else
        {
            MXB_INFO("Client '%s' address '%s' resolved to '%s'.",
                     user.c_str(), mxb::ntop((const sockaddr*)&client_addr).c_str(), lu_res.c_str());
        }

        string resolved_host = lu_success ? std::move(lu_res) : "";
        auto continue_auth = [ses_id, orig_worker, host = std::move(resolved_host)]() {
            mxb_assert(mxs::RoutingWorker::get_current() == orig_worker);
            // The session could have died while name resolution was running.
            auto ses = orig_worker->session_registry().lookup(ses_id);
            if (ses)
            {
                auto mariadb_ses = static_cast<MYSQL_session*>(ses->protocol_data());
                mariadb_ses->host = host;
                // Send fake read event to get the connection state machine running.
                ses->client_dcb->trigger_read_event();
            }
        };
        // Send the result to the original worker.
        orig_worker->execute(continue_auth, mxs::RoutingWorker::EXECUTE_QUEUED);
    };
    mxs::thread_pool().execute(fetch_nameinfo, "rdns");
}<|MERGE_RESOLUTION|>--- conflicted
+++ resolved
@@ -1835,12 +1835,8 @@
                             MXB_INFO("Reply to KILL from '%s': %s",
                                      route.empty() ? "<none>" : route.first()->target()->name(),
                                      reply.error() ? reply.error().message().c_str() : "OK");
-<<<<<<< HEAD
+                            mxb_assert(reply.is_complete());
                             kill_complete(send_kill_resp, cl);
-=======
-                            mxb_assert(reply.is_complete());
-                            kill_complete(cb, cl);
->>>>>>> eb80350d
                         };
                         auto err_cb = [this, send_kill_resp, cl = client.get()](
                             const std::string& err, mxs::Target* tgt, const mxs::Reply& reply) {
@@ -1878,15 +1874,11 @@
             }
 
             // If we ended up not sending any KILL commands, the OK packet can be generated immediately.
-<<<<<<< HEAD
-            maybe_send_kill_response(send_kill_resp);
-=======
             if (!have_local_clients())
             {
                 MXB_INFO("No LocalClients were created, sending OK immediately");
-                maybe_send_kill_response(cb);
-            }
->>>>>>> eb80350d
+                maybe_send_kill_response(send_kill_resp);
+            }
 
             // The reference can now be freed as the execution is back on the worker that owns it
             session_put_ref(ref);
