--- conflicted
+++ resolved
@@ -1898,11 +1898,7 @@
 
                     // TODO: Polling for this is slow. A callback in the LocalClient's destructor would be
                     // better as it would close the connection as soon as possible.
-<<<<<<< HEAD
-                    origin->delayed_call(100ms, wait_for_conns);
-=======
-                    origin->dcall(100, wait_for_conns);
->>>>>>> 64fcc363
+                    origin->dcall(100ms, wait_for_conns);
                 }, mxs::RoutingWorker::EXECUTE_AUTO);
         };
 
