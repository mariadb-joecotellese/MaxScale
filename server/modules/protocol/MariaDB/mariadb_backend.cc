/*
 * Copyright (c) 2016 MariaDB Corporation Ab
 * Copyright (c) 2023 MariaDB plc, Finnish Branch
 *
 * Use of this software is governed by the Business Source License included
 * in the LICENSE.TXT file and at www.mariadb.com/bsl11.
 *
 * Change Date: 2028-02-27
 *
 * On the date above, in accordance with the Business Source License, use
 * of this software will be governed by version 2 or later of the General
 * Public License.
 */

#include <maxscale/protocol/mariadb/backend_connection.hh>

#include <arpa/inet.h>
#include <openssl/rand.h>
#include <openssl/sha.h>
#include <mysql.h>
#include <mysqld_error.h>
#include <maxbase/format.hh>
#include <maxbase/proxy_protocol.hh>
#include <maxbase/pretty_print.hh>
#include <maxscale/clock.hh>
#include <maxscale/listener.hh>
#include <maxscale/mainworker.hh>
#include <maxscale/modinfo.hh>
#include <maxscale/router.hh>
#include <maxscale/server.hh>
#include <maxscale/service.hh>
#include <maxscale/utils.hh>
#include <maxscale/protocol/mariadb/authenticator.hh>
#include <maxscale/protocol/mariadb/mysql.hh>
#include <maxscale/protocol/mariadb/module_names.hh>
#include "user_data.hh"

using mxs::ReplyState;
using std::string;
using std::move;

namespace
{
const size_t CAPS_SECTION_SIZE = 32;
using Iter = MariaDBBackendConnection::Iter;

void skip_encoded_int(Iter& it)
{
    switch (*it)
    {
    case 0xfc:
        it += 3;
        break;

    case 0xfd:
        it += 4;
        break;

    case 0xfe:
        it += 9;
        break;

    default:
        ++it;
        break;
    }
}

uint64_t get_encoded_int(Iter& it)
{
    uint64_t len = *it++;

    switch (len)
    {
    case 0xfc:
        len = mariadb::get_byte2(it);
        it += 2;
        break;

    case 0xfd:
        len = mariadb::get_byte3(it);
        it += 3;
        break;

    case 0xfe:
        len = mariadb::get_byte8(it);
        it += 8;
        break;

    default:
        break;
    }

    return len;
}

std::string get_encoded_str(Iter& it)
{
    uint64_t len = get_encoded_int(it);
    auto start = it;
    it += len;
    return std::string(start, it);
}

std::string_view get_encoded_str_sv(Iter& it)
{
    uint64_t len = get_encoded_int(it);
    auto start = it;
    it += len;

    // TODO: Change this to std::contiguous_iterator_tag in C++20
    static_assert(std::is_same_v<std::iterator_traits<Iter>::iterator_category,
                                 std::random_access_iterator_tag>);
    mxb_assert_message(&*start + len == &*it, "Memory must be contiguous");

    return std::string_view(reinterpret_cast<const char*>(&*start), len);
}

void skip_encoded_str(Iter& it)
{
    auto len = get_encoded_int(it);
    it += len;
}
}

/**
 * Construct a detached backend connection. Session and authenticator attached separately.
 */
MariaDBBackendConnection::MariaDBBackendConnection(SERVER& server)
    : m_server(server)
    , m_auth_data(server.name())
{
}

/*******************************************************************************
 *******************************************************************************
 *
 * API Entry Point - Connect
 *
 * This is the first entry point that will be called in the life of a backend
 * (database) connection. It creates a protocol data structure and attempts
 * to open a non-blocking socket to the database. If it succeeds, the
 * protocol_auth_state will become MYSQL_CONNECTED.
 *
 *******************************************************************************
 ******************************************************************************/

std::unique_ptr<MariaDBBackendConnection>
MariaDBBackendConnection::create(MXS_SESSION* session, mxs::Component* component, SERVER& server)
{
    std::unique_ptr<MariaDBBackendConnection> backend_conn(new MariaDBBackendConnection(server));
    backend_conn->assign_session(session, component);
    return backend_conn;
}

void MariaDBBackendConnection::finish_connection()
{
    mxb_assert(m_dcb->handler());

    // Reset the subscriber now. This must be done here and not in the destructor.
    // See mxs::History::subscribe() for more information.
    m_subscriber.reset();

    m_dcb->silence_errors();

    if (m_reply.command() == MXS_COM_BINLOG_DUMP)
    {
        // For replication connections in this stage, the connection must be dropped without sending a
        // COM_QUIT. If it's sent, the server might misinterpret it as a semi-sync acknowledgement packet.
    }
    else if (m_state != State::HANDSHAKING && m_state != State::AUTHENTICATING
             && m_reply.command() != MXS_COM_QUIT)
    {
        // Send a COM_QUIT to the backend only if the connection has been successfully opened but no COM_QUIT
        // has been routed to this backend.
        m_dcb->writeq_append(mysql_create_com_quit());
    }
}

uint64_t MariaDBBackendConnection::can_reuse(MXS_SESSION* session) const
{
    mxb_assert(session->protocol()->name() == MXS_MARIADB_PROTOCOL_NAME);
    MYSQL_session* data = static_cast<MYSQL_session*>(session->protocol_data());

    const uint64_t RELEVANT_CAPS = GW_MYSQL_CAPABILITIES_DEPRECATE_EOF | GW_MYSQL_CAPABILITIES_MULTI_RESULTS
        | GW_MYSQL_CAPABILITIES_MULTI_STATEMENTS | GW_MYSQL_CAPABILITIES_SESSION_TRACK
        | GW_MYSQL_CAPABILITIES_PS_MULTI_RESULTS | MXS_EXTRA_CAPS_SERVER64;

    // The relevant capability bits that change how the protocol works must match with the ones used by this
    // session. Some of them, like the connection attributes, aren't relevant as the connection has already
    // been created.
    bool caps_ok = (m_capabilities & RELEVANT_CAPS) == (data->full_capabilities() & RELEVANT_CAPS);

    // If proxy_protocol is enabled, the client IP address must exactly match the one that was used to create
    // this connection. This prevents sharing of the same connection between different user accounts.
    bool remote_ok = !m_server.proxy_protocol() || m_dcb->client_remote() == session->client_remote();

    uint64_t rv = REUSE_NOT_POSSIBLE;

    if (caps_ok && remote_ok)
    {
        rv = ReuseType::CHANGE_USER;

        if (m_account == session->user_and_host() && m_db == data->current_db)
        {
            rv = ReuseType::RESET_CONNECTION;
        }
    }

    return rv;
}

bool MariaDBBackendConnection::reuse(MXS_SESSION* session, mxs::Component* upstream, uint64_t reuse_type)
{
    bool rv = false;
    mxb_assert(m_dcb->session() == session && m_dcb->readq_empty() && m_dcb->writeq_empty());
    MXS_SESSION::Scope scope(session);

    if (m_dcb->state() != DCB::State::POLLING || m_state != State::POOLED || !m_delayed_packets.empty())
    {
        MXB_INFO("DCB and protocol state do not qualify for reuse: %s, %s, %s",
                 mxs::to_string(m_dcb->state()), to_string(m_state).c_str(),
                 m_delayed_packets.empty() ? "no packets" : "stored packets");
    }
    else
    {
        assign_session(session, upstream);

        bool reset_conn = reuse_type == ReuseType::RESET_CONNECTION;
        GWBUF buffer = reset_conn ? create_reset_connection_packet() : create_change_user_packet();

        /**
         * This is a connection that was just taken out of the persistent connection pool.
         * Send a COM_CHANGE_USER query to the backend to reset the session state. */
        if (m_dcb->writeq_append(std::move(buffer)))
        {
            MXB_INFO("Reusing connection, sending %s",
                     reset_conn ? "COM_RESET_CONNECTION" : "COM_CHANGE_USER");
            m_state = State::RESET_CONNECTION;
            rv = true;

            // Clear out any old prepared statements, those are reset by the COM_CHANGE_USER
            m_ps_map.clear();

            if (reset_conn && m_session->listener_data()->m_conn_init_sql.buffer_contents.empty())
            {
                // We don't have any initialization queries. This means we can send the history without having
                // to wait for the server's response as we know that the COM_RESET_CONNECTION will send only
                // one packet. This can't be done with a COM_CHANGE_USER as the server might respond with an
                // AuthSwitchRequest packet.
                m_state = State::RESET_CONNECTION_FAST;
                send_history();
            }
        }
    }

    return rv;
}

/**
 * @brief Log handshake failure
 *
 * @param buffer Buffer containing the response from the backend
 */
void MariaDBBackendConnection::handle_error_response(const GWBUF& buffer)
{
    uint16_t errcode = mxs_mysql_get_mysql_errno(buffer);
    std::string reason = mariadb::extract_error(buffer);
    std::string errmsg = mxb::string_printf("Authentication to '%s' failed: %hu, %s",
                                            m_server.name(), errcode, reason.c_str());

    if (m_session->service->config()->log_auth_warnings)
    {
        MXB_ERROR("%s", errmsg.c_str());
    }

    /** If the error is ER_HOST_IS_BLOCKED put the server into maintenance mode.
     * This will prevent repeated authentication failures. */
    if (errcode == ER_HOST_IS_BLOCKED)
    {
        m_server.set_maintenance();
        MXB_ERROR("Server %s has been put into maintenance mode due to the server blocking connections "
                  "from MaxScale. Run 'mysqladmin -h %s -P %d flush-hosts' on this server before taking "
                  "this server out of maintenance mode. To avoid this problem in the future, set "
                  "'max_connect_errors' to a larger value in the backend server.",
                  m_server.name(), m_server.address(), m_server.port());
    }
    else if (errcode == ER_ACCESS_DENIED_ERROR)
    {
        m_session->service->stats().add_failed_auth();

        // Authentication to backend failed. MaxScale must be operating on old user account data. This
        // session will fail, but update account data.
        auto user_cache = user_account_cache();
        if (user_cache)
        {
            if (user_cache->can_update_immediately())
            {
                m_session->service->request_user_account_update();
            }
            else
            {
                MXB_WARNING(MariaDBUserManager::RECENTLY_UPDATED_FMT, m_session->user_and_host().c_str());
            }
        }
        // If user cache does not exist, do nothing.
    }

    auto error_type = mxs::ErrorType::PERMANENT;

    // XPand responds with this sort of an authentication failure error while it's doing a group change. To
    // avoid permanently closing the backends, treat it as a transient error.
    if (errcode == 1 && reason.find("Group change during GTM operation") != std::string::npos)
    {
        error_type = mxs::ErrorType::TRANSIENT;
    }

    do_handle_error(m_dcb, errmsg, error_type);
}

/**
 * @brief Prepare protocol for a write
 *
 * This prepares both the buffer and the protocol itself for writing a query
 * to the backend.
 *
 * @param buffer Buffer that will be written
 */
void MariaDBBackendConnection::prepare_for_write(const GWBUF& buffer)
{
    if (m_session->capabilities() & RCAP_TYPE_REQUEST_TRACKING)
    {
        TrackedQuery query(buffer);

        if (m_reply.state() == ReplyState::DONE && m_track_queue.empty())
        {
            track_query(query);
        }
        else
        {
            m_track_queue.push(std::move(query));
        }
    }

    // TODO: These probably should be stored in TrackedQuery as well
    if (buffer.type_is_collect_result())
    {
        m_collect_result = true;
    }
}

void MariaDBBackendConnection::process_stmt_execute(GWBUF& original, uint32_t id, PSInfo& ps_info)
{
    // Only prepared statements with input parameters send metadata with COM_STMT_EXECUTE
    if (ps_info.n_params > 0 && !ps_info.exec_metadata_sent)
    {
        size_t types_offset = MYSQL_HEADER_LEN + 1 + 4 + 1 + 4 + ((ps_info.n_params + 7) / 8);
        uint8_t* ptr = original.data() + types_offset;

        if (*ptr == 0)
        {
            MYSQL_session* data = static_cast<MYSQL_session*>(m_session->protocol_data());
            auto it = data->exec_metadata.find(id);

            // Although this check is practically always true, it will prevent a broken
            // connector from crashing MaxScale.
            if (it != data->exec_metadata.end())
            {
                const auto& metadata = it->second;

                GWBUF newbuf(original.length() + metadata.size());
                auto dataptr = newbuf.data();

                memcpy(dataptr, original.data(), types_offset);
                dataptr += types_offset;

                // Set to 1, we are sending the types
                *dataptr++ = 1;

                // Splice the metadata into COM_STMT_EXECUTE
                memcpy(dataptr, metadata.data(), metadata.size());
                dataptr += metadata.size();

                // Copy remaining data that is being sent and update the packet length
                mxb_assert(original.length() > types_offset + 1);
                memcpy(dataptr, original.data() + types_offset + 1, original.length() - types_offset - 1);
                mariadb::set_byte3(newbuf.data(), newbuf.length() - MYSQL_HEADER_LEN);

                original = std::move(newbuf);
                ps_info.exec_metadata_sent = true;
            }
            else
            {
                mxb_assert_message(ps_info.n_params > 0, "Only PS with params can be malformed");
                MXB_WARNING("Malformed COM_STMT_EXECUTE (ID %u): could not find previous "
                            "execution with metadata and current execution doesn't contain it", id);
            }
        }
        else
        {
            ps_info.exec_metadata_sent = true;
        }
    }
}

void MariaDBBackendConnection::ready_for_reading(DCB* event_dcb)
{
    mxb_assert(m_dcb == event_dcb);     // The protocol should only handle its own events.

    bool state_machine_continue = true;
    while (state_machine_continue)
    {
        switch (m_state)
        {
        case State::HANDSHAKING:
            {
                auto hs_res = handshake();
                switch (hs_res)
                {
                case StateMachineRes::IN_PROGRESS:
                    state_machine_continue = false;
                    break;

                case StateMachineRes::DONE:
                    m_state = State::AUTHENTICATING;
                    break;

                case StateMachineRes::ERROR:
                    m_state = State::FAILED;
                    break;
                }
            }
            break;

        case State::CONNECTION_INIT:
            {
                auto init_res = send_connection_init_queries();
                switch (init_res)
                {
                case StateMachineRes::IN_PROGRESS:
                    state_machine_continue = false;
                    break;

                case StateMachineRes::DONE:
                    m_state = State::SEND_HISTORY;
                    break;

                case StateMachineRes::ERROR:
                    m_state = State::FAILED;
                    break;
                }
            }
            break;

        case State::SEND_HISTORY:
            send_history();
            m_state = State::READ_HISTORY;
            break;

        case State::READ_HISTORY:
            {
                auto res = read_history_response();
                switch (res)
                {
                case StateMachineRes::IN_PROGRESS:
                    state_machine_continue = false;
                    break;

                case StateMachineRes::DONE:
                    m_state = State::SEND_DELAYQ;
                    break;

                case StateMachineRes::ERROR:
                    m_state = State::FAILED;
                    break;
                }
            }
            break;

        case State::SEND_DELAYQ:
            m_state = State::ROUTING;
            send_delayed_packets();
            break;

        case State::AUTHENTICATING:
        case State::RESET_CONNECTION_FAST:
        case State::RESET_CONNECTION:
        case State::READ_CHANGE_USER:
            {
                // All of these cases process one protocol packet.
                auto [read_ok, buffer] = mariadb::read_protocol_packet(m_dcb);
                if (buffer.empty())
                {
                    if (read_ok)
                    {
                        state_machine_continue = false;
                    }
                    else
                    {
                        do_handle_error(m_dcb, "Read from backend failed");
                        m_state = State::FAILED;
                    }
                }
                else if (buffer.length() == MYSQL_HEADER_LEN)
                {
                    // Should not happen in these states.
                    do_handle_error(m_dcb, "Invalid packet", mxs::ErrorType::TRANSIENT);
                    m_state = State::FAILED;
                }
                else if (m_state == State::AUTHENTICATING)
                {
                    auto res = authenticate(std::move(buffer));
                    switch (res)
                    {
                    case StateMachineRes::IN_PROGRESS:
                        state_machine_continue = false;
                        break;

                    case StateMachineRes::DONE:
                        m_state = State::CONNECTION_INIT;
                        break;

                    case StateMachineRes::ERROR:
                        m_state = State::FAILED;
                        break;
                    }
                }
                else if (m_state == State::READ_CHANGE_USER || m_state == State::RESET_CONNECTION)
                {
                    // Function sets state on success.
                    auto res = read_change_user(std::move(buffer));
                    if (res == StateMachineRes::IN_PROGRESS)
                    {
                        state_machine_continue = false;
                    }
                    else if (res == StateMachineRes::ERROR)
                    {
                        m_state = State::FAILED;
                    }
                }
                else
                {
                    // RESET_CONNECTION_FAST
                    // Func call sets next state.
                    read_reset_conn_resp(std::move(buffer));
                }
            }
            break;

        case State::SEND_CHANGE_USER:
            normal_read();

            if (!expecting_reply())
            {
                // No more replies expected, generate and send the COM_CHANGE_USER.
                send_change_user_to_backend();
            }
            else
            {
                state_machine_continue = false;
            }
            break;

        case State::PINGING:
            state_machine_continue = read_com_ping_response();
            break;

        case State::PREPARE_PS:
            normal_read();

            // The reply must be complete and we must have no pending queries to track. If m_track_queue is
            // not empty, that means the current result is not for the COM_STMT_PREPARE but for a command that
            // was executed before it.
            if (m_reply.is_complete() && m_track_queue.empty())
            {
                // The state can change inside do_handle_error() as a result of a failed network read from the
                // DCB or a mismatch in the result of a command stored in the history.
                if (m_state != State::FAILED)
                {
                    m_state = State::ROUTING;
                    send_delayed_packets();
                }
            }

            state_machine_continue = false;
            break;

        case State::ROUTING:
            normal_read();
            // Normal read always consumes all data.
            state_machine_continue = false;
            break;

        case State::POOLED:
            mxb_assert(!true);      // Should not currently happen.
            m_state = State::FAILED;
            state_machine_continue = false;
            break;

        case State::FAILED:
            state_machine_continue = false;
            break;
        }
    }
}

void MariaDBBackendConnection::do_handle_error(DCB* dcb, const std::string& errmsg, mxs::ErrorType type)
{
    std::ostringstream ss(errmsg, std::ios_base::app);

    ss << " (" << m_server.name() << ", session=" << m_session->id();

    if (m_thread_id)
    {
        ss << ", conn_id=" << m_thread_id;
    }

    if (int err = gw_getsockerrno(dcb->fd()))
    {
        ss << ": " << err << ", " << mxb_strerror(err);
    }
    else if (dcb->is_fake_event())
    {
        // Fake events should not have TCP socket errors
        ss << ": Generated event";
    }

    ss << ")";

    // Erase history info callback before we do the handleError call. This prevents it from being called while
    // the DCB is in the zombie queue.
    m_subscriber.reset();

    mxb_assert(!dcb->hanged_up());
    MXB_AT_DEBUG(bool res = ) m_upstream->handleError(type, ss.str(), nullptr, m_reply);

    mxb_assert_message(res || m_session->state() == MXS_SESSION::State::STOPPING,
                       "The session should be stopping when handleError fails");
    mxb_assert_message(!res || !dcb->is_open(),
                       "The DCB must not be open after a successful handleError call");

    m_state = State::FAILED;
}

/**
 * @brief Check if a reply can be routed to the client
 *
 * @param Backend DCB
 * @return True if session is ready for reply routing
 */
bool MariaDBBackendConnection::session_ok_to_route(DCB* dcb)
{
    bool rval = false;
    auto session = dcb->session();
    if (session->state() == MXS_SESSION::State::STARTED)
    {
        ClientDCB* client_dcb = session->client_connection()->dcb();
        if (client_dcb && client_dcb->state() != DCB::State::DISCONNECTED)
        {
            auto client_protocol = client_dcb->protocol();
            if (client_protocol)
            {
                if (client_protocol->in_routing_state())
                {
                    rval = true;
                }
            }
        }
    }


    return rval;
}

/**
 * With authentication completed, read new data and write to backend
 */
void MariaDBBackendConnection::normal_read()
{
    /** Ask what type of output the router/filter chain expects */
    MXS_SESSION* session = m_dcb->session();
    uint64_t capabilities = session->capabilities();
    capabilities |= mysql_session()->client_protocol_capabilities();
    bool need_complete_packets = rcap_type_required(capabilities, RCAP_TYPE_PACKET_OUTPUT)
        || rcap_type_required(capabilities, RCAP_TYPE_RESULTSET_OUTPUT)
        || rcap_type_required(capabilities, RCAP_TYPE_STMT_OUTPUT)
        || m_collect_result;

    // Limit the amount of data read so that client dcb writeq won't heavily exceed writeq_high_water.
    auto high_water_limit = config_writeq_high_water();

    size_t bytes_to_read = 0;
    if (high_water_limit > 0)
    {
        bytes_to_read = high_water_limit + 1;
        auto client_writeq_len = m_session->client_dcb->writeq_len();
        if (client_writeq_len < bytes_to_read)
        {
            bytes_to_read -= client_writeq_len;
        }
        else
        {
            // Should not really read anything. But logic may not handle that right now so read
            // at least a little.
            bytes_to_read = MYSQL_HEADER_LEN;
        }

        if (need_complete_packets)
        {
            uint8_t header_data[MYSQL_HEADER_LEN];
            // Existing packet can override the limit. This ensures that complete packets can be read even if
            // those packets are larger than writeq_high_water.
            if (m_dcb->readq_peek(MYSQL_HEADER_LEN, header_data) == MYSQL_HEADER_LEN)
            {
                auto curr_packet_len = mariadb::get_packet_length(header_data);
                if (curr_packet_len > bytes_to_read)
                {
                    bytes_to_read = curr_packet_len;
                }
            }
        }

        // In case user has configured a tiny writeq_high_water. This should be disallowed, though.
        bytes_to_read = std::max(bytes_to_read, (size_t)MYSQL_HEADER_LEN);
    }

    auto [read_ok, buffer] = m_dcb->read(MYSQL_HEADER_LEN, bytes_to_read);

    if (buffer.empty())
    {
        if (read_ok)
        {
            return;
        }
        else
        {
            do_handle_error(m_dcb, "Read from backend failed");
            return;
        }
    }

    bool result_collected = false;

    if (rcap_type_required(capabilities, RCAP_TYPE_PACKET_OUTPUT) || m_collect_result)
    {
        GWBUF tmp;
        bool track = rcap_type_required(capabilities, RCAP_TYPE_REQUEST_TRACKING)
            && !rcap_type_required(capabilities, RCAP_TYPE_STMT_OUTPUT);

        if (track || m_collect_result)
        {
            tmp = track_response(buffer);
        }
        else
        {
            tmp = mariadb::get_complete_packets(buffer);
        }

        // Store any partial packets in the DCB's read buffer
        if (!buffer.empty())
        {
            m_dcb->unread(std::move(buffer));

            if (m_reply.is_complete())
            {
                // There must be more than one response in the buffer which we need to process once we've
                // routed this response.
                m_dcb->trigger_read_event();
            }
        }

        if (tmp.empty())
        {
            return;     // No complete packets
        }

        buffer = std::move(tmp);
    }

    if (rcap_type_required(capabilities, RCAP_TYPE_RESULTSET_OUTPUT) || m_collect_result)
    {
        m_collectq.merge_back(std::move(buffer));

        if (!m_reply.is_complete())
        {
            return;
        }

        buffer = std::move(m_collectq);
        m_collectq.clear();
        m_collect_result = false;
        result_collected = true;
    }

    do
    {
        GWBUF stmt;

        if (!result_collected && rcap_type_required(capabilities, RCAP_TYPE_STMT_OUTPUT))
        {
            // This happens if a session with RCAP_TYPE_STMT_OUTPUT closes the connection before all
            // the packets have been processed.
            if (!m_dcb->is_open())
            {
                buffer.clear();
                break;
            }

            // TODO: Get rid of RCAP_TYPE_STMT_OUTPUT and iterate over all packets in the resultset
            stmt = mariadb::get_next_MySQL_packet(buffer);
            mxb_assert_message(!stmt.empty(), "There should be only complete packets in buffer");

            GWBUF tmp = track_response(stmt);
            mxb_assert(stmt.empty());
            stmt = std::move(tmp);
        }
        else
        {
            stmt = std::move(buffer);
            buffer.clear();
        }

        if (m_session->state() == MXS_SESSION::State::STARTED)
        {
            mxb_assert(session_ok_to_route(m_dcb));
            // This keeps the row data in the mxs::Reply valid for the whole clientReply call even if the
            // buffer is freed by a router or a filter.
            std::unique_ptr<GWBUF> sTmp_for_row_data;
            if (m_collect_rows)
            {
                sTmp_for_row_data = std::make_unique<GWBUF>(stmt.shallow_clone());
            }

            mxs::ReplyRoute route;

            bool reply_ok = m_upstream->clientReply(std::move(stmt), route, m_reply);
            m_reply.clear_row_data();

            if (!reply_ok)
            {
                MXB_INFO("Routing the reply from '%s' failed, closing session.", m_server.name());
                m_session->kill();
                break;
            }
        }
        else
        {
            /*< session is closing; replying to client isn't possible */
        }
    }
    while (!buffer.empty());

    if (!m_dcb->is_open())
    {
        // The router closed the session, erase the callbacks to prevent the client protocol from calling it.
        m_subscriber.reset();
    }
    else if (rcap_type_required(capabilities, RCAP_TYPE_SESCMD_HISTORY)
             && m_reply.is_complete() && !m_subscriber->add_response(m_reply.is_ok()))
    {
        handle_history_mismatch();
    }
}

void MariaDBBackendConnection::send_history()
{
    MYSQL_session* client_data = mysql_session();

    for (const auto& history_query : m_subscriber->history())
    {
        TrackedQuery query(history_query);

        if (m_reply.state() == ReplyState::DONE && m_track_queue.empty())
        {
            track_query(query);
        }
        else
        {
            m_track_queue.push(query);
        }

        MXB_INFO("Execute %s %u on '%s': %s", mariadb::cmd_to_string(query.command),
                 history_query.id(), m_server.name(),
                 string(mariadb::get_sql(history_query)).c_str());

        m_dcb->writeq_append(history_query.shallow_clone());
    }
}

MariaDBBackendConnection::StateMachineRes MariaDBBackendConnection::read_history_response()
{
    StateMachineRes rval = StateMachineRes::DONE;

    while ((!m_reply.is_complete() || !m_track_queue.empty()) && rval == StateMachineRes::DONE)
    {
        auto [read_ok, buffer] = m_dcb->read(MYSQL_HEADER_LEN, 0);

        if (buffer.empty())
        {
            if (read_ok)
            {
                rval = StateMachineRes::IN_PROGRESS;
            }
            else
            {
                do_handle_error(m_dcb, "Read from backend failed");
                rval = StateMachineRes::ERROR;
            }
        }
        else
        {
            track_response(buffer);
            if (!buffer.empty())
            {
                m_dcb->unread(std::move(buffer));
            }

            if (m_reply.is_complete())
            {
                MXB_INFO("Reply to %u complete", m_subscriber->current_id());

<<<<<<< HEAD
                if (!m_subscriber->add_response(m_reply.is_ok()))
=======
                if (m_reply.is_ok() == expected_result)
                {
                    MXB_INFO("Reply to %u complete from '%s'", id, m_server.name());
                    m_history_responses.pop_front();
                }
                else
>>>>>>> 3d739964
                {
                    // This server sent a different response than the one we sent to the client. Trigger a
                    // hangup event so that it is closed.
                    handle_history_mismatch();
                    m_dcb->trigger_hangup_event();
                    rval = StateMachineRes::ERROR;
                }
            }
            else
            {
                // The result is not yet complete. In practice this only happens with a COM_STMT_PREPARE that
                // has multiple input/output parameters.
                rval = StateMachineRes::IN_PROGRESS;
            }
        }
    }

    return rval;
}

void MariaDBBackendConnection::handle_history_mismatch()
{
    std::ostringstream ss;

    ss << "Response from server '" << m_server.name() << "' "
       << "differs from the expected response to " << mariadb::cmd_to_string(m_reply.command()) << ". "
       << "Closing connection due to inconsistent session state.";

    if (m_reply.error())
    {
        ss << " Error: " << m_reply.error().message();
    }

    do_handle_error(m_dcb, ss.str(), mxs::ErrorType::PERMANENT);
}

MariaDBBackendConnection::StateMachineRes MariaDBBackendConnection::read_change_user(GWBUF&& buffer)
{
    int cmd = mxs_mysql_get_command(buffer);
    // Similar to authenticate(). Three options: OK, ERROR or AuthSwitch.
    auto rval = StateMachineRes::ERROR;
    if (cmd == MYSQL_REPLY_OK || cmd == MYSQL_REPLY_ERR)
    {
        if (m_state == State::READ_CHANGE_USER)
        {
            // The COM_CHANGE_USER is now complete. The reply state must be updated here as the normal
            // result processing code doesn't deal with the COM_CHANGE_USER responses.
            m_reply.set_reply_state(ReplyState::DONE);

            mxs::ReplyRoute route;
            m_reply.clear();
            m_reply.set_is_ok(cmd == MYSQL_REPLY_OK);
            if (m_upstream->clientReply(move(buffer), route, m_reply))
            {
                // If packets were received from the router while the COM_CHANGE_USER was in progress,
                // they are stored in the same delayed queue that is used for the initial connection.
                m_state = State::SEND_DELAYQ;
                rval = StateMachineRes::DONE;
            }
        }
        else
        {
            mxb_assert(m_state == State::RESET_CONNECTION);
            if (cmd == MYSQL_REPLY_OK)
            {
                MXB_INFO("Connection reset complete.");
                // Connection is being attached to a new session, so all initializations must be redone.
                m_state = State::CONNECTION_INIT;
                rval = StateMachineRes::DONE;
            }
            else
            {
                std::string errmsg = "Failed to reuse connection: " + mariadb::extract_error(buffer);
                do_handle_error(m_dcb, errmsg, mxs::ErrorType::PERMANENT);
            }
        }
    }
    else
    {
        // Something else, likely AuthSwitch or a message to the authentication plugin.
        auto res = m_authenticator->exchange(std::move(buffer));
        if (!res.output.empty())
        {
            m_dcb->writeq_append(std::move(res.output));
        }

        if (res.success)
        {
            rval = StateMachineRes::IN_PROGRESS;
        }
        else
        {
            // Backend auth failure without an error packet.
            do_handle_error(m_dcb, "Authentication plugin error.", mxs::ErrorType::PERMANENT);
        }
    }
    return rval;
}

void MariaDBBackendConnection::read_reset_conn_resp(GWBUF&& buffer)
{
    mxb_assert(m_state == State::RESET_CONNECTION_FAST);
    int cmd = mxs_mysql_get_command(buffer);
    if (cmd == MYSQL_REPLY_OK)
    {
        MXB_INFO("Connection reset complete");
        // History has already been sent to server, go to response read.
        m_state = State::READ_HISTORY;
    }
    else
    {
        std::string errmsg = "Failed to reuse connection: " + mariadb::extract_error(buffer);
        do_handle_error(m_dcb, errmsg, mxs::ErrorType::PERMANENT);
        m_state = State::FAILED;
    }
}

bool MariaDBBackendConnection::read_com_ping_response()
{
    bool keep_going = true;
    auto [read_ok, buffer] = mariadb::read_protocol_packet(m_dcb);
    if (buffer.empty())
    {
        if (!read_ok)
        {
            do_handle_error(m_dcb, "Failed to read COM_PING response");
        }
        else
        {
            // We tried to read a packet from the DCB but a complete one wasn't available or this was a fake
            // event. Stop reading and wait for epoll to notify of the trailing part of the packet.
            keep_going = false;
        }
    }
    else
    {
        mxb_assert(mxs_mysql_get_command(buffer) == MYSQL_REPLY_OK);
        // Route any packets that were received while we were pinging the backend
        m_state = m_delayed_packets.empty() ? State::ROUTING : State::SEND_DELAYQ;
    }
    return keep_going;
}

bool MariaDBBackendConnection::routeQuery(GWBUF&& queue)
{
    MXS_SESSION::Scope scope(m_session);
    int rc = 0;
    switch (m_state)
    {
    case State::FAILED:
        if (m_session->state() != MXS_SESSION::State::STOPPING)
        {
            MXB_ERROR("Unable to write to backend '%s' because connection has failed. Server in state %s.",
                      m_server.name(), m_server.status_string().c_str());
        }

        rc = 0;
        break;

    case State::ROUTING:
        {
            // If the buffer contains a large query, we have to ignore the command byte and just write it. The
            // state of m_large_query must be updated for each routed packet to accurately know whether the
            // command byte is accurate or not.
            bool was_large = m_large_query;
            uint32_t packet_len = mariadb::get_header(queue.data()).pl_length;
            m_large_query = packet_len == MYSQL_PACKET_LENGTH_MAX;
            m_reply.add_upload_bytes(queue.length());

            if (was_large || m_reply.state() == ReplyState::LOAD_DATA)
            {
                // Not the start of a packet, don't analyze it.
                return m_dcb->writeq_append(std::move(queue));
            }

            uint8_t cmd = mxs_mysql_get_command(queue);

            if (cmd == MXS_COM_CHANGE_USER)
            {
                // Discard the packet, we'll generate our own when we send it.
                if (expecting_reply())
                {
                    // Busy with something else, wait for it to complete and then send the COM_CHANGE_USER.
                    m_state = State::SEND_CHANGE_USER;
                }
                else
                {
                    send_change_user_to_backend();
                }
                return 1;
            }

            prepare_for_write(queue);

            if (mxs_mysql_is_ps_command(cmd))
            {
                uint32_t ps_id = mxs_mysql_extract_ps_id(queue);
                auto it = m_ps_map.find(ps_id);

                if (it != m_ps_map.end())
                {
                    // Ensure unique GWBUF to prevent our modification of the PS ID from
                    // affecting the original buffer.
                    queue.ensure_unique();

                    // Replace our generated ID with the real PS ID
                    uint8_t* ptr = queue.data() + MYSQL_PS_ID_OFFSET;
                    mariadb::set_byte4(ptr, it->second.real_id);

                    if (cmd == MXS_COM_STMT_CLOSE)
                    {
                        m_ps_map.erase(it);
                    }
                    else if (cmd == MXS_COM_STMT_EXECUTE)
                    {
                        process_stmt_execute(queue, ps_id, it->second);
                    }
                }
                else if (ps_id != MARIADB_PS_DIRECT_EXEC_ID)
                {
                    std::stringstream ss;
                    ss << "Unknown prepared statement handler (" << ps_id << ") given to MaxScale for "
                       << mariadb::cmd_to_string(cmd) << " by " << m_session->user_and_host();

                    // Only send the error if the client expects a response. If an unknown COM_STMT_CLOSE is
                    // sent, don't respond to it.
                    if (cmd == MXS_COM_STMT_CLOSE)
                    {
                        // If we haven't executed the COM_STMT_PREPARE that this COM_STMT_CLOSE refers to,
                        // we know that it must've been executed and closed before this backend was opened.
                        // Since the history responses are erased the moment the COM_STMT_CLOSE is received
                        // it is not possible to deduce from the available information whether this is a
                        // "known" ID or not.
                        return 1;
                    }
                    else
                    {
                        GWBUF err = mysql_create_custom_error(
                            1, 0, ER_UNKNOWN_STMT_HANDLER, ss.str().c_str());

                        // Send the error as a separate event. This allows the routeQuery of the router to
                        // finish before we deliver the response.
                        // TODO: questionable code. Deliver the error in some other way.
                        mxb_assert(m_dcb->readq_empty());
                        m_dcb->unread(std::move(err));
                        m_dcb->trigger_read_event();
                    }

                    mxs::unexpected_situation(ss.str().c_str());
                    MXB_WARNING("%s", ss.str().c_str());

                    // This is an error condition that is very likely to happen if something is broken in the
                    // prepared statement handling. Asserting that we never get here when we're testing helps
                    // catch the otherwise hard to spot error. Since this code is expected to be hit in
                    // environments where a connector sends an unknown ID, we can't treat this as a hard error
                    // and close the session. The only known exception to this is the test for MXS-3392 which
                    // causes a COM_STMT_CLOSE with a zero ID to be sent.
                    mxb_assert(!true || (cmd == MXS_COM_STMT_CLOSE && ps_id == 0));
                    return 1;
                }
            }

            if (cmd == MXS_COM_QUIT && m_server.persistent_conns_enabled())
            {
                /** We need to keep the pooled connections alive so we just ignore the COM_QUIT packet */
                rc = 1;
            }
            else
            {
                if (cmd == MXS_COM_STMT_PREPARE)
                {
                    // Stop accepting new queries while a COM_STMT_PREPARE is in progress. This makes sure
                    // that it completes before other commands that refer to it are processed. This can happen
                    // when a COM_STMT_PREPARE is routed to multiple backends and a faster backend sends the
                    // response to the client. This means that while this backend is still busy executing it,
                    // a COM_STMT_CLOSE for the prepared statement can arrive.
                    m_state = State::PREPARE_PS;
                }

                /** Write to backend */
                rc = m_dcb->writeq_append(std::move(queue));
            }
        }
        break;

    case State::PREPARE_PS:
        {
            if (m_large_query)
            {
                // A continuation of a large COM_STMT_PREPARE
                auto hdr = mariadb::get_header(queue.data());
                m_large_query = hdr.pl_length == MYSQL_PACKET_LENGTH_MAX;
                rc = m_dcb->writeq_append(std::move(queue));
            }
            else
            {
                MXB_INFO("Storing %s while in state '%s': %s",
                         mariadb::cmd_to_string(mxs_mysql_get_command(queue)),
                         to_string(m_state).c_str(),
                         string(mariadb::get_sql(queue)).c_str());
                m_delayed_packets.emplace_back(std::move(queue));
                rc = 1;
            }
        }
        break;

    default:
        {
            MXB_INFO("Storing %s while in state '%s': %s",
                     mariadb::cmd_to_string(mxs_mysql_get_command(queue)),
                     to_string(m_state).c_str(),
                     string(mariadb::get_sql(queue)).c_str());
            m_delayed_packets.emplace_back(std::move(queue));
            rc = 1;
        }
        break;
    }
    return rc;
}

/**
 * Error event handler.
 * Create error message, pass it to router's error handler and if error
 * handler fails in providing enough backend servers, mark session being
 * closed and call DCB close function which triggers closing router session
 * and related backends (if any exists.
 */
void MariaDBBackendConnection::error(DCB* event_dcb, const char* errmsg)
{
    mxb_assert(m_dcb == event_dcb);
    do_handle_error(m_dcb, mxb::cat("Lost connection to backend server: ", errmsg));
}

GWBUF MariaDBBackendConnection::create_reset_connection_packet()
{
    uint8_t buf[] = {0x1, 0x0, 0x0, 0x0, MXS_COM_RESET_CONNECTION};
    return GWBUF(buf, sizeof(buf));
}

/**
 * Create COM_CHANGE_USER packet and store it to GWBUF.
 *
 * @return GWBUF buffer consisting of COM_CHANGE_USER packet
 */
GWBUF MariaDBBackendConnection::create_change_user_packet()
{
    std::vector<uint8_t> payload;
    payload.reserve(200);   // Enough for most cases.

    auto insert_stringz = [&payload](const std::string& str) {
        auto n = str.length() + 1;
        auto zstr = str.c_str();
        payload.insert(payload.end(), zstr, zstr + n);
    };

    // Command byte COM_CHANGE_USER 0x11 */
    payload.push_back(MXS_COM_CHANGE_USER);

    const auto& client_auth_data = *m_auth_data.client_data->auth_data;
    insert_stringz(client_auth_data.user);

    // Calculate the authentication token. For simplicity, always try mysql_native_password first, server
    // will change auth plugin if required.
    std::vector<uint8_t> token;
    auto& hash1 = client_auth_data.backend_token;
    if (hash1.size() == SHA_DIGEST_LENGTH)
    {
        token.resize(SHA_DIGEST_LENGTH);
        mxs_mysql_calculate_hash(m_auth_data.scramble, hash1, token.data());
    }

    payload.push_back(token.size());
    payload.insert(payload.end(), token.begin(), token.end());

    insert_stringz(client_auth_data.default_db);

    uint8_t charset[2];
    mariadb::set_byte2(charset, client_auth_data.collation);
    payload.insert(payload.end(), charset, charset + sizeof(charset));

    insert_stringz(DEFAULT_MYSQL_AUTH_PLUGIN);
    auto& attr = client_auth_data.attributes;
    payload.insert(payload.end(), attr.begin(), attr.end());

    GWBUF buffer(MYSQL_HEADER_LEN + payload.size());
    auto data = buffer.data();
    data = mariadb::write_header(data, payload.size(), 0);
    mariadb::copy_bytes(data, payload.data(), payload.size());
    // COM_CHANGE_USER is a session command so the result must be collected.
    buffer.set_type(GWBUF::TYPE_COLLECT_RESULT);

    return buffer;
}

/**
 * Write a MySQL CHANGE_USER packet to backend server.
 *
 * @return True on success
 */
void MariaDBBackendConnection::send_change_user_to_backend()
{
    m_authenticator =
        m_auth_data.client_data->auth_data->be_auth_module->create_backend_authenticator(m_auth_data);
    m_dcb->writeq_append(create_change_user_packet());
    m_state = State::READ_CHANGE_USER;
}

/* Send proxy protocol header. See
 * http://www.haproxy.org/download/1.8/doc/proxy-protocol.txt
 * for more information. Currently only supports the text version (v1) of
 * the protocol. Binary version may be added later.
 */
bool MariaDBBackendConnection::send_proxy_protocol_header()
{
    // The header contains the original client address and the backend server address.
    // Client dbc always exists, as it's only freed at session close.
    const ClientDCB* client_dcb = m_session->client_connection()->dcb();
    const auto& client_addr = client_dcb->ip();         // Client address was filled in by accept().

    bool success = false;
    auto proxyhdr_res = mxb::proxy_protocol::gen_text_header(client_addr, m_dcb->ip());
    if (proxyhdr_res.errmsg.empty())
    {
        auto ptr = reinterpret_cast<uint8_t*>(proxyhdr_res.header);
        auto len = proxyhdr_res.len;
        MXB_INFO("Sending proxy-protocol header '%.*s' to server '%s'.",
                 (int)len - 2, proxyhdr_res.header, m_server.name());
        if (m_dcb->writeq_append(GWBUF(ptr, len)))
        {
            success = true;
        }
    }
    else
    {
        MXB_ERROR("%s", proxyhdr_res.errmsg.c_str());
    }

    return success;
}

bool MariaDBBackendConnection::established()
{
    return m_state == State::ROUTING && m_reply.is_complete();
}

void MariaDBBackendConnection::ping()
{
    mxb_assert(m_reply.state() == ReplyState::DONE);
    mxb_assert(is_idle());
    MXB_INFO("Pinging '%s', idle for %ld seconds", m_server.name(), m_dcb->seconds_idle());

    constexpr uint8_t com_ping_packet[] =
    {
        0x01, 0x00, 0x00, 0x00, 0x0e
    };

    if (m_dcb->writeq_append(GWBUF(com_ping_packet, sizeof(com_ping_packet))))
    {
        m_state = State::PINGING;
    }
}

bool MariaDBBackendConnection::can_close() const
{
    return m_state == State::ROUTING || m_state == State::FAILED;
}

bool MariaDBBackendConnection::is_idle() const
{
    return m_state == State::ROUTING
           && m_reply.state() == ReplyState::DONE
           && m_reply.command() != MXS_COM_STMT_SEND_LONG_DATA
           && m_track_queue.empty();
}

size_t MariaDBBackendConnection::sizeof_buffers() const
{
    size_t rv = 0;

    for (const auto& buffer : m_delayed_packets)
    {
        rv += buffer.runtime_size();
    }

    rv += (m_dcb ? m_dcb->runtime_size() : 0);

    return rv;
}

json_t* MariaDBBackendConnection::diagnostics() const
{
    return json_pack("{sissss}", "connection_id", m_thread_id, "server", m_server.name(),
                     "cipher", m_dcb->ssl_cipher().c_str());
}

/**
 * Process a reply from a backend server. This method collects all complete packets and
 * updates the internal response state.
 *
 * @param buffer Buffer containing the raw response. Any partial packets will be left in this buffer.
 * @return All complete packets that were in `buffer`
 */
GWBUF MariaDBBackendConnection::track_response(GWBUF& buffer)
{
    GWBUF rval = process_packets(buffer);
    if (!rval.empty())
    {
        m_reply.add_bytes(rval.length());
    }
    return rval;
}

/**
 * Read the backend server MySQL handshake
 *
 * @return true on success, false on failure
 */
bool MariaDBBackendConnection::read_backend_handshake(GWBUF&& buffer)
{
    bool rval = false;
    uint8_t* payload = buffer.data() + MYSQL_HEADER_LEN;

    if (gw_decode_mysql_server_handshake(payload) >= 0)
    {
        rval = true;
    }

    return rval;
}

bool MariaDBBackendConnection::capability_mismatch() const
{
    bool mismatch = false;

    if (use_deprecate_eof() && (m_server_capabilities & GW_MYSQL_CAPABILITIES_DEPRECATE_EOF) == 0)
    {
        // This is an unexpected situation but it can happen if the server is swapped out without MaxScale
        // recalculating the version. Mostly this is here to catch any possible bugs that there might be in
        // the capability handling of MaxScale. Separate code should exist for routers for any unexpected
        // responses as bugs in the server can cause mismatching result types to be sent,
        // https://bugs.mysql.com/bug.php?id=83346 is one example of such.
        MXB_INFO("Client uses DEPRECATE_EOF protocol but the server does not implement it");
        mxb_assert_message(!true, "DEPRECATE_EOF should be used by both client and backend");
        mismatch = true;
    }

    uint32_t client_extra = mysql_session()->extra_capabilities();

    if ((client_extra & m_server_extra_capabilities) != client_extra)
    {
        MXB_INFO("Client uses extended capabilities that the server does not implement: %u != %u",
                 client_extra, m_server_extra_capabilities);
        mxb_assert(!true);
        mismatch = true;
    }


    return mismatch;
}

/**
 * Decode mysql server handshake
 *
 * @param payload The bytes just read from the net
 * @return 0 on success, < 0 on failure
 *
 */
int MariaDBBackendConnection::gw_decode_mysql_server_handshake(uint8_t* payload)
{
    auto conn = this;
    uint8_t* server_version_end = NULL;
    uint16_t mysql_server_capabilities_one = 0;
    uint16_t mysql_server_capabilities_two = 0;
    uint8_t scramble_data_1[GW_SCRAMBLE_LENGTH_323] = "";
    uint8_t scramble_data_2[GW_MYSQL_SCRAMBLE_SIZE - GW_SCRAMBLE_LENGTH_323] = "";
    uint8_t capab_ptr[4] = "";
    uint8_t scramble_len = 0;
    uint8_t mxs_scramble[GW_MYSQL_SCRAMBLE_SIZE] = "";
    int protocol_version = 0;

    protocol_version = payload[0];

    if (protocol_version != GW_MYSQL_PROTOCOL_VERSION)
    {
        return -1;
    }

    payload++;

    // Get server version (string)
    server_version_end = (uint8_t*) gw_strend((char*) payload);

    payload = server_version_end + 1;

    // get ThreadID: 4 bytes
    uint32_t tid = mariadb::get_byte4(payload);

    MXB_INFO("Connected to '%s' with thread id %u", m_server.name(), tid);

    /* TODO: Correct value of thread id could be queried later from backend if
     * there is any worry it might be larger than 32bit allows. */
    conn->m_thread_id = tid;

    payload += 4;

    // scramble_part 1
    memcpy(scramble_data_1, payload, GW_SCRAMBLE_LENGTH_323);
    payload += GW_SCRAMBLE_LENGTH_323;

    // 1 filler
    payload++;

    mysql_server_capabilities_one = mariadb::get_byte2(payload);

    // Get capabilities_part 1 (2 bytes) + 1 language + 2 server_status
    payload += 5;

    mysql_server_capabilities_two = mariadb::get_byte2(payload);
    m_server_capabilities = mysql_server_capabilities_one | mysql_server_capabilities_two << 16;

    // 2 bytes shift
    payload += 2;

    // get scramble len
    if (payload[0] > 0)
    {
        scramble_len = std::min(payload[0] - 1, GW_MYSQL_SCRAMBLE_SIZE);
    }
    else
    {
        scramble_len = GW_MYSQL_SCRAMBLE_SIZE;
    }

    mxb_assert(scramble_len > GW_SCRAMBLE_LENGTH_323);
    // Skip the scramble length
    payload += 1;

    // skip 6 bytes of filler
    payload += 6;

    if ((m_server_capabilities & GW_MYSQL_CAPABILITIES_CLIENT_MYSQL) == 0)
    {
        m_server_extra_capabilities = mariadb::get_byte4(payload);
    }

    payload += 4;

    // copy the second part of the scramble
    memcpy(scramble_data_2, payload, scramble_len - GW_SCRAMBLE_LENGTH_323);

    memcpy(mxs_scramble, scramble_data_1, GW_SCRAMBLE_LENGTH_323);
    memcpy(mxs_scramble + GW_SCRAMBLE_LENGTH_323, scramble_data_2, scramble_len - GW_SCRAMBLE_LENGTH_323);

    // full 20 bytes scramble is ready
    memcpy(m_auth_data.scramble, mxs_scramble, GW_MYSQL_SCRAMBLE_SIZE);
    return 0;
}

GWBUF MariaDBBackendConnection::create_ssl_request_packet() const
{
    // SSLRequest is header + 32bytes.
    GWBUF rval(MYSQL_HEADER_LEN + CAPS_SECTION_SIZE);
    // Server handshake was seq 0, so our reply is seq 1.
    auto ptr = mariadb::write_header(rval.data(), CAPS_SECTION_SIZE, 1);
    ptr = write_capabilities(ptr);
    mxb_assert(ptr - rval.data() == (intptr_t)rval.length());
    return rval;
}

/**
 * Write capabilities section of a SSLRequest Packet or a Handshake Response Packet.
 *
 * @param buffer Target buffer, must have at least 32bytes space
 * @return Pointer to byte after
 */
uint8_t* MariaDBBackendConnection::write_capabilities(uint8_t* buffer) const
{
    // Base client capabilities.
    buffer += mariadb::set_byte4(buffer, m_mxs_capabilities);

    buffer += mariadb::set_byte4(buffer, 16777216);     // max-packet size
    auto* mysql_ses = m_auth_data.client_data;
    *buffer++ = mysql_ses->auth_data->collation;    // charset

    // 19 filler bytes of 0
    size_t filler_bytes = 19;
    memset(buffer, 0, filler_bytes);
    buffer += filler_bytes;

    // Either MariaDB 10.2 extra capabilities or 4 bytes filler
    uint32_t extra_caps = mysql_ses->extra_capabilities();
    buffer += mariadb::set_byte4(buffer, extra_caps);
    return buffer;
}

/**
 * Create a response to the server handshake
 *
 * @param with_ssl True if ssl is in use
 * @return Generated response packet
 */
GWBUF MariaDBBackendConnection::create_hs_response_packet(bool with_ssl)
{
    // Calculate total packet length. Response begins with the same capabilities section as SSLRequest.
    auto pl_len = CAPS_SECTION_SIZE;

    auto* mysql_ses = m_auth_data.client_data;
    const auto& auth_data = *mysql_ses->auth_data;
    const string& username = auth_data.user;

    pl_len += username.length() + 1;
    // See create_capabilities() why this is currently ok.
    pl_len += 1;    // auth token length
    bool have_pw = auth_data.backend_token.size() == SHA_DIGEST_LENGTH;
    if (have_pw)
    {
        pl_len += SHA_DIGEST_LENGTH;
    }
    const string& default_db = auth_data.default_db;
    if (!default_db.empty())
    {
        pl_len += default_db.length() + 1;
    }

    /**
     * Use the default authentication plugin name. If the server is using a
     * different authentication mechanism, it will send an AuthSwitchRequest
     * packet. TODO: use the real authenticator & auth token immediately
     */
    const char auth_plugin_name[] = DEFAULT_MYSQL_AUTH_PLUGIN;
    pl_len += sizeof(auth_plugin_name);

    bool have_attrs = false;
    if (m_mxs_capabilities & m_server_capabilities & GW_MYSQL_CAPABILITIES_CONNECT_ATTRS)
    {
        pl_len += auth_data.attributes.size();
        have_attrs = true;
    }

    GWBUF rval(MYSQL_HEADER_LEN + pl_len);
    auto ptr = mariadb::write_header(rval.data(), pl_len, with_ssl ? 2 : 1);
    ptr = write_capabilities(ptr);
    ptr = mariadb::copy_chars(ptr, username.c_str(), username.length() + 1);
    if (have_pw)
    {
        *ptr++ = SHA_DIGEST_LENGTH;
        ptr = mxs_mysql_calculate_hash(m_auth_data.scramble, auth_data.backend_token, ptr);
    }
    else
    {
        *ptr++ = 0;
    }
    if (!default_db.empty())
    {
        ptr = mariadb::copy_chars(ptr, default_db.c_str(), default_db.length() + 1);
    }
    ptr = mariadb::copy_chars(ptr, auth_plugin_name, sizeof(auth_plugin_name));
    if (have_attrs)
    {
        ptr = mariadb::copy_bytes(ptr, auth_data.attributes.data(), auth_data.attributes.size());
    }
    mxb_assert(ptr - rval.data() == (intptr_t)rval.length());
    return rval;
}

/**
 * @brief Computes the capabilities bit mask for connecting to backend DB
 *
 * We start by taking the default bitmask and removing any bits not set in
 * the bitmask contained in the connection structure. Then add SSL flag if
 * the connection requires SSL (set from the MaxScale configuration). The
 * compression flag may be set, although compression is NOT SUPPORTED. If a
 * database name has been specified in the function call, the relevant flag
 * is set.
 *
 * @param with_ssl Is ssl required?
 * @return Bit mask (32 bits)
 * @note Capability bits are defined in maxscale/protocol/mysql.h
 */
uint32_t MariaDBBackendConnection::create_capabilities(bool with_ssl) const
{
    uint32_t final_capabilities = m_auth_data.client_data->client_capabilities();

    // Disable the cert verification capability, it has never been enabled in MaxScale.
    // TODO: Figure out if this is correct, the documentation doesn't mention this capability at all
    final_capabilities &= ~GW_MYSQL_CAPABILITIES_SSL_VERIFY_SERVER_CERT;

    if (with_ssl)
    {
        final_capabilities |= (uint32_t)GW_MYSQL_CAPABILITIES_SSL;
    }
    else
    {
        final_capabilities &= ~GW_MYSQL_CAPABILITIES_SSL;
    }

    uint64_t service_caps = m_dcb->service()->capabilities();
    if (rcap_type_required(service_caps, RCAP_TYPE_SESSION_STATE_TRACKING))
    {
        /** add session track */
        final_capabilities |= (uint32_t)GW_MYSQL_CAPABILITIES_SESSION_TRACK;
    }

    // We need to enable the CONNECT_WITH_DB capability depending on whether a default database exists. We
    // can't rely on the client's capabilities as the default database might have changed when a
    // COM_CHANGE_USER is executed.
    if (!m_auth_data.client_data->auth_data->default_db.empty())
    {
        final_capabilities |= GW_MYSQL_CAPABILITIES_CONNECT_WITH_DB;
    }
    else
    {
        final_capabilities &= ~GW_MYSQL_CAPABILITIES_CONNECT_WITH_DB;
    }

    // The current handshake response generation code assumes that the follwing capabilites are always
    // enabled. Since the plugin is always mysql_native_password, the AUTH_LELENC_DATA isn't really needed as
    // the auth data size is always 20 bytes and both the length-encoded string representation and the string
    // prefixed with fixed size integer representation are the same for payloads less than 251 bytes.
    //
    // TODO: Send a handshake response that the client's original capabilities would require
    final_capabilities |= GW_MYSQL_CAPABILITIES_PLUGIN_AUTH
        | GW_MYSQL_CAPABILITIES_SECURE_CONNECTION
        | GW_MYSQL_CAPABILITIES_AUTH_LENENC_DATA;


    if (rcap_type_required(service_caps, RCAP_TYPE_MULTI_STMT_SQL))
    {
        // Currently only readwritesplit requires this as it implements causal_reads with multi-statements.
        final_capabilities |= GW_MYSQL_CAPABILITIES_MULTI_STATEMENTS | GW_MYSQL_CAPABILITIES_MULTI_RESULTS;
    }

    return final_capabilities;
}

GWBUF MariaDBBackendConnection::process_packets(GWBUF& result)
{
    GWBUF& buffer = result;
    auto it = buffer.begin();
    size_t total_bytes = buffer.length();
    size_t bytes_used = 0;

    while (it != buffer.end())
    {
        size_t bytes_left = total_bytes - bytes_used;
        if (bytes_left < MYSQL_HEADER_LEN)
        {
            // Partial header
            break;
        }

        // Extract packet length
        uint32_t len = mariadb::get_header(it).pl_length;
        if (bytes_left < len + MYSQL_HEADER_LEN)
        {
            // Partial packet payload
            break;
        }

        bytes_used += len + MYSQL_HEADER_LEN;
        it += MYSQL_HEADER_LEN;
        mxb_assert(it != buffer.end());
        auto end = it + len;

        // Ignore the tail end of a large packet. Only resultsets can generate packets this large
        // and we don't care what the contents are and thus it is safe to ignore it.
        bool skip_next = m_skip_next;
        m_skip_next = len == GW_MYSQL_MAX_PACKET_LEN;

        if (!skip_next)
        {
            process_one_packet(it, end, len);
        }

        it = end;

        if (m_reply.state() == ReplyState::DONE)
        {
            break;
        }
    }

    return result.split(bytes_used);
}

void MariaDBBackendConnection::process_one_packet(Iter it, Iter end, uint32_t len)
{
    uint8_t cmd = *it;
    switch (m_reply.state())
    {
    case ReplyState::START:
        process_reply_start(it, end);
        break;

    case ReplyState::LOAD_DATA:
        MXB_INFO("Load data ended on '%s', %s in total", m_server.name(),
                 mxb::pretty_size(m_reply.upload_size()).c_str());

        if (cmd == MYSQL_REPLY_ERR)
        {
            update_error(++it, end);
            m_reply.set_reply_state(ReplyState::DONE);
        }
        else if (cmd == MYSQL_REPLY_OK)
        {
            m_reply.set_is_ok(true);
            process_ok_packet(it, end);

            if (m_reply.state() != ReplyState::DONE)
            {
                // The LOAD DATA LOCAL INFILE completed but we're expecting more results. Go back to the START
                // state in order to process the next result.
                m_reply.set_reply_state(ReplyState::START);
            }
        }
        else
        {
            MXB_ERROR("Unexpected response to LOAD DATA LOCAL INFILE: cmd: 0x%02hhx, len: %u, server: %s",
                      cmd, len, m_server.name());
            m_session->dump_statements();
            m_session->dump_session_log();
            m_session->kill();
            mxb_assert(!true);
        }
        break;

    case ReplyState::DONE:

        while (!m_track_queue.empty())
        {
            track_query(m_track_queue.front());
            m_track_queue.pop();

            if (m_reply.state() != ReplyState::DONE)
            {
                // There's another reply waiting to be processed, start processing it.
                process_one_packet(it, end, len);
                return;
            }
        }

        if (cmd == MYSQL_REPLY_ERR)
        {
            update_error(++it, end);
        }
        else
        {
            // This should never happen
            MXB_ERROR("Unexpected result state. cmd: 0x%02hhx, len: %u server: %s",
                      cmd, len, m_server.name());
            m_session->dump_statements();
            m_session->dump_session_log();
            m_session->kill();
            mxb_assert(!true);
        }
        break;

    case ReplyState::RSET_COLDEF:
        mxb_assert(m_num_coldefs > 0);
        --m_num_coldefs;

        if (m_num_coldefs == 0)
        {
            m_reply.set_reply_state(use_deprecate_eof() ? ReplyState::RSET_ROWS : ReplyState::RSET_COLDEF_EOF);
        }
        break;

    case ReplyState::RSET_COLDEF_EOF:
        {
            mxb_assert(cmd == MYSQL_REPLY_EOF && len == MYSQL_EOF_PACKET_LEN - MYSQL_HEADER_LEN);
            m_reply.set_reply_state(ReplyState::RSET_ROWS);

            ++it;
            uint16_t warnings = mariadb::get_byte2(it);
            it += 2;

            m_reply.set_num_warnings(warnings);

            uint16_t status = mariadb::get_byte2(it);
            it += 2;

            m_reply.set_server_status(status);

            if (m_opening_cursor)
            {
                m_opening_cursor = false;

                // The cursor does not exist if the result contains only one row
                if (status & SERVER_STATUS_CURSOR_EXISTS)
                {
                    MXB_INFO("Cursor successfully opened");
                    m_reply.set_reply_state(ReplyState::DONE);
                }
            }
        }
        break;

    case ReplyState::RSET_ROWS:
        if (cmd == MYSQL_REPLY_EOF && len == MYSQL_EOF_PACKET_LEN - MYSQL_HEADER_LEN)
        {
            // Genuine EOF packet
            ++it;
            uint16_t warnings = mariadb::get_byte2(it);
            it += 2;

            m_reply.set_num_warnings(warnings);

            uint16_t status = mariadb::get_byte2(it);
            it += 2;

            m_reply.set_server_status(status);
            bool more_results = (status & SERVER_MORE_RESULTS_EXIST);
            m_reply.set_multiresult(more_results);
            m_reply.set_reply_state(more_results ? ReplyState::START : ReplyState::DONE);
        }
        else if (cmd == MYSQL_REPLY_EOF && len < 0xffffff - MYSQL_HEADER_LEN)
        {
            // OK packet pretending to be an EOF packet
            process_ok_packet(it, end);

            if (m_reply.state() != ReplyState::DONE)
            {
                // Resultset is complete but more data will follow
                m_reply.set_reply_state(ReplyState::START);
            }
        }
        else if (cmd == MYSQL_REPLY_ERR)
        {
            ++it;
            update_error(it, end);
            m_reply.set_reply_state(ReplyState::DONE);
        }
        else
        {
            m_reply.add_rows(1);

            if (m_collect_rows)
            {
                std::vector<std::string_view> row;

                for (uint64_t i = 0; i < m_reply.field_counts().back(); i++)
                {
                    row.push_back(get_encoded_str_sv(it));
                }

                m_reply.add_row_data(std::move(row));
            }
        }
        break;

    case ReplyState::PREPARE:
        if (use_deprecate_eof() || cmd == MYSQL_REPLY_EOF)
        {
            // TODO: Extract the server status from the EOF packets
            if (--m_ps_packets == 0)
            {
                m_reply.set_reply_state(ReplyState::DONE);
            }
        }
        break;
    }
}

void MariaDBBackendConnection::process_ok_packet(Iter it, Iter end)
{
    ++it;                   // Skip the command byte
    skip_encoded_int(it);   // Affected rows
    skip_encoded_int(it);   // Last insert ID
    uint16_t status = mariadb::get_byte2(it);
    it += 2;

    m_reply.set_server_status(status);
    bool more_results = (status & SERVER_MORE_RESULTS_EXIST);
    m_reply.set_multiresult(more_results);

    if (!more_results)
    {
        // No more results
        m_reply.set_reply_state(ReplyState::DONE);
    }

    // Two bytes of warnings
    uint16_t warnings = mariadb::get_byte2(it);
    it += 2;
    m_reply.set_num_warnings(warnings);

    if (rcap_type_required(m_session->capabilities(), RCAP_TYPE_SESSION_STATE_TRACKING)
        && (status & SERVER_SESSION_STATE_CHANGED))
    {
        // TODO: Benchmark the extra cost of always processing the session tracking variables and see if it's
        // too much.
        mxb_assert(m_server_capabilities & GW_MYSQL_CAPABILITIES_SESSION_TRACK);

        skip_encoded_str(it);   // Skip human-readable info

        // Skip the total packet length, we don't need it since we know it implicitly via the end iterator
        MXB_AT_DEBUG(ptrdiff_t total_packet_len = ) get_encoded_int(it);
        mxb_assert(total_packet_len == std::distance(it, end));

        while (it != end)
        {
            uint64_t type = *it++;
            uint64_t total_size = get_encoded_int(it);

            switch (type)
            {
            case SESSION_TRACK_STATE_CHANGE:
                it += total_size;
                break;

            case SESSION_TRACK_SCHEMA:
                skip_encoded_str(it);   // Schema name
                break;

            case SESSION_TRACK_GTIDS:
                skip_encoded_int(it);   // Encoding specification
                m_reply.set_variable(MXS_LAST_GTID, get_encoded_str(it));
                break;

            case SESSION_TRACK_TRANSACTION_CHARACTERISTICS:
                m_reply.set_variable("trx_characteristics", get_encoded_str(it));
                break;

            case SESSION_TRACK_SYSTEM_VARIABLES:
                {
                    auto name = get_encoded_str(it);
                    auto value = get_encoded_str(it);
                    m_reply.set_variable(name, value);
                }
                break;

            case SESSION_TRACK_TRANSACTION_TYPE:
                m_reply.set_variable("trx_state", get_encoded_str(it));
                break;

            default:
                mxb_assert(!true);
                it += total_size;
                MXB_WARNING("Received unexpecting session track type: %lu", type);
                break;
            }
        }
    }
}

/**
 * Extract prepared statement response
 *
 *  Contents of a COM_STMT_PREPARE_OK packet:
 *
 * [0]     OK (1)            -- always 0x00
 * [1-4]   statement_id (4)  -- statement-id
 * [5-6]   num_columns (2)   -- number of columns
 * [7-8]   num_params (2)    -- number of parameters
 * [9]     filler (1)
 * [10-11] warning_count (2) -- number of warnings
 *
 * The OK packet is followed by the parameter definitions terminated by an EOF packet and the field
 * definitions terminated by an EOF packet. If the DEPRECATE_EOF capability is set, the EOF packets are not
 * sent (currently not supported).
 *
 * @param it  Start of the packet payload
 * @param end Past-the-end iterator of the payload
 */
void MariaDBBackendConnection::process_ps_response(Iter it, Iter end)
{
    mxb_assert(*it == MYSQL_REPLY_OK);
    ++it;

    // Extract the PS ID generated by the server and replace it with our own. This allows the client protocol
    // to always refer to the same prepared statement with the same ID.
    uint32_t internal_id = m_subscriber->current_id();
    uint32_t stmt_id = 0;
    mxb_assert(internal_id != 0);

    // Modifying the ID here is convenient but it doesn't seem right as the iterators should be const
    // iterators. This could be fixed later if a more suitable place is found.
    stmt_id = mariadb::get_byte4(it);
    mariadb::set_byte4(it, internal_id);
    it += 4;

    auto& ps_map = m_ps_map[internal_id];
    ps_map.real_id = stmt_id;
    MXB_INFO("PS internal ID %u maps to external ID %u on server '%s'",
             internal_id, stmt_id, m_dcb->server()->name());

    // Columns
    uint16_t columns = mariadb::get_byte2(it);
    it += 2;

    // Parameters
    uint16_t params = mariadb::get_byte2(it);
    it += 2;

    ps_map.n_params = params;

    // Always set our internal ID as the PS ID
    m_reply.set_generated_id(internal_id);
    m_reply.set_param_count(params);

    m_ps_packets = 0;

    // NOTE: The binary protocol is broken as it allows the column and parameter counts to overflow. This
    // means we can't rely on them if there ever is a query that has a column or parameter count that exceeds
    // the capacity of the 16-bit unsigned integer use to store it. If the client uses the DEPRECATE_EOF
    // capability, we have to count the individual packets instead of relying on the EOF packets.

    if (columns)
    {
        if (use_deprecate_eof())
        {
            m_ps_packets += columns;
        }
        else
        {
            // Server will send the column definition packets followed by an EOF packet.
            ++m_ps_packets;
        }
    }

    if (params)
    {
        if (use_deprecate_eof())
        {
            m_ps_packets += params;
        }
        else
        {
            // Server will send the parameter definition packets followed by an EOF packet
            ++m_ps_packets;
        }
    }

    m_reply.set_reply_state(m_ps_packets == 0 ? ReplyState::DONE : ReplyState::PREPARE);
}

void MariaDBBackendConnection::process_reply_start(Iter it, Iter end)
{
    if (mxs_mysql_is_binlog_dump(m_reply.command()))
    {
        // Treat a binlog dump like a response that never ends
    }
    else if (m_reply.command() == MXS_COM_STATISTICS)
    {
        // COM_STATISTICS returns a single string and thus requires special handling:
        // https://mariadb.com/kb/en/library/com_statistics/#response
        m_reply.set_reply_state(ReplyState::DONE);
    }
    else if (m_reply.command() == MXS_COM_FIELD_LIST && *it != MYSQL_REPLY_ERR)
    {
        // COM_FIELD_LIST sends a strange kind of a result set that doesn't have field definitions
        m_reply.set_reply_state(ReplyState::RSET_ROWS);
    }
    else
    {
        process_result_start(it, end);
    }
}

void MariaDBBackendConnection::process_result_start(Iter it, Iter end)
{
    uint8_t cmd = *it;

    switch (cmd)
    {
    case MYSQL_REPLY_OK:
        m_reply.set_is_ok(true);

        if (m_reply.command() == MXS_COM_STMT_PREPARE)
        {
            process_ps_response(it, end);
        }
        else
        {
            process_ok_packet(it, end);
        }
        break;

    case MYSQL_REPLY_LOCAL_INFILE:
        // The client will send a request after this with the contents of the file which the server will
        // respond to with either an OK or an ERR packet
        m_reply.set_reply_state(ReplyState::LOAD_DATA);
        break;

    case MYSQL_REPLY_ERR:
        // Nothing ever follows an error packet
        ++it;
        update_error(it, end);
        m_reply.set_reply_state(ReplyState::DONE);
        break;

    case MYSQL_REPLY_EOF:
        // EOF packets are never expected as the first response unless changing user. For some reason the
        // server also responds with a EOF packet to COM_SET_OPTION even though, according to documentation,
        // it should respond with an OK packet.
        if (m_reply.command() == MXS_COM_SET_OPTION)
        {
            m_reply.set_reply_state(ReplyState::DONE);
        }
        else
        {
            mxb_assert_message(!true, "Unexpected EOF packet");
        }
        break;

    default:
        // Start of a result set
        m_num_coldefs = get_encoded_int(it);
        m_reply.add_field_count(m_num_coldefs);

        if ((mysql_session()->extra_capabilities() & MXS_MARIA_CAP_CACHE_METADATA) && *it == 0)
        {
            m_reply.set_reply_state(use_deprecate_eof() ? ReplyState::RSET_ROWS : ReplyState::RSET_COLDEF_EOF);
        }
        else
        {
            m_reply.set_reply_state(ReplyState::RSET_COLDEF);
        }
        break;
    }
}

/**
 * Update @c m_error.
 *
 * @param it   Iterator that points to the first byte of the error code in an error packet.
 * @param end  Iterator pointing one past the end of the error packet.
 */
void MariaDBBackendConnection::update_error(Iter it, Iter end)
{
    uint16_t code = mariadb::get_byte2(it);
    it += 2;

    ++it;
    auto sql_state_begin = it;
    it += 5;
    auto sql_state_end = it;
    auto message_begin = sql_state_end;
    auto message_end = end;

    m_reply.set_error(code, sql_state_begin, sql_state_end, message_begin, message_end);
}

uint64_t MariaDBBackendConnection::thread_id() const
{
    return m_thread_id;
}

void MariaDBBackendConnection::assign_session(MXS_SESSION* session, mxs::Component* upstream)
{
    m_session = session;
    m_upstream = upstream;
    MYSQL_session* client_data = static_cast<MYSQL_session*>(m_session->protocol_data());
    m_auth_data.client_data = client_data;
    m_authenticator = client_data->auth_data->be_auth_module->create_backend_authenticator(m_auth_data);

    // Subscribing to the history marks the start of the history responses that we're interested in. This
    // guarantees that all responses remain in effect while the connection reset is ongoing. This is needed to
    // correctly detect a COM_STMT_CLOSE that arrives after the connection creation and which caused the
    // history to shrink.
    auto fn = std::bind(&MariaDBBackendConnection::handle_history_mismatch, this);
    m_subscriber = client_data->history().subscribe(std::move(fn));
}

MariaDBBackendConnection::TrackedQuery::TrackedQuery(const GWBUF& buffer)
    : payload_len(MYSQL_GET_PAYLOAD_LEN(buffer.data()))
    , command(MYSQL_GET_COMMAND(buffer.data()))
    , collect_rows(buffer.type_is_collect_rows())
    , id(buffer.id())
{
    if (command == MXS_COM_STMT_EXECUTE)
    {
        // Extract the flag byte after the statement ID
        uint8_t flags = buffer[MYSQL_PS_ID_OFFSET + MYSQL_PS_ID_SIZE];

        // Any non-zero flag value means that we have an open cursor
        opening_cursor = flags != 0;
    }
}

/**
 * Track a client query
 *
 * Inspects the query and tracks the current command being executed. Also handles detection of
 * multi-packet requests and the special handling that various commands need.
 */
void MariaDBBackendConnection::track_query(const TrackedQuery& query)
{
    mxb_assert(m_state == State::ROUTING || m_state == State::SEND_HISTORY
               || m_state == State::READ_HISTORY || m_state == State::PREPARE_PS
               || m_state == State::SEND_CHANGE_USER || m_state == State::RESET_CONNECTION_FAST);

    m_reply.clear();
    m_reply.set_command(query.command);

    // Track the ID that the client protocol assigned to this query. It is used to verify that the result
    // from this backend matches the one that was sent upstream.
    m_subscriber->set_current_id(query.id);

    m_collect_rows = query.collect_rows;

    if (mxs_mysql_command_will_respond(m_reply.command()))
    {
        m_reply.set_reply_state(ReplyState::START);
    }

    if (m_reply.command() == MXS_COM_STMT_EXECUTE)
    {
        m_opening_cursor = query.opening_cursor;
    }
    else if (m_reply.command() == MXS_COM_STMT_FETCH)
    {
        m_reply.set_reply_state(ReplyState::RSET_ROWS);
    }
}

MariaDBBackendConnection::~MariaDBBackendConnection()
{
}

void MariaDBBackendConnection::set_dcb(DCB* dcb)
{
    m_dcb = static_cast<BackendDCB*>(dcb);

    if (m_state == State::HANDSHAKING && m_hs_state == HandShakeState::SEND_PROHY_HDR)
    {
        // Write ready is usually the first event delivered after a connection is made.
        // Proxy header should be sent in case the server is waiting for it.
        if (m_server.proxy_protocol())
        {
            m_hs_state = (send_proxy_protocol_header()) ? HandShakeState::EXPECT_HS :
                HandShakeState::FAIL;
        }
        else
        {
            m_hs_state = HandShakeState::EXPECT_HS;
        }
    }
}

const BackendDCB* MariaDBBackendConnection::dcb() const
{
    return m_dcb;
}

BackendDCB* MariaDBBackendConnection::dcb()
{
    return m_dcb;
}

std::string MariaDBBackendConnection::to_string(State auth_state)
{
    std::string rval;
    switch (auth_state)
    {
    case State::HANDSHAKING:
        rval = "Handshaking";
        break;

    case State::AUTHENTICATING:
        rval = "Authenticating";
        break;

    case State::CONNECTION_INIT:
        rval = "Sending connection initialization queries";
        break;

    case State::SEND_DELAYQ:
        rval = "Sending delayed queries";
        break;

    case State::FAILED:
        rval = "Failed";
        break;

    case State::ROUTING:
        rval = "Routing";
        break;

    case State::RESET_CONNECTION:
        rval = "Resetting connection";
        break;

    case State::RESET_CONNECTION_FAST:
        rval = "Fast connection reset";
        break;

    case State::READ_CHANGE_USER:
        rval = "Reading change user response";
        break;

    case State::SEND_CHANGE_USER:
        rval = "Sending change user";
        break;

    case State::PINGING:
        rval = "Pinging server";
        break;

    case State::POOLED:
        rval = "In pool";
        break;

    case State::SEND_HISTORY:
        rval = "Sending stored session command history";
        break;

    case State::READ_HISTORY:
        rval = "Reading results of history execution";
        break;

    case State::PREPARE_PS:
        rval = "Preparing a prepared statement";
        break;
    }
    return rval;
}

MariaDBBackendConnection::StateMachineRes MariaDBBackendConnection::handshake()
{
    auto rval = StateMachineRes::ERROR;
    bool state_machine_continue = true;

    while (state_machine_continue)
    {
        switch (m_hs_state)
        {
        case HandShakeState::SEND_PROHY_HDR:
            if (m_server.proxy_protocol())
            {
                // If read was the first event triggered, send proxy header.
                m_hs_state = (send_proxy_protocol_header()) ? HandShakeState::EXPECT_HS :
                    HandShakeState::FAIL;
            }
            else
            {
                m_hs_state = HandShakeState::EXPECT_HS;
            }
            break;

        case HandShakeState::EXPECT_HS:
            {
                // Read the server handshake.
                auto [read_ok, buffer] = mariadb::read_protocol_packet(m_dcb);
                if (buffer.empty())
                {
                    if (read_ok)
                    {
                        // Only got a partial packet, wait for more.
                        state_machine_continue = false;
                        rval = StateMachineRes::IN_PROGRESS;
                    }
                    else
                    {
                        // Socket error.
                        string errmsg = (string)"Handshake with '" + m_server.name() + "' failed.";
                        do_handle_error(m_dcb, errmsg, mxs::ErrorType::TRANSIENT);
                        m_hs_state = HandShakeState::FAIL;
                    }
                }
                else if (mxs_mysql_get_command(buffer) == MYSQL_REPLY_ERR)
                {
                    // Server responded with an error instead of a handshake, probably too many connections.
                    do_handle_error(m_dcb, "Connection rejected: " + mariadb::extract_error(buffer),
                                    mxs::ErrorType::TRANSIENT);
                    m_hs_state = HandShakeState::FAIL;
                }
                else
                {
                    // Have a complete response from the server.
                    if (read_backend_handshake(std::move(buffer)))
                    {
                        if (capability_mismatch())
                        {
                            do_handle_error(m_dcb, "Capability mismatch", mxs::ErrorType::PERMANENT);
                            m_hs_state = HandShakeState::FAIL;
                        }
                        else
                        {
                            bool ssl_on = m_dcb->using_ssl();
                            m_mxs_capabilities = create_capabilities(ssl_on);
                            m_hs_state = ssl_on ? HandShakeState::START_SSL : HandShakeState::SEND_HS_RESP;
                        }
                    }
                    else
                    {
                        do_handle_error(m_dcb, "Bad handshake", mxs::ErrorType::TRANSIENT);
                        m_hs_state = HandShakeState::FAIL;
                    }
                }
            }
            break;

        case HandShakeState::START_SSL:
            {
                // SSL-connection starts by sending a cleartext SSLRequest-packet,
                // then initiating SSL-negotiation.
                m_dcb->writeq_append(create_ssl_request_packet());
                if (m_dcb->ssl_start_connect() >= 0)
                {
                    m_hs_state = HandShakeState::SSL_NEG;
                }
                else
                {
                    do_handle_error(m_dcb, "SSL failed", mxs::ErrorType::TRANSIENT);
                    m_hs_state = HandShakeState::FAIL;
                }
            }
            break;

        case HandShakeState::SSL_NEG:
            {
                // Check SSL-state.
                auto ssl_state = m_dcb->ssl_state();
                if (ssl_state == DCB::SSLState::ESTABLISHED)
                {
                    m_hs_state = HandShakeState::SEND_HS_RESP;      // SSL ready
                }
                else if (ssl_state == DCB::SSLState::HANDSHAKE_REQUIRED)
                {
                    state_machine_continue = false;     // in progress, wait for more data
                    rval = StateMachineRes::IN_PROGRESS;
                }
                else
                {
                    do_handle_error(m_dcb, "SSL failed", mxs::ErrorType::TRANSIENT);
                    m_hs_state = HandShakeState::FAIL;
                }
            }
            break;

        case HandShakeState::SEND_HS_RESP:
            {
                bool with_ssl = m_dcb->using_ssl();
                GWBUF hs_resp = create_hs_response_packet(with_ssl);
                if (m_dcb->writeq_append(std::move(hs_resp)))
                {
                    m_hs_state = HandShakeState::COMPLETE;
                }
                else
                {
                    m_hs_state = HandShakeState::FAIL;
                }
            }
            break;

        case HandShakeState::COMPLETE:
            state_machine_continue = false;
            rval = StateMachineRes::DONE;
            break;

        case HandShakeState::FAIL:
            state_machine_continue = false;
            rval = StateMachineRes::ERROR;
            break;
        }
    }
    return rval;
}

MariaDBBackendConnection::StateMachineRes MariaDBBackendConnection::authenticate(GWBUF&& buffer)
{
    // Have a complete response from the server.
    uint8_t cmd = MYSQL_GET_COMMAND(buffer.data());

    auto* mysql_ses = mysql_session();
    bool need_pt_be_auth_reply = (bool)(mysql_ses->passthrough_be_auth_cb);
    auto deliver_pt_reply = [mysql_ses](GWBUF&& auth_reply) {
        // Bypass routing logic, as routers are not expecting this reply.
        mysql_ses->passthrough_be_auth_cb(std::move(auth_reply));
        mysql_ses->passthrough_be_auth_cb = nullptr;
    };

    // Three options: OK, ERROR or AuthSwitch/other.
    auto rval = StateMachineRes::ERROR;
    if (cmd == MYSQL_REPLY_OK)
    {
        MXB_INFO("Authentication to '%s' succeeded.", m_server.name());
        rval = StateMachineRes::DONE;
        if (need_pt_be_auth_reply)
        {
            deliver_pt_reply(std::move(buffer));
        }
    }
    else if (cmd == MYSQL_REPLY_ERR)
    {
        // Server responded with an error, authentication failed.
        handle_error_response(buffer);
        if (need_pt_be_auth_reply)
        {
            deliver_pt_reply(std::move(buffer));
        }
    }
    else
    {
        // Something else, likely AuthSwitch or a message to the authentication plugin.
        auto res = m_authenticator->exchange(move(buffer));
        if (!res.output.empty())
        {
            m_dcb->writeq_append(move(res.output));
        }

        if (res.success)
        {
            rval = StateMachineRes::IN_PROGRESS;
        }
        else
        {
            if (need_pt_be_auth_reply)
            {
                // Backend auth failure without an error packet. Need to send something to client since it's
                // waiting for a result. Typically, this should only happen due to misconfiguration. The log
                // will have more information.
                deliver_pt_reply(mysql_create_custom_error(
                    0, 0, ER_ACCESS_DENIED_ERROR, "Access denied."));
            }

            do_handle_error(m_dcb, "Authentication plugin error.", mxs::ErrorType::PERMANENT);
        }
    }

    return rval;
}

bool MariaDBBackendConnection::send_delayed_packets()
{
    bool rval = true;

    // Store the packets in a local variable to prevent modifications to m_delayed_packets while we're
    // iterating it. This can happen if one of the packets causes the state to change from State::ROUTING to
    // something else (e.g. multiple COM_STMT_PREPARE packets being sent at the same time).
    auto packets = std::move(m_delayed_packets);
    m_delayed_packets.clear();

    for (auto it = packets.begin(); it != packets.end(); ++it)
    {
        if (!routeQuery(std::move(*it)))
        {
            rval = false;
            break;
        }
        else if (m_state != State::ROUTING)
        {
            // One of the packets caused the state to change. Put the rest of the packets back into the
            // delayed packet queue.
            mxb_assert(m_delayed_packets.empty());
            ++it;
            packets.erase(packets.begin(), it);
            m_delayed_packets = std::move(packets);
            break;
        }
    }

    return rval;
}

MariaDBBackendConnection::StateMachineRes MariaDBBackendConnection::send_connection_init_queries()
{
    auto rval = StateMachineRes::ERROR;
    switch (m_init_query_status.state)
    {
    case InitQueryStatus::State::SENDING:
        {
            // First time in this function.
            const auto& init_query_data = m_session->listener_data()->m_conn_init_sql;
            const auto& query_contents = init_query_data.buffer_contents;
            if (query_contents.empty())
            {
                rval = StateMachineRes::DONE;   // no init queries configured, continue normally
            }
            else
            {
                // Send all the initialization queries in one packet. The server should respond with one
                // OK-packet per query.
                m_dcb->writeq_append(query_contents.shallow_clone());
                m_init_query_status.ok_packets_expected = init_query_data.queries.size();
                m_init_query_status.ok_packets_received = 0;
                m_init_query_status.state = InitQueryStatus::State::RECEIVING;
                rval = StateMachineRes::IN_PROGRESS;
            }
        }
        break;

    case InitQueryStatus::State::RECEIVING:
        while (m_init_query_status.ok_packets_received < m_init_query_status.ok_packets_expected)
        {
            // Check result. If server returned anything else than OK, it's an error.
            auto [read_ok, buffer] = mariadb::read_protocol_packet(m_dcb);
            if (buffer.empty())
            {
                if (read_ok)
                {
                    // Didn't get enough data, read again later.
                    rval = StateMachineRes::IN_PROGRESS;
                }
                else
                {
                    do_handle_error(m_dcb, "Socket error", mxs::ErrorType::TRANSIENT);
                }

                break;
            }
            else
            {
                string wrong_packet_type;
                if (buffer.length() == MYSQL_HEADER_LEN)
                {
                    wrong_packet_type = "an empty packet";
                }
                else
                {
                    uint8_t cmd = MYSQL_GET_COMMAND(buffer.data());
                    if (cmd == MYSQL_REPLY_ERR)
                    {
                        wrong_packet_type = "an error packet";
                    }
                    else if (cmd != MYSQL_REPLY_OK)
                    {
                        wrong_packet_type = "a resultset packet";
                    }
                }

                if (wrong_packet_type.empty())
                {
                    // Got an ok packet.
                    m_init_query_status.ok_packets_received++;
                }
                else
                {
                    // Query failed or gave weird results.
                    const auto& init_queries = m_session->listener_data()->m_conn_init_sql.queries;
                    const string& errored_query = init_queries[m_init_query_status.ok_packets_received];
                    string errmsg = mxb::string_printf("Connection initialization query '%s' returned %s.",
                                                       errored_query.c_str(), wrong_packet_type.c_str());
                    do_handle_error(m_dcb, errmsg, mxs::ErrorType::PERMANENT);
                    break;
                }
            }
        }

        if (m_init_query_status.ok_packets_received == m_init_query_status.ok_packets_expected)
        {
            rval = StateMachineRes::DONE;
        }
        break;
    }
    return rval;
}

void MariaDBBackendConnection::set_to_pooled()
{
    auto* ms = mysql_session();
    m_capabilities = ms->full_capabilities();
    m_account = m_session->user_and_host();
    m_db = ms->current_db;
    m_subscriber.reset();

    m_session = nullptr;
    m_upstream = nullptr;
    m_state = State::POOLED;
    // TODO: Likely other fields need to be modified as well, either here or in 'reuse_connection'.
    // Clean it up once situation clarifies.
}

mxs::Component* MariaDBBackendConnection::upstream() const
{
    return m_upstream;
}

bool MariaDBBackendConnection::expecting_reply() const
{
    return !m_reply.is_complete() || !m_track_queue.empty();
}

const MariaDBUserCache* MariaDBBackendConnection::user_account_cache()
{
    auto users = m_session->service->user_account_cache();
    // MariaDBBackendConnections may be used by other protocols than just MariaDB. The user account cache
    // may not exist or may be a different class. For now, only update it when using MariaDB-protocol.
    return dynamic_cast<const MariaDBUserCache*>(users);
}<|MERGE_RESOLUTION|>--- conflicted
+++ resolved
@@ -917,18 +917,9 @@
 
             if (m_reply.is_complete())
             {
-                MXB_INFO("Reply to %u complete", m_subscriber->current_id());
-
-<<<<<<< HEAD
+                MXB_INFO("Reply to %u complete from '%s'", m_subscriber->current_id(), m_server.name());
+
                 if (!m_subscriber->add_response(m_reply.is_ok()))
-=======
-                if (m_reply.is_ok() == expected_result)
-                {
-                    MXB_INFO("Reply to %u complete from '%s'", id, m_server.name());
-                    m_history_responses.pop_front();
-                }
-                else
->>>>>>> 3d739964
                 {
                     // This server sent a different response than the one we sent to the client. Trigger a
                     // hangup event so that it is closed.
