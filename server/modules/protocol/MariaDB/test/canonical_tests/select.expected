--- conflicted
+++ resolved
@@ -58,9 +58,6 @@
 select @@version, @@version_comment, @@version_compile_machine, @@version_compile_os;
 SELECT @x_str_1, @x_int_1, @x_int_2, @x_int_3;
 SELECT user,host,password,insert_priv FROM user WHERE user=@u AND host=@h;
-<<<<<<< HEAD
 SELECT a$1, $b5555, c$ from mysqltest.$test1
 SELECT 1ea10.1a20, 1e+ ? from 1ea10
-=======
-SELECT ?, ?, -?, -?, -?, +?, +?-?, ?-?+?
->>>>>>> d2ed883f
+SELECT ?, ?, -?, -?, -?, +?, +?-?, ?-?+?