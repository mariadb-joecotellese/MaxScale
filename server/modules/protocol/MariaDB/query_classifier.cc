/*
 * Copyright (c) 2016 MariaDB Corporation Ab
 * Copyright (c) 2023 MariaDB plc, Finnish Branch
 *
 * Use of this software is governed by the Business Source License included
 * in the LICENSE.TXT file and at www.mariadb.com/bsl11.
 *
 * Change Date: 2027-11-30
 *
 * On the date above, in accordance with the Business Source License, use
 * of this software will be governed by version 2 or later of the General
 * Public License.
 */

#include <maxscale/protocol/mariadb/query_classifier.hh>

#include <inttypes.h>
#include <algorithm>
#include <atomic>
#include <random>
#include <unordered_map>
#include <maxbase/alloc.hh>
#include <maxbase/format.hh>
#include <maxbase/pretty_print.hh>
#include <maxscale/cn_strings.hh>
#include <maxscale/config.hh>
#include <maxscale/json_api.hh>
#include <maxscale/mainworker.hh>
#include <maxscale/modutil.hh>
#include <maxscale/routingworker.hh>
#include <maxscale/buffer.hh>
#include <maxsimd/canonical.hh>

#include "trxboundaryparser.hh"

// #define QC_TRACE_ENABLED
#undef QC_TRACE_ENABLED

#if defined (QC_TRACE_ENABLED)
#define QC_TRACE() MXB_NOTICE(__func__)
#else
#define QC_TRACE()
#endif

namespace
{

struct type_name_info
{
    const char* name;
    size_t      name_len;
};

const char DEFAULT_QC_NAME[] = "qc_sqlite";
const char QC_TRX_PARSE_USING[] = "QC_TRX_PARSE_USING";
const char CN_ARGUMENTS[] = "arguments";
const char CN_CACHE[] = "cache";
const char CN_CACHE_SIZE[] = "cache_size";
const char CN_CLASSIFICATION[] = "classification";
const char CN_CLASSIFY[] = "classify";
const char CN_FIELDS[] = "fields";
const char CN_FUNCTIONS[] = "functions";
const char CN_HAS_WHERE_CLAUSE[] = "has_where_clause";
const char CN_HITS[] = "hits";
const char CN_OPERATION[] = "operation";
const char CN_PARSE_RESULT[] = "parse_result";
const char CN_TYPE_MASK[] = "type_mask";
const char CN_CANONICAL[] = "canonical";

class ThisUnit
{
public:
    ThisUnit()
        : classifier(nullptr)
        , qc_trx_parse_using(QC_TRX_PARSE_USING_PARSER)
        , m_cache_max_size(std::numeric_limits<int64_t>::max())
    {
    }

    ThisUnit(const ThisUnit&) = delete;
    ThisUnit& operator=(const ThisUnit&) = delete;

    QUERY_CLASSIFIER*    classifier;
    qc_trx_parse_using_t qc_trx_parse_using;

    int64_t cache_max_size() const
    {
        // In principle, std::memory_order_acquire should be used here, but that causes
        // a performance penalty of ~5% when running a sysbench test.
        return m_cache_max_size.load(std::memory_order_relaxed);
    }

    void set_cache_max_size(int64_t cache_max_size)
    {
        // In principle, std::memory_order_release should be used here.
        m_cache_max_size.store(cache_max_size, std::memory_order_relaxed);
    }

private:
    std::atomic<int64_t> m_cache_max_size;
};

static ThisUnit this_unit;

class QCInfoCache;

static thread_local struct
{
    QCInfoCache*     pInfo_cache { nullptr };
    uint32_t         options { 0 };
    bool             use_cache { true };
    bool             size_being_adjusted { false };
} this_thread;

/**
 * Returns const references to top N values in the range [it, end)
 *
 * TODO: Move this into a separate header if it's needed elsewhere.
 *
 * @param it   Start of the range
 * @param end  Past-the-end of the range
 * @param n    How many values to return
 * @param comp The comparison function that returns true if the first value is less than the second value.
 *
 * @return Top N values sorted according to comp.
 */
template<class Iter, class Comp,
         typename Reference = std::reference_wrapper<
             const std::remove_cv_t<typename std::iterator_traits<Iter>::value_type>>
         >
std::vector<Reference> limit_n(Iter it, Iter end, size_t n, Comp comp)
{
    std::vector<Reference> entries(it, end);
    auto middle = entries.begin() + std::min(n, entries.size());

    std::partial_sort(entries.begin(), middle, entries.end(), [&](const Reference& a, const Reference& b){
        return comp(a.get(), b.get());
    });

    return std::vector<Reference>(entries.begin(), middle);
}

/**
 * @class QCInfoCache
 *
 * An instance of this class maintains a mapping from a canonical statement to
 * the QC_STMT_INFO object created by the actual query classifier.
 */
class QCInfoCache
{
public:
    QCInfoCache(const QCInfoCache&) = delete;
    QCInfoCache& operator=(const QCInfoCache&) = delete;

    QCInfoCache()
        : m_reng(m_rdev())
        , m_cache_max_size(QCInfoCache::thread_cache_max_size())
    {
        memset(&m_stats, 0, sizeof(m_stats));
    }

    ~QCInfoCache()
    {
        mxb_assert(this_unit.classifier);
    }

    static int64_t thread_cache_max_size()
    {
        // RoutingWorker::nRunning() and not Config::n_threads, as the former tells how many
        // threads are currently running and the latter how many they eventually will be.
        // When increasing there will not be a difference, but when decreasing there will be.
        int nRunning = mxs::RoutingWorker::nRunning();
        int64_t cache_max_size = this_unit.cache_max_size() / (nRunning != 0 ? nRunning : 1);

        /** Because some queries cause much more memory to be used than can be measured,
         *  the limit is reduced here. In the future the cache entries will be changed so
         *  that memory fragmentation is minimized.
         */
        cache_max_size *= 0.65;

        return cache_max_size;
    }

    int64_t cache_max_size() const
    {
        return m_cache_max_size;
    }

    void update_cache_max_size()
    {
        m_cache_max_size = QCInfoCache::thread_cache_max_size();
    }

    QC_STMT_INFO* peek(std::string_view canonical_stmt) const
    {
        auto i = m_infos.find(canonical_stmt);

        return i != m_infos.end() ? i->second.sInfo.get() : nullptr;
    }

    std::shared_ptr<QC_STMT_INFO> get(std::string_view canonical_stmt)
    {
        std::shared_ptr<QC_STMT_INFO> sInfo;
        qc_sql_mode_t sql_mode = qc_get_sql_mode();

        auto i = m_infos.find(canonical_stmt);

        if (i != m_infos.end())
        {
            Entry& entry = i->second;

            if ((entry.sql_mode == sql_mode)
                && (entry.options == this_thread.options))
            {
                mxb_assert(this_unit.classifier);
                sInfo = entry.sInfo;

                ++entry.hits;
                ++m_stats.hits;
            }
            else
            {
                // If the sql_mode or options has changed, we discard the existing result.
                erase(i);

                ++m_stats.misses;
            }
        }
        else
        {
            ++m_stats.misses;
        }

        return sInfo;
    }

    void insert(std::string_view canonical_stmt, std::shared_ptr<QC_STMT_INFO> sInfo)
    {
        mxb_assert(peek(canonical_stmt) == nullptr);
        mxb_assert(this_unit.classifier);

        // 0xffffff is the maximum packet size, 4 is for packet header and 1 is for command byte. These are
        // MariaDB/MySQL protocol specific values that are also defined in <maxscale/protocol/mysql.h> but
        // should not be exposed to the core.
        constexpr int64_t max_entry_size = 0xffffff - 5;

        int64_t size = entry_size(sInfo.get());

        if (size < max_entry_size && size <= m_cache_max_size)
        {
            int64_t required_space = (m_stats.size + size) - m_cache_max_size;

            if (required_space > 0)
            {
                make_space(required_space);
            }

            if (m_stats.size + size <= m_cache_max_size)
            {
                m_infos.emplace(canonical_stmt,
                                Entry(std::move(sInfo), qc_get_sql_mode(), this_thread.options));

                ++m_stats.inserts;
                m_stats.size += size;
            }
        }
    }

    void update_total_size(int32_t delta)
    {
        m_stats.size += delta;
    }

    void get_stats(QC_CACHE_STATS* pStats)
    {
        *pStats = m_stats;
    }

    void get_state(std::map<std::string, QC_CACHE_ENTRY>& state, size_t top) const
    {
        auto entries = limit_n(m_infos.begin(), m_infos.end(), top, [](const auto& a, const auto& b){
            return a.second.hits > b.second.hits;
        });

        for (const auto& info : entries)
        {
            std::string stmt = std::string(info.get().first);
            const Entry& entry = info.get().second;

            auto it = state.find(stmt);

            if (it == state.end())
            {
                QC_CACHE_ENTRY e {};

                e.hits = entry.hits;
                e.result = this_unit.classifier->qc_get_result_from_info(entry.sInfo.get());

                state.insert(std::make_pair(stmt, e));
            }
            else
            {
                QC_CACHE_ENTRY& e = it->second;

                e.hits += entry.hits;
#if defined (SS_DEBUG)
                QC_STMT_RESULT result = this_unit.classifier->qc_get_result_from_info(entry.sInfo.get());

                mxb_assert(e.result.status == result.status);
                mxb_assert(e.result.type_mask == result.type_mask);
                mxb_assert(e.result.op == result.op);
#endif
            }
        }
    }

    void evict_surplus()
    {
        if (m_cache_max_size == 0 && m_stats.size != 0)
        {
            clear();
        }
        else if (m_stats.size > m_cache_max_size)
        {
            make_space(m_stats.size - m_cache_max_size);
        }

        mxb_assert(m_stats.size <= m_cache_max_size);
    }

    int64_t clear()
    {
        int64_t size = 0;

        auto it = m_infos.begin();
        while (it != m_infos.end())
        {
            auto jt = it++;
            size += erase(jt); // Takes a & and the call will erase the iterator.
        }

        // TODO: This should be an assert, but as there seems to be a book-keeping problem,
        // TODO: so as not to break systems tests, currently we just log.

        if (m_stats.size != 0)
        {
            MXB_WARNING("After clearing all entries and %ld bytes from the cache, according "
                        "to the book-keeping there is still %ld bytes unaccounted for.",
                        size, m_stats.size);
        }

        m_stats.size = 0;

        return size;
    }

private:
    struct Entry
    {
        Entry(std::shared_ptr<QC_STMT_INFO> sInfo, qc_sql_mode_t sql_mode, uint32_t options)
            : sInfo(std::move(sInfo))
            , sql_mode(sql_mode)
            , options(options)
            , hits(0)
        {
        }

        std::shared_ptr<QC_STMT_INFO> sInfo;
        qc_sql_mode_t                 sql_mode;
        uint32_t                      options;
        int64_t                       hits;
    };

    typedef std::unordered_map<std::string_view, Entry> InfosByStmt;

    int64_t entry_size(const QC_STMT_INFO* pInfo)
    {
        const int64_t map_entry_overhead = 4 * sizeof(void *);
        const int64_t constant_overhead = sizeof(std::string_view) + sizeof(Entry) + map_entry_overhead;

        return constant_overhead + pInfo->size();
    }

    int64_t entry_size(const InfosByStmt::value_type& entry)
    {
        return entry_size(entry.second.sInfo.get());
    }

    int64_t erase(InfosByStmt::iterator& i)
    {
        mxb_assert(i != m_infos.end());

        int64_t size = entry_size(*i);
        m_stats.size -= size;

        mxb_assert(this_unit.classifier);
        m_infos.erase(i);

        ++m_stats.evictions;

        return size;
    }

    int64_t erase(std::string_view canonical_stmt)
    {
        int64_t size = 0;

        auto i = m_infos.find(canonical_stmt);
        mxb_assert(i != m_infos.end());

        if (i != m_infos.end())
        {
            size = erase(i);
        }

        return size;
    }

    void make_space(int64_t required_space)
    {
        int64_t freed_space = 0;

        std::uniform_int_distribution<> dis(0, m_infos.bucket_count() - 1);

        while ((freed_space < required_space) && !m_infos.empty())
        {
            freed_space += evict(dis);
        }

        mxb_assert(freed_space >= required_space);
        mxb_assert((m_infos.empty() && m_stats.size == 0) || (!m_infos.empty() && m_stats.size != 0));
    }

    int64_t evict(std::uniform_int_distribution<>& dis)
    {
        int64_t freed_space = 0;

        int start_bucket = dis(m_reng);
        int end_bucket = m_infos.bucket_count();
        mxb_assert((start_bucket >= 0) && (start_bucket < end_bucket));

        // There may be buckets that are empty. So as not to end up
        // looping "forever" while randomly looking for one that is
        // non-empty, we linearily continue towards the end if we
        // hit an empty one and continue from the beginning if we
        // still did not hit one.
        int bucket = start_bucket;
        while (freed_space == 0 && bucket < end_bucket)
        {
            auto i = m_infos.begin(bucket);

            // We just remove the first entry in the bucket. In the general case
            // there will be just one.
            if (i != m_infos.end(bucket))
            {
                freed_space += entry_size(*i);

                MXB_AT_DEBUG(int64_t size = ) erase(i->first);
                mxb_assert(size != 0);
                break;
            }

            ++bucket;

            if (bucket == end_bucket)
            {
                // Reached the end, let's continue from the beginning.
                bucket = 0;
                end_bucket = start_bucket;
            }
            else if (bucket == start_bucket)
            {
                // A full loop, but we still did not find anything to erase.
                mxb_assert(!true);
                break;
            }
        }

        return freed_space;
    }

    InfosByStmt        m_infos;
    QC_CACHE_STATS     m_stats;
    std::random_device m_rdev;
    std::mt19937       m_reng;
    int64_t            m_cache_max_size;
};

bool use_cached_result()
{
    bool rv = this_thread.use_cache;

    if (rv)
    {
        auto max_size = QCInfoCache::thread_cache_max_size();

        if (max_size != this_thread.pInfo_cache->cache_max_size())
        {
            auto* pWorker = mxs::RoutingWorker::get_current();

            mxb_assert_message(pWorker,
                               "Only routing workers can use query classification caching. "
                               "Call qc_use_local_cache(false) after qc initialization.");

            // Adjusting the cache size while the cache is being used leads to
            // various book-keeping issues. Simpler if it's done once the cache
            // is no longer being used.
            if (!this_thread.size_being_adjusted)
            {
                this_thread.size_being_adjusted = true;
                pWorker->lcall([]{
                        this_thread.pInfo_cache->update_cache_max_size();
                        this_thread.pInfo_cache->evict_surplus();
                        this_thread.size_being_adjusted = false;
                    });
            }
        }

        rv = max_size != 0;
    }

    return rv;
}

bool has_not_been_parsed(GWBUF* pStmt)
{
    // A GWBUF has not been parsed, if it does not have a parsing info object attached.
    return pStmt->get_classifier_data_ptr() == nullptr;
}

/**
 * @class QCInfoCacheScope
 *
 * QCInfoCacheScope is somewhat like a guard or RAII class that
 * in the constructor
 * - figures out whether the query classification cache should be used,
 * - checks whether the classification result already exists, and
 * - if it does attaches it to the GWBUF
 * and in the destructor
 * - if the query classification result was not already present,
 *   stores the result it in the cache.
 */
class QCInfoCacheScope
{
public:
    QCInfoCacheScope(const QCInfoCacheScope&) = delete;
    QCInfoCacheScope& operator=(const QCInfoCacheScope&) = delete;

    QCInfoCacheScope(GWBUF* pStmt)
        : m_pStmt(pStmt)
        , m_use_cached_result(use_cached_result())
        , m_info_size_before(0)
    {
<<<<<<< HEAD
        auto pInfo = static_cast<QC_STMT_INFO*>(m_pStmt->get_classifier_data_ptr());
        m_info_size_before = pInfo ? pInfo->size() : 0;

        if (use_cached_result() && has_not_been_parsed(m_pStmt))
        {
            m_canonical = m_pStmt->get_canonical(); // Not from the QC, but from GWBUF.

            if (mariadb::is_com_prepare(*pStmt))
            {
                // P as in prepare, and appended so as not to cause a
                // need for copying the data.
                m_canonical += ":P";
            }

            std::shared_ptr<QC_STMT_INFO> sInfo = this_thread.pInfo_cache->get(m_canonical);
            if (sInfo)
            {
                m_info_size_before = sInfo->size();
                m_pStmt->set_classifier_data(std::move(sInfo));
                m_canonical.clear();    // Signals that nothing needs to be added in the destructor.
=======
        if (m_use_cached_result)
        {
            auto pInfo = static_cast<QC_STMT_INFO*>(m_pStmt->get_classifier_data());

            if (pInfo)
            {
                m_info_size_before = this_unit.classifier->qc_info_size(pInfo);
            }
            else
            {
                m_canonical = m_pStmt->get_canonical(); // Not from the QC, but from GWBUF.

                if (mariadb::is_com_prepare(*pStmt))
                {
                    // P as in prepare, and appended so as not to cause a
                    // need for copying the data.
                    m_canonical += ":P";
                }

                pInfo = this_thread.pInfo_cache->get(m_canonical);

                if (pInfo)
                {
                    m_info_size_before = this_unit.classifier->qc_info_size(pInfo);
                    m_pStmt->set_classifier_data(pInfo, info_object_close);
                    m_canonical.clear();    // Signals that nothing needs to be added in the destructor.
                }
>>>>>>> 93d3fc14
            }
        }
    }

    ~QCInfoCacheScope()
    {
<<<<<<< HEAD
        bool exclude = exclude_from_cache();

        if (!m_canonical.empty() && !exclude)
        {   // Cache for the first time
            auto sInfo = m_pStmt->get_classifier_data();
            mxb_assert(sInfo);

            // Now from QC and this will have the trailing ":P" in case the GWBUF
            // contained a COM_STMT_PREPARE.
            std::string_view canonical = this_unit.classifier->qc_info_get_canonical(sInfo.get());
            mxb_assert(m_canonical == canonical);

            this_thread.pInfo_cache->insert(canonical, std::move(sInfo));
        }
        else if (!exclude)
        {   // The size might have changed
            auto pInfo = m_pStmt->get_classifier_data_ptr();
            auto info_size_after = pInfo ? pInfo->size() : 0;
=======
        if (m_use_cached_result)
        {
            bool exclude = exclude_from_cache();

            if (!m_canonical.empty() && !exclude)
            {   // Cache for the first time
                auto pInfo = static_cast<QC_STMT_INFO*>(m_pStmt->get_classifier_data());
                mxb_assert(pInfo);

                // Now from QC and this will have the trailing ":P" in case the GWBUF
                // contained a COM_STMT_PREPARE.
                std::string_view canonical = this_unit.classifier->qc_info_get_canonical(pInfo);
                mxb_assert(m_canonical == canonical);
>>>>>>> 93d3fc14

                this_thread.pInfo_cache->insert(canonical, pInfo);
            }
            else if (!exclude)
            {   // The size might have changed
                auto pInfo = static_cast<QC_STMT_INFO*>(m_pStmt->get_classifier_data());
                auto info_size_after = pInfo ? this_unit.classifier->qc_info_size(pInfo) : 0;

                if (m_info_size_before != info_size_after)
                {
                    mxb_assert(m_info_size_before < info_size_after);
                    this_thread.pInfo_cache->update_total_size(info_size_after - m_info_size_before);
                }
            }
        }
    }

private:
    GWBUF*      m_pStmt;
    std::string m_canonical;
<<<<<<< HEAD
    size_t      m_info_size_before;
=======
    bool        m_use_cached_result;
    int32_t     m_info_size_before;
>>>>>>> 93d3fc14

    bool exclude_from_cache() const
    {
        constexpr const int is_autocommit = QUERY_TYPE_ENABLE_AUTOCOMMIT | QUERY_TYPE_DISABLE_AUTOCOMMIT;
        uint32_t type_mask = QUERY_TYPE_UNKNOWN;
        this_unit.classifier->qc_get_type_mask(m_pStmt, &type_mask);
        return (type_mask & is_autocommit) != 0;
    }
};
}

bool qc_setup(const QC_CACHE_PROPERTIES* cache_properties,
              qc_sql_mode_t sql_mode,
              const char* plugin_name,
              const char* plugin_args)
{
    QC_TRACE();
    mxb_assert(!this_unit.classifier);

    if (!plugin_name || (*plugin_name == 0))
    {
        MXB_NOTICE("No query classifier specified, using default '%s'.", DEFAULT_QC_NAME);
        plugin_name = DEFAULT_QC_NAME;
    }

    int32_t rv = QC_RESULT_ERROR;
    this_unit.classifier = qc_load(plugin_name);

    if (this_unit.classifier)
    {
        rv = this_unit.classifier->qc_setup(sql_mode, plugin_args);

        if (rv == QC_RESULT_OK)
        {
            int64_t cache_max_size = (cache_properties ? cache_properties->max_size : 0);
            mxb_assert(cache_max_size >= 0);

            if (cache_max_size)
            {
                // Config::n_threads as MaxScale is not yet running.
                int64_t size_per_thr = cache_max_size / mxs::Config::get().n_threads;
                MXB_NOTICE("Query classification results are cached and reused. "
                           "Memory used per thread: %s", mxb::pretty_size(size_per_thr).c_str());
            }
            else
            {
                MXB_NOTICE("Query classification results are not cached.");
            }

            this_unit.set_cache_max_size(cache_max_size);
        }
        else
        {
            qc_unload(this_unit.classifier);
        }
    }

    return (rv == QC_RESULT_OK) ? true : false;
}

bool qc_init(const QC_CACHE_PROPERTIES* cache_properties,
             qc_sql_mode_t sql_mode,
             const char* plugin_name,
             const char* plugin_args)
{
    QC_TRACE();

    bool rc = qc_setup(cache_properties, sql_mode, plugin_name, plugin_args);

    if (rc)
    {
        rc = qc_process_init(QC_INIT_BOTH);

        if (rc)
        {
            rc = qc_thread_init(QC_INIT_BOTH);

            if (!rc)
            {
                qc_process_end(QC_INIT_BOTH);
            }
        }
    }

    return rc;
}

void qc_end()
{
    qc_thread_end(QC_INIT_BOTH);
    qc_process_end(QC_INIT_BOTH);
}

bool qc_process_init(uint32_t kind)
{
    QC_TRACE();
    mxb_assert(this_unit.classifier);

    const char* parse_using = getenv(QC_TRX_PARSE_USING);

    if (parse_using)
    {
        if (strcmp(parse_using, "QC_TRX_PARSE_USING_QC") == 0)
        {
            this_unit.qc_trx_parse_using = QC_TRX_PARSE_USING_QC;
            MXB_NOTICE("Transaction detection using QC.");
        }
        else if (strcmp(parse_using, "QC_TRX_PARSE_USING_PARSER") == 0)
        {
            this_unit.qc_trx_parse_using = QC_TRX_PARSE_USING_PARSER;
            MXB_NOTICE("Transaction detection using custom PARSER.");
        }
        else
        {
            MXB_NOTICE("QC_TRX_PARSE_USING set, but the value %s is not known. "
                       "Parsing using QC.",
                       parse_using);
        }
    }

    return true;
}

void qc_process_end(uint32_t kind)
{
    QC_TRACE();
    mxb_assert(this_unit.classifier);

    if (kind & QC_INIT_PLUGIN)
    {
        this_unit.classifier->qc_process_end();
    }
}

bool qc_thread_init(uint32_t kind)
{
    QC_TRACE();
    mxb_assert(this_unit.classifier);

    bool rc = false;

    if (kind & QC_INIT_SELF)
    {
        mxb_assert(!this_thread.pInfo_cache);
        this_thread.pInfo_cache = new(std::nothrow) QCInfoCache;
        rc = true;
    }
    else
    {
        rc = true;
    }

    if (rc)
    {
        if (kind & QC_INIT_PLUGIN)
        {
            rc = this_unit.classifier->qc_thread_init() == 0;
        }

        if (!rc)
        {
            if (kind & QC_INIT_SELF)
            {
                delete this_thread.pInfo_cache;
                this_thread.pInfo_cache = nullptr;
            }
        }
    }

    return rc;
}

void qc_thread_end(uint32_t kind)
{
    QC_TRACE();
    mxb_assert(this_unit.classifier);

    if (kind & QC_INIT_PLUGIN)
    {
        this_unit.classifier->qc_thread_end();
    }

    if (kind & QC_INIT_SELF)
    {
        delete this_thread.pInfo_cache;
        this_thread.pInfo_cache = nullptr;
    }
}

qc_parse_result_t qc_parse(GWBUF* query, uint32_t collect)
{
    QC_TRACE();
    mxb_assert(this_unit.classifier);

    int32_t result = QC_QUERY_INVALID;

    QCInfoCacheScope scope(query);
    this_unit.classifier->qc_parse(query, collect, &result);

    return (qc_parse_result_t)result;
}

uint32_t qc_get_type_mask(GWBUF* query)
{
    QC_TRACE();
    mxb_assert(this_unit.classifier);

    uint32_t type_mask = QUERY_TYPE_UNKNOWN;

    QCInfoCacheScope scope(query);
    this_unit.classifier->qc_get_type_mask(query, &type_mask);

    return type_mask;
}

qc_query_op_t qc_get_operation(GWBUF* query)
{
    QC_TRACE();
    mxb_assert(this_unit.classifier);

    int32_t op = QUERY_OP_UNDEFINED;

    QCInfoCacheScope scope(query);
    this_unit.classifier->qc_get_operation(query, &op);

    return (qc_query_op_t)op;
}

std::string_view qc_get_created_table_name(GWBUF* query)
{
    QC_TRACE();
    mxb_assert(this_unit.classifier);

    std::string_view name;

    QCInfoCacheScope scope(query);
    this_unit.classifier->qc_get_created_table_name(query, &name);

    return name;
}

bool qc_is_drop_table_query(GWBUF* query)
{
    QC_TRACE();
    mxb_assert(this_unit.classifier);

    int32_t is_drop_table = 0;

    QCInfoCacheScope scope(query);
    this_unit.classifier->qc_is_drop_table_query(query, &is_drop_table);

    return (is_drop_table != 0) ? true : false;
}

std::vector<QcTableName> qc_get_table_names(GWBUF* query)
{
    QC_TRACE();
    mxb_assert(this_unit.classifier);

    std::vector<QcTableName> names;

    QCInfoCacheScope scope(query);
    this_unit.classifier->qc_get_table_names(query, &names);

    return names;
}


void qc_get_field_info(GWBUF* query, const QC_FIELD_INFO** infos, size_t* n_infos)
{
    QC_TRACE();
    mxb_assert(this_unit.classifier);

    *infos = NULL;

    uint32_t n = 0;

    QCInfoCacheScope scope(query);
    this_unit.classifier->qc_get_field_info(query, infos, &n);

    *n_infos = n;
}

void qc_get_function_info(GWBUF* query, const QC_FUNCTION_INFO** infos, size_t* n_infos)
{
    QC_TRACE();
    mxb_assert(this_unit.classifier);

    *infos = NULL;

    uint32_t n = 0;

    QCInfoCacheScope scope(query);
    this_unit.classifier->qc_get_function_info(query, infos, &n);

    *n_infos = n;
}

std::vector<std::string_view> qc_get_database_names(GWBUF* query)
{
    QC_TRACE();
    mxb_assert(this_unit.classifier);

    std::vector<std::string_view> names;

    QCInfoCacheScope scope(query);
    this_unit.classifier->qc_get_database_names(query, &names);

    return names;
}

QC_KILL qc_get_kill_info(GWBUF* query)
{
    QC_TRACE();
    mxb_assert(this_unit.classifier);

    QC_KILL rval;

    QCInfoCacheScope scope(query);
    this_unit.classifier->qc_get_kill_info(query, &rval);

    return rval;
}

std::string_view qc_get_prepare_name(GWBUF* query)
{
    QC_TRACE();
    mxb_assert(this_unit.classifier);

    std::string_view name;

    QCInfoCacheScope scope(query);
    this_unit.classifier->qc_get_prepare_name(query, &name);

    return name;
}

GWBUF* qc_get_preparable_stmt(GWBUF* stmt)
{
    QC_TRACE();
    mxb_assert(this_unit.classifier);

    GWBUF* preparable_stmt = NULL;

    QCInfoCacheScope scope(stmt);
    this_unit.classifier->qc_get_preparable_stmt(stmt, &preparable_stmt);

    return preparable_stmt;
}

const char* qc_result_to_string(qc_parse_result_t result)
{
    switch (result)
    {
    case QC_QUERY_INVALID:
        return "QC_QUERY_INVALID";

    case QC_QUERY_TOKENIZED:
        return "QC_QUERY_TOKENIZED";

    case QC_QUERY_PARTIALLY_PARSED:
        return "QC_QUERY_PARTIALLY_PARSED";

    case QC_QUERY_PARSED:
        return "QC_QUERY_PARSED";

    default:
        mxb_assert(!true);
        return "Unknown";
    }
}

const char* qc_kill_type_to_string(qc_kill_type_t type)
{
    switch (type)
    {
    case QC_KILL_CONNECTION:
        return "QC_KILL_CONNECTION";

    case QC_KILL_QUERY:
        return "QC_KILL_QUERY";

    case QC_KILL_QUERY_ID:
        return "QC_KILL_QUERY_ID";

    default:
        mxb_assert(!true);
        return "Unknown";
    }
}

const char* qc_op_to_string(qc_query_op_t op)
{
    switch (op)
    {
    case QUERY_OP_UNDEFINED:
        return "QUERY_OP_UNDEFINED";

    case QUERY_OP_ALTER:
        return "QUERY_OP_ALTER";

    case QUERY_OP_CALL:
        return "QUERY_OP_CALL";

    case QUERY_OP_CHANGE_DB:
        return "QUERY_OP_CHANGE_DB";

    case QUERY_OP_CREATE:
        return "QUERY_OP_CREATE";

    case QUERY_OP_DELETE:
        return "QUERY_OP_DELETE";

    case QUERY_OP_DROP:
        return "QUERY_OP_DROP";

    case QUERY_OP_EXPLAIN:
        return "QUERY_OP_EXPLAIN";

    case QUERY_OP_GRANT:
        return "QUERY_OP_GRANT";

    case QUERY_OP_INSERT:
        return "QUERY_OP_INSERT";

    case QUERY_OP_LOAD:
        return "QUERY_OP_LOAD";

    case QUERY_OP_LOAD_LOCAL:
        return "QUERY_OP_LOAD_LOCAL";

    case QUERY_OP_REVOKE:
        return "QUERY_OP_REVOKE";

    case QUERY_OP_SELECT:
        return "QUERY_OP_SELECT";

    case QUERY_OP_SET:
        return "QUERY_OP_SET";

    case QUERY_OP_SET_TRANSACTION:
        return "QUERY_OP_SET_TRANSACTION";

    case QUERY_OP_SHOW:
        return "QUERY_OP_SHOW";

    case QUERY_OP_TRUNCATE:
        return "QUERY_OP_TRUNCATE";

    case QUERY_OP_UPDATE:
        return "QUERY_OP_UPDATE";

    case QUERY_OP_KILL:
        return "QUERY_OP_KILL";

    default:
        return "UNKNOWN_QUERY_OP";
    }
}

struct type_name_info type_to_type_name_info(qc_query_type_t type)
{
    struct type_name_info info;

    switch (type)
    {
    case QUERY_TYPE_UNKNOWN:
        {
            static const char name[] = "QUERY_TYPE_UNKNOWN";
            info.name = name;
            info.name_len = sizeof(name) - 1;
        }
        break;

    case QUERY_TYPE_LOCAL_READ:
        {
            static const char name[] = "QUERY_TYPE_LOCAL_READ";
            info.name = name;
            info.name_len = sizeof(name) - 1;
        }
        break;

    case QUERY_TYPE_READ:
        {
            static const char name[] = "QUERY_TYPE_READ";
            info.name = name;
            info.name_len = sizeof(name) - 1;
        }
        break;

    case QUERY_TYPE_WRITE:
        {
            static const char name[] = "QUERY_TYPE_WRITE";
            info.name = name;
            info.name_len = sizeof(name) - 1;
        }
        break;

    case QUERY_TYPE_MASTER_READ:
        {
            static const char name[] = "QUERY_TYPE_MASTER_READ";
            info.name = name;
            info.name_len = sizeof(name) - 1;
        }
        break;

    case QUERY_TYPE_SESSION_WRITE:
        {
            static const char name[] = "QUERY_TYPE_SESSION_WRITE";
            info.name = name;
            info.name_len = sizeof(name) - 1;
        }
        break;

    case QUERY_TYPE_USERVAR_WRITE:
        {
            static const char name[] = "QUERY_TYPE_USERVAR_WRITE";
            info.name = name;
            info.name_len = sizeof(name) - 1;
        }
        break;

    case QUERY_TYPE_USERVAR_READ:
        {
            static const char name[] = "QUERY_TYPE_USERVAR_READ";
            info.name = name;
            info.name_len = sizeof(name) - 1;
        }
        break;

    case QUERY_TYPE_SYSVAR_READ:
        {
            static const char name[] = "QUERY_TYPE_SYSVAR_READ";
            info.name = name;
            info.name_len = sizeof(name) - 1;
        }
        break;

    /** Not implemented yet */
    // case QUERY_TYPE_SYSVAR_WRITE:
    case QUERY_TYPE_GSYSVAR_READ:
        {
            static const char name[] = "QUERY_TYPE_GSYSVAR_READ";
            info.name = name;
            info.name_len = sizeof(name) - 1;
        }
        break;

    case QUERY_TYPE_GSYSVAR_WRITE:
        {
            static const char name[] = "QUERY_TYPE_GSYSVAR_WRITE";
            info.name = name;
            info.name_len = sizeof(name) - 1;
        }
        break;

    case QUERY_TYPE_BEGIN_TRX:
        {
            static const char name[] = "QUERY_TYPE_BEGIN_TRX";
            info.name = name;
            info.name_len = sizeof(name) - 1;
        }
        break;

    case QUERY_TYPE_ENABLE_AUTOCOMMIT:
        {
            static const char name[] = "QUERY_TYPE_ENABLE_AUTOCOMMIT";
            info.name = name;
            info.name_len = sizeof(name) - 1;
        }
        break;

    case QUERY_TYPE_DISABLE_AUTOCOMMIT:
        {
            static const char name[] = "QUERY_TYPE_DISABLE_AUTOCOMMIT";
            info.name = name;
            info.name_len = sizeof(name) - 1;
        }
        break;

    case QUERY_TYPE_ROLLBACK:
        {
            static const char name[] = "QUERY_TYPE_ROLLBACK";
            info.name = name;
            info.name_len = sizeof(name) - 1;
        }
        break;

    case QUERY_TYPE_COMMIT:
        {
            static const char name[] = "QUERY_TYPE_COMMIT";
            info.name = name;
            info.name_len = sizeof(name) - 1;
        }
        break;

    case QUERY_TYPE_PREPARE_NAMED_STMT:
        {
            static const char name[] = "QUERY_TYPE_PREPARE_NAMED_STMT";
            info.name = name;
            info.name_len = sizeof(name) - 1;
        }
        break;

    case QUERY_TYPE_PREPARE_STMT:
        {
            static const char name[] = "QUERY_TYPE_PREPARE_STMT";
            info.name = name;
            info.name_len = sizeof(name) - 1;
        }
        break;

    case QUERY_TYPE_EXEC_STMT:
        {
            static const char name[] = "QUERY_TYPE_EXEC_STMT";
            info.name = name;
            info.name_len = sizeof(name) - 1;
        }
        break;

    case QUERY_TYPE_CREATE_TMP_TABLE:
        {
            static const char name[] = "QUERY_TYPE_CREATE_TMP_TABLE";
            info.name = name;
            info.name_len = sizeof(name) - 1;
        }
        break;

    case QUERY_TYPE_READ_TMP_TABLE:
        {
            static const char name[] = "QUERY_TYPE_READ_TMP_TABLE";
            info.name = name;
            info.name_len = sizeof(name) - 1;
        }
        break;

    case QUERY_TYPE_SHOW_DATABASES:
        {
            static const char name[] = "QUERY_TYPE_SHOW_DATABASES";
            info.name = name;
            info.name_len = sizeof(name) - 1;
        }
        break;

    case QUERY_TYPE_SHOW_TABLES:
        {
            static const char name[] = "QUERY_TYPE_SHOW_TABLES";
            info.name = name;
            info.name_len = sizeof(name) - 1;
        }
        break;

    case QUERY_TYPE_DEALLOC_PREPARE:
        {
            static const char name[] = "QUERY_TYPE_DEALLOC_PREPARE";
            info.name = name;
            info.name_len = sizeof(name) - 1;
        }
        break;

    case QUERY_TYPE_READONLY:
        {
            static const char name[] = "QUERY_TYPE_READONLY";
            info.name = name;
            info.name_len = sizeof(name) - 1;
        }
        break;

    case QUERY_TYPE_READWRITE:
        {
            static const char name[] = "QUERY_TYPE_READWRITE";
            info.name = name;
            info.name_len = sizeof(name) - 1;
        }
        break;

    case QUERY_TYPE_NEXT_TRX:
        {
            static const char name[] = "QUERY_TYPE_NEXT_TRX";
            info.name = name;
            info.name_len = sizeof(name) - 1;
        }
        break;

    default:
        {
            static const char name[] = "UNKNOWN_QUERY_TYPE";
            info.name = name;
            info.name_len = sizeof(name) - 1;
        }
        break;
    }

    return info;
}


const char* qc_type_to_string(qc_query_type_t type)
{
    return type_to_type_name_info(type).name;
}

static const qc_query_type_t QUERY_TYPES[] =
{
    /* Excluded by design */
    // QUERY_TYPE_UNKNOWN,
    QUERY_TYPE_LOCAL_READ,
    QUERY_TYPE_READ,
    QUERY_TYPE_WRITE,
    QUERY_TYPE_MASTER_READ,
    QUERY_TYPE_SESSION_WRITE,
    QUERY_TYPE_USERVAR_WRITE,
    QUERY_TYPE_USERVAR_READ,
    QUERY_TYPE_SYSVAR_READ,
    /** Not implemented yet */
    // QUERY_TYPE_SYSVAR_WRITE,
    QUERY_TYPE_GSYSVAR_READ,
    QUERY_TYPE_GSYSVAR_WRITE,
    QUERY_TYPE_BEGIN_TRX,
    QUERY_TYPE_ENABLE_AUTOCOMMIT,
    QUERY_TYPE_DISABLE_AUTOCOMMIT,
    QUERY_TYPE_ROLLBACK,
    QUERY_TYPE_COMMIT,
    QUERY_TYPE_PREPARE_NAMED_STMT,
    QUERY_TYPE_PREPARE_STMT,
    QUERY_TYPE_EXEC_STMT,
    QUERY_TYPE_CREATE_TMP_TABLE,
    QUERY_TYPE_READ_TMP_TABLE,
    QUERY_TYPE_SHOW_DATABASES,
    QUERY_TYPE_SHOW_TABLES,
    QUERY_TYPE_DEALLOC_PREPARE,
    QUERY_TYPE_READONLY,
    QUERY_TYPE_READWRITE,
    QUERY_TYPE_NEXT_TRX,
};

static const int N_QUERY_TYPES = sizeof(QUERY_TYPES) / sizeof(QUERY_TYPES[0]);
static const int QUERY_TYPE_MAX_LEN = 29;   // strlen("QUERY_TYPE_PREPARE_NAMED_STMT");

std::string qc_typemask_to_string(uint32_t types)
{
    std::string rv;

    for (int i = 0; i < N_QUERY_TYPES; ++i)
    {
        qc_query_type_t type = QUERY_TYPES[i];

        if (types & type)
        {
            if (!rv.empty())
            {
                rv += "|";
            }

            struct type_name_info info = type_to_type_name_info(type);

            rv += info.name;
        }
    }

    return rv;
}

uint32_t qc_remove_non_trx_type_bits(uint32_t type_mask)
{
    if (qc_query_is_type(type_mask, QUERY_TYPE_WRITE)
        && qc_query_is_type(type_mask, QUERY_TYPE_COMMIT))
    {
        // This is a commit reported for "CREATE TABLE...",
        // "DROP TABLE...", etc. that cause an implicit commit.
        type_mask = 0;
    }
    else
    {
        // Only START TRANSACTION can be explicitly READ or WRITE.
        if (!(type_mask & QUERY_TYPE_BEGIN_TRX))
        {
            // So, strip them away for everything else.
            type_mask &= ~(QUERY_TYPE_WRITE | QUERY_TYPE_READ);
        }

        // Then leave only the bits related to transaction and
        // autocommit state.
        type_mask &= (QUERY_TYPE_BEGIN_TRX
                      | QUERY_TYPE_WRITE
                      | QUERY_TYPE_READ
                      | QUERY_TYPE_COMMIT
                      | QUERY_TYPE_ROLLBACK
                      | QUERY_TYPE_ENABLE_AUTOCOMMIT
                      | QUERY_TYPE_DISABLE_AUTOCOMMIT
                      | QUERY_TYPE_READONLY
                      | QUERY_TYPE_READWRITE
                      | QUERY_TYPE_NEXT_TRX);
    }

    return type_mask;
}

static uint32_t qc_get_trx_type_mask_using_qc(GWBUF* stmt)
{
    uint32_t type_mask = qc_get_type_mask(stmt);

    return qc_remove_non_trx_type_bits(type_mask);
}

static uint32_t qc_get_trx_type_mask_using_parser(GWBUF* stmt)
{
    maxscale::TrxBoundaryParser parser;

    return parser.type_mask_of(stmt);
}

uint32_t qc_get_trx_type_mask_using(GWBUF* stmt, qc_trx_parse_using_t use)
{
    uint32_t type_mask = 0;

    switch (use)
    {
    case QC_TRX_PARSE_USING_QC:
        type_mask = qc_get_trx_type_mask_using_qc(stmt);
        break;

    case QC_TRX_PARSE_USING_PARSER:
        type_mask = qc_get_trx_type_mask_using_parser(stmt);
        break;

    default:
        mxb_assert(!true);
    }

    return type_mask;
}

uint32_t qc_get_trx_type_mask(GWBUF* stmt)
{
    return qc_get_trx_type_mask_using(stmt, this_unit.qc_trx_parse_using);
}

void qc_set_server_version(uint64_t version)
{
    QC_TRACE();
    mxb_assert(this_unit.classifier);

    this_unit.classifier->qc_set_server_version(version);
}

uint64_t qc_get_server_version()
{
    QC_TRACE();
    mxb_assert(this_unit.classifier);

    uint64_t version;

    this_unit.classifier->qc_get_server_version(&version);

    return version;
}

qc_sql_mode_t qc_get_sql_mode()
{
    QC_TRACE();
    mxb_assert(this_unit.classifier);

    qc_sql_mode_t sql_mode = QC_SQL_MODE_DEFAULT;
    int32_t rv = this_unit.classifier->qc_get_sql_mode(&sql_mode);
    mxb_assert(rv == QC_RESULT_OK);

    return sql_mode;
}

void qc_set_sql_mode(qc_sql_mode_t sql_mode)
{
    QC_TRACE();
    mxb_assert(this_unit.classifier);

    int32_t rv = this_unit.classifier->qc_set_sql_mode(sql_mode);
    mxb_assert(rv == QC_RESULT_OK);
}

uint32_t qc_get_options()
{
    QC_TRACE();
    mxb_assert(this_unit.classifier);

    return this_unit.classifier->qc_get_options();
}

bool qc_set_options(uint32_t options)
{
    QC_TRACE();
    mxb_assert(this_unit.classifier);

    int32_t rv = this_unit.classifier->qc_set_options(options);

    if (rv == QC_RESULT_OK)
    {
        this_thread.options = options;
    }

    return rv == QC_RESULT_OK;
}

bool qc_get_current_stmt(const char** ppStmt, size_t* pLen)
{
    QC_TRACE();
    mxb_assert(this_unit.classifier);

    return this_unit.classifier->qc_get_current_stmt(ppStmt, pLen) == QC_RESULT_OK;
}

void qc_get_cache_properties(QC_CACHE_PROPERTIES* properties)
{
    properties->max_size = this_unit.cache_max_size();
}

bool qc_set_cache_properties(const QC_CACHE_PROPERTIES* properties)
{
    bool rv = false;

    if (properties->max_size >= 0)
    {
        if (properties->max_size == 0)
        {
            MXB_NOTICE("Query classifier cache disabled.");
        }

        this_unit.set_cache_max_size(properties->max_size);
        rv = true;
    }
    else
    {
        MXB_ERROR("Ignoring attempt to set size of query classifier "
                  "cache to a negative value: %" PRIi64 ".",
                  properties->max_size);
    }

    return rv;
}

void qc_use_local_cache(bool enabled)
{
    this_thread.use_cache = enabled;

    if (!enabled)
    {
        if (this_thread.pInfo_cache)
        {
            this_thread.pInfo_cache->clear();
        }
    }
}

bool qc_get_cache_stats(QC_CACHE_STATS* pStats)
{
    QC_TRACE();

    bool rv = false;

    QCInfoCache* pInfo_cache = this_thread.pInfo_cache;

    if (pInfo_cache && use_cached_result())
    {
        pInfo_cache->get_stats(pStats);
        rv = true;
    }

    return rv;
}

json_t* qc_get_cache_stats_as_json()
{
    QC_CACHE_STATS stats = {};
    qc_get_cache_stats(&stats);

    json_t* pStats = json_object();
    json_object_set_new(pStats, "size", json_integer(stats.size));
    json_object_set_new(pStats, "inserts", json_integer(stats.inserts));
    json_object_set_new(pStats, "hits", json_integer(stats.hits));
    json_object_set_new(pStats, "misses", json_integer(stats.misses));
    json_object_set_new(pStats, "evictions", json_integer(stats.evictions));

    return pStats;
}

std::unique_ptr<json_t> qc_as_json(const char* zHost)
{
    json_t* pParams = json_object();
    json_object_set_new(pParams, CN_CACHE_SIZE, json_integer(this_unit.cache_max_size()));

    json_t* pAttributes = json_object();
    json_object_set_new(pAttributes, CN_PARAMETERS, pParams);

    json_t* pSelf = json_object();
    json_object_set_new(pSelf, CN_ID, json_string(CN_QUERY_CLASSIFIER));
    json_object_set_new(pSelf, CN_TYPE, json_string(CN_QUERY_CLASSIFIER));
    json_object_set_new(pSelf, CN_ATTRIBUTES, pAttributes);

    return std::unique_ptr<json_t>(mxs_json_resource(zHost, MXS_JSON_API_QC, pSelf));
}

namespace
{

json_t* get_params(json_t* pJson)
{
    json_t* pParams = mxb::json_ptr(pJson, MXS_JSON_PTR_PARAMETERS);

    if (pParams && json_is_object(pParams))
    {
        if (auto pSize = mxb::json_ptr(pParams, CN_CACHE_SIZE))
        {
            if (!json_is_null(pSize) && !json_is_integer(pSize))
            {
                pParams = nullptr;
            }
        }
    }

    return pParams;
}
}

bool qc_alter_from_json(json_t* pJson)
{
    bool rv = false;

    json_t* pParams = get_params(pJson);

    if (pParams)
    {
        rv = true;

        QC_CACHE_PROPERTIES cache_properties;
        qc_get_cache_properties(&cache_properties);

        json_t* pValue;

        if ((pValue = mxb::json_ptr(pParams, CN_CACHE_SIZE)))
        {
            cache_properties.max_size = json_integer_value(pValue);
            // If get_params() did its job, then we will not
            // get here if the value is negative.
            mxb_assert(cache_properties.max_size >= 0);
        }

        if (rv)
        {
            MXB_AT_DEBUG(bool set = ) qc_set_cache_properties(&cache_properties);
            mxb_assert(set);
        }
    }

    return rv;
}

namespace
{

void append_field_info(json_t* pParent,
                       const char* zName,
                       const QC_FIELD_INFO* begin, const QC_FIELD_INFO* end)
{
    json_t* pFields = json_array();

    std::for_each(begin, end, [pFields](const QC_FIELD_INFO& info) {
                      std::string name;

                      if (!info.database.empty())
                      {
                          name += info.database;
                          name += '.';
                          mxb_assert(!info.table.empty());
                      }

                      if (!info.table.empty())
                      {
                          name += info.table;
                          name += '.';
                      }

                      mxb_assert(!info.column.empty());

                      name += info.column;

                      json_array_append_new(pFields, json_string(name.c_str()));
                  });

    json_object_set_new(pParent, zName, pFields);
}

void append_field_info(json_t* pParams, GWBUF* pBuffer)
{
    const QC_FIELD_INFO* begin;
    size_t n;
    qc_get_field_info(pBuffer, &begin, &n);

    append_field_info(pParams, CN_FIELDS, begin, begin + n);
}

void append_function_info(json_t* pParams, GWBUF* pBuffer)
{
    json_t* pFunctions = json_array();

    const QC_FUNCTION_INFO* begin;
    size_t n;
    qc_get_function_info(pBuffer, &begin, &n);

    std::for_each(begin, begin + n, [pFunctions](const QC_FUNCTION_INFO& info) {
                      json_t* pFunction = json_object();

                      json_object_set_new(pFunction, CN_NAME, json_stringn(info.name.data(), info.name.length()));

                      append_field_info(pFunction, CN_ARGUMENTS, info.fields, info.fields + info.n_fields);

                      json_array_append_new(pFunctions, pFunction);
                  });

    json_object_set_new(pParams, CN_FUNCTIONS, pFunctions);
}
}

std::unique_ptr<json_t> qc_classify_as_json(const char* zHost, const std::string& statement)
{
    json_t* pAttributes = json_object();

    std::unique_ptr<GWBUF> sBuffer(modutil_create_query(statement.c_str()));
    GWBUF* pBuffer = sBuffer.get();

    qc_parse_result_t result = qc_parse(pBuffer, QC_COLLECT_ALL);

    json_object_set_new(pAttributes, CN_PARSE_RESULT, json_string(qc_result_to_string(result)));

    if (result != QC_QUERY_INVALID)
    {
        std::string type_mask = qc_typemask_to_string(qc_get_type_mask(pBuffer));
        json_object_set_new(pAttributes, CN_TYPE_MASK, json_string(type_mask.c_str()));

        json_object_set_new(pAttributes, CN_OPERATION,
                            json_string(qc_op_to_string(qc_get_operation(pBuffer))));

        append_field_info(pAttributes, pBuffer);
        append_function_info(pAttributes, pBuffer);

        json_object_set_new(pAttributes, CN_CANONICAL, json_string(pBuffer->get_canonical().c_str()));
    }

    json_t* pSelf = json_object();
    json_object_set_new(pSelf, CN_ID, json_string(CN_CLASSIFY));
    json_object_set_new(pSelf, CN_TYPE, json_string(CN_CLASSIFY));
    json_object_set_new(pSelf, CN_ATTRIBUTES, pAttributes);

    return std::unique_ptr<json_t>(mxs_json_resource(zHost, MXS_JSON_API_QC_CLASSIFY, pSelf));
}

namespace
{

json_t* cache_entry_as_json(const std::string& stmt, const QC_CACHE_ENTRY& entry)
{
    json_t* pHits = json_integer(entry.hits);

    json_t* pClassification = json_object();
    json_object_set_new(pClassification,
                        CN_PARSE_RESULT, json_string(qc_result_to_string(entry.result.status)));
    std::string type_mask = qc_typemask_to_string(entry.result.type_mask);
    json_object_set_new(pClassification, CN_TYPE_MASK, json_string(type_mask.c_str()));
    json_object_set_new(pClassification,
                        CN_OPERATION,
                        json_string(qc_op_to_string(entry.result.op)));

    json_t* pAttributes = json_object();
    json_object_set_new(pAttributes, CN_HITS, pHits);
    json_object_set_new(pAttributes, CN_CLASSIFICATION, pClassification);

    json_t* pSelf = json_object();
    json_object_set_new(pSelf, CN_ID, json_string(stmt.c_str()));
    json_object_set_new(pSelf, CN_TYPE, json_string(CN_CACHE));
    json_object_set_new(pSelf, CN_ATTRIBUTES, pAttributes);

    return pSelf;
}
}

std::unique_ptr<json_t> qc_cache_as_json(const char* zHost, size_t top)
{
    std::map<std::string, QC_CACHE_ENTRY> state;

    // Assuming the classification cache of all workers will roughly be similar
    // (which will be the case unless something is broken), collecting the
    // information serially from all routing workers will consume 1/N of the
    // memory that would be consumed if the information were collected in
    // parallel and then coalesced here.

    mxs::RoutingWorker::execute_serially([&]() {
        qc_get_cache_state(state, top);
    });

    auto entries = limit_n(state.begin(), state.end(), top, [](const auto& a, const auto& b){
        return a.second.hits > b.second.hits;
    });

    json_t* pData = json_array();

    for (const auto& p : entries)
    {
        const auto& stmt = p.get().first;
        const auto& entry = p.get().second;

        json_t* pEntry = cache_entry_as_json(stmt, entry);

        json_array_append_new(pData, pEntry);
    }

    return std::unique_ptr<json_t>(mxs_json_resource(zHost, MXS_JSON_API_QC_CACHE, pData));
}

void qc_get_cache_state(std::map<std::string, QC_CACHE_ENTRY>& state, size_t top)
{
    QCInfoCache* pCache = this_thread.pInfo_cache;

    if (pCache)
    {
        pCache->get_state(state, top);
    }
}

int64_t qc_clear_thread_cache()
{
    int64_t rv = 0;
    QCInfoCache* pCache = this_thread.pInfo_cache;

    if (pCache)
    {
        rv = pCache->clear();
    }

    return rv;
}<|MERGE_RESOLUTION|>--- conflicted
+++ resolved
@@ -551,35 +551,13 @@
         , m_use_cached_result(use_cached_result())
         , m_info_size_before(0)
     {
-<<<<<<< HEAD
-        auto pInfo = static_cast<QC_STMT_INFO*>(m_pStmt->get_classifier_data_ptr());
-        m_info_size_before = pInfo ? pInfo->size() : 0;
-
-        if (use_cached_result() && has_not_been_parsed(m_pStmt))
-        {
-            m_canonical = m_pStmt->get_canonical(); // Not from the QC, but from GWBUF.
-
-            if (mariadb::is_com_prepare(*pStmt))
-            {
-                // P as in prepare, and appended so as not to cause a
-                // need for copying the data.
-                m_canonical += ":P";
-            }
-
-            std::shared_ptr<QC_STMT_INFO> sInfo = this_thread.pInfo_cache->get(m_canonical);
-            if (sInfo)
-            {
-                m_info_size_before = sInfo->size();
-                m_pStmt->set_classifier_data(std::move(sInfo));
-                m_canonical.clear();    // Signals that nothing needs to be added in the destructor.
-=======
         if (m_use_cached_result)
         {
-            auto pInfo = static_cast<QC_STMT_INFO*>(m_pStmt->get_classifier_data());
+            auto pInfo = static_cast<QC_STMT_INFO*>(m_pStmt->get_classifier_data_ptr());
 
             if (pInfo)
             {
-                m_info_size_before = this_unit.classifier->qc_info_size(pInfo);
+                m_info_size_before = pInfo->size();
             }
             else
             {
@@ -592,62 +570,39 @@
                     m_canonical += ":P";
                 }
 
-                pInfo = this_thread.pInfo_cache->get(m_canonical);
-
-                if (pInfo)
+                std::shared_ptr<QC_STMT_INFO> sInfo = this_thread.pInfo_cache->get(m_canonical);
+                if (sInfo)
                 {
-                    m_info_size_before = this_unit.classifier->qc_info_size(pInfo);
-                    m_pStmt->set_classifier_data(pInfo, info_object_close);
+                    m_info_size_before = sInfo->size();
+                    m_pStmt->set_classifier_data(std::move(sInfo));
                     m_canonical.clear();    // Signals that nothing needs to be added in the destructor.
                 }
->>>>>>> 93d3fc14
             }
         }
     }
 
     ~QCInfoCacheScope()
     {
-<<<<<<< HEAD
-        bool exclude = exclude_from_cache();
-
-        if (!m_canonical.empty() && !exclude)
-        {   // Cache for the first time
-            auto sInfo = m_pStmt->get_classifier_data();
-            mxb_assert(sInfo);
-
-            // Now from QC and this will have the trailing ":P" in case the GWBUF
-            // contained a COM_STMT_PREPARE.
-            std::string_view canonical = this_unit.classifier->qc_info_get_canonical(sInfo.get());
-            mxb_assert(m_canonical == canonical);
-
-            this_thread.pInfo_cache->insert(canonical, std::move(sInfo));
-        }
-        else if (!exclude)
-        {   // The size might have changed
-            auto pInfo = m_pStmt->get_classifier_data_ptr();
-            auto info_size_after = pInfo ? pInfo->size() : 0;
-=======
         if (m_use_cached_result)
         {
             bool exclude = exclude_from_cache();
 
             if (!m_canonical.empty() && !exclude)
             {   // Cache for the first time
-                auto pInfo = static_cast<QC_STMT_INFO*>(m_pStmt->get_classifier_data());
-                mxb_assert(pInfo);
+                auto sInfo = m_pStmt->get_classifier_data();
+                mxb_assert(sInfo);
 
                 // Now from QC and this will have the trailing ":P" in case the GWBUF
                 // contained a COM_STMT_PREPARE.
-                std::string_view canonical = this_unit.classifier->qc_info_get_canonical(pInfo);
+                std::string_view canonical = this_unit.classifier->qc_info_get_canonical(sInfo.get());
                 mxb_assert(m_canonical == canonical);
->>>>>>> 93d3fc14
-
-                this_thread.pInfo_cache->insert(canonical, pInfo);
+
+                this_thread.pInfo_cache->insert(canonical, std::move(sInfo));
             }
             else if (!exclude)
             {   // The size might have changed
-                auto pInfo = static_cast<QC_STMT_INFO*>(m_pStmt->get_classifier_data());
-                auto info_size_after = pInfo ? this_unit.classifier->qc_info_size(pInfo) : 0;
+                auto pInfo = m_pStmt->get_classifier_data_ptr();
+                auto info_size_after = pInfo ? pInfo->size() : 0;
 
                 if (m_info_size_before != info_size_after)
                 {
@@ -661,12 +616,8 @@
 private:
     GWBUF*      m_pStmt;
     std::string m_canonical;
-<<<<<<< HEAD
+    bool        m_use_cached_result;
     size_t      m_info_size_before;
-=======
-    bool        m_use_cached_result;
-    int32_t     m_info_size_before;
->>>>>>> 93d3fc14
 
     bool exclude_from_cache() const
     {
