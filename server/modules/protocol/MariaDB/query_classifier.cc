/*
 * Copyright (c) 2016 MariaDB Corporation Ab
 * Copyright (c) 2023 MariaDB plc, Finnish Branch
 *
 * Use of this software is governed by the Business Source License included
 * in the LICENSE.TXT file and at www.mariadb.com/bsl11.
 *
 * Change Date: 2027-11-30
 *
 * On the date above, in accordance with the Business Source License, use
 * of this software will be governed by version 2 or later of the General
 * Public License.
 */

#include <maxscale/protocol/mariadb/query_classifier.hh>

#include <inttypes.h>
#include <algorithm>
#include <atomic>
#include <random>
#include <unordered_map>
#include <maxbase/alloc.hh>
#include <maxbase/format.hh>
#include <maxbase/pretty_print.hh>
#include <maxscale/cn_strings.hh>
#include <maxscale/config.hh>
#include <maxscale/json_api.hh>
#include <maxscale/mainworker.hh>
#include <maxscale/modutil.hh>
#include <maxscale/routingworker.hh>
#include <maxscale/buffer.hh>
#include <maxsimd/canonical.hh>

#include "trxboundaryparser.hh"

// #define QC_TRACE_ENABLED
#undef QC_TRACE_ENABLED

#if defined (QC_TRACE_ENABLED)
#define QC_TRACE() MXB_NOTICE(__func__)
#else
#define QC_TRACE()
#endif

namespace
{

struct type_name_info
{
    const char* name;
    size_t      name_len;
};

const char DEFAULT_QC_NAME[] = "qc_sqlite";
const char QC_TRX_PARSE_USING[] = "QC_TRX_PARSE_USING";
const char CN_ARGUMENTS[] = "arguments";
const char CN_CACHE[] = "cache";
const char CN_CACHE_SIZE[] = "cache_size";
const char CN_CLASSIFICATION[] = "classification";
const char CN_CLASSIFY[] = "classify";
const char CN_FIELDS[] = "fields";
const char CN_FUNCTIONS[] = "functions";
const char CN_HAS_WHERE_CLAUSE[] = "has_where_clause";
const char CN_HITS[] = "hits";
const char CN_OPERATION[] = "operation";
const char CN_PARSE_RESULT[] = "parse_result";
const char CN_TYPE_MASK[] = "type_mask";
const char CN_CANONICAL[] = "canonical";

class ThisUnit
{
public:
    ThisUnit()
        : classifier(nullptr)
        , qc_trx_parse_using(QC_TRX_PARSE_USING_PARSER)
        , m_cache_max_size(std::numeric_limits<int64_t>::max())
    {
    }

    ThisUnit(const ThisUnit&) = delete;
    ThisUnit& operator=(const ThisUnit&) = delete;

    QUERY_CLASSIFIER*    classifier;
    qc_trx_parse_using_t qc_trx_parse_using;

    int64_t cache_max_size() const
    {
        // In principle, std::memory_order_acquire should be used here, but that causes
        // a performance penalty of ~5% when running a sysbench test.
        return m_cache_max_size.load(std::memory_order_relaxed);
    }

    void set_cache_max_size(int64_t cache_max_size)
    {
        // In principle, std::memory_order_release should be used here.
        m_cache_max_size.store(cache_max_size, std::memory_order_relaxed);
    }

private:
    std::atomic<int64_t> m_cache_max_size;
};

static ThisUnit this_unit;

class QCInfoCache;

static thread_local struct
{
    QCInfoCache*     pInfo_cache { nullptr };
    uint32_t         options { 0 };
    bool             use_cache { true };
    bool             size_being_adjusted { false };
} this_thread;

/**
 * Returns const references to top N values in the range [it, end)
 *
 * TODO: Move this into a separate header if it's needed elsewhere.
 *
 * @param it   Start of the range
 * @param end  Past-the-end of the range
 * @param n    How many values to return
 * @param comp The comparison function that returns true if the first value is less than the second value.
 *
 * @return Top N values sorted according to comp.
 */
template<class Iter, class Comp,
         typename Reference = std::reference_wrapper<
             const std::remove_cv_t<typename std::iterator_traits<Iter>::value_type>>
         >
std::vector<Reference> limit_n(Iter it, Iter end, size_t n, Comp comp)
{
    std::vector<Reference> entries(it, end);
    auto middle = entries.begin() + std::min(n, entries.size());

    std::partial_sort(entries.begin(), middle, entries.end(), [&](const Reference& a, const Reference& b){
        return comp(a.get(), b.get());
    });

    return std::vector<Reference>(entries.begin(), middle);
}

/**
 * @class QCInfoCache
 *
 * An instance of this class maintains a mapping from a canonical statement to
 * the QC_STMT_INFO object created by the actual query classifier.
 */
class QCInfoCache
{
public:
    QCInfoCache(const QCInfoCache&) = delete;
    QCInfoCache& operator=(const QCInfoCache&) = delete;

    QCInfoCache()
        : m_reng(m_rdev())
        , m_cache_max_size(QCInfoCache::thread_cache_max_size())
    {
        memset(&m_stats, 0, sizeof(m_stats));
    }

    ~QCInfoCache()
    {
        mxb_assert(this_unit.classifier);

        for (const auto& a : m_infos)
        {
            this_unit.classifier->qc_info_close(a.second.pInfo);
        }
    }

    static int64_t thread_cache_max_size()
    {
        // This is primarily for tests that use the cache without
        // having initialized the MaxScale environment.
        int64_t nThreads = mxs::RoutingWorker::is_running() ? mxs::Config::get().n_threads : 1;
        int64_t max_size = this_unit.cache_max_size() / nThreads;

        /** Because some queries cause much more memory to be used than can be measured,
         *  the limit is reduced here. In the future the cache entries will be changed so
         *  that memory fragmentation is minimized.
         */
        max_size *= 0.65;

        return max_size;
    }

    int64_t cache_max_size() const
    {
        return m_cache_max_size;
    }

    void update_cache_max_size()
    {
        m_cache_max_size = QCInfoCache::thread_cache_max_size();
    }

    QC_STMT_INFO* peek(std::string_view canonical_stmt) const
    {
        auto i = m_infos.find(canonical_stmt);

        return i != m_infos.end() ? i->second.pInfo : nullptr;
    }

    QC_STMT_INFO* get(std::string_view canonical_stmt)
    {
        QC_STMT_INFO* pInfo = nullptr;
        qc_sql_mode_t sql_mode = qc_get_sql_mode();

        auto i = m_infos.find(canonical_stmt);

        if (i != m_infos.end())
        {
            Entry& entry = i->second;

            if ((entry.sql_mode == sql_mode)
                && (entry.options == this_thread.options))
            {
                mxb_assert(this_unit.classifier);
                this_unit.classifier->qc_info_dup(entry.pInfo);
                pInfo = entry.pInfo;

                ++entry.hits;
                ++m_stats.hits;
            }
            else
            {
                // If the sql_mode or options has changed, we discard the existing result.
                erase(i);

                ++m_stats.misses;
            }
        }
        else
        {
            ++m_stats.misses;
        }

        return pInfo;
    }

    void insert(std::string_view canonical_stmt, QC_STMT_INFO* pInfo)
    {
        mxb_assert(peek(canonical_stmt) == nullptr);
        mxb_assert(this_unit.classifier);

        // 0xffffff is the maximum packet size, 4 is for packet header and 1 is for command byte. These are
        // MariaDB/MySQL protocol specific values that are also defined in <maxscale/protocol/mysql.h> but
        // should not be exposed to the core.
        constexpr int64_t max_entry_size = 0xffffff - 5;

        int64_t size = entry_size(pInfo);

        if (size < max_entry_size && size <= m_cache_max_size)
        {
            int64_t required_space = (m_stats.size + size) - m_cache_max_size;

            if (required_space > 0)
            {
                make_space(required_space);
            }

            if (m_stats.size + size <= m_cache_max_size)
            {
                this_unit.classifier->qc_info_dup(pInfo);

                m_infos.emplace(canonical_stmt, Entry(pInfo, qc_get_sql_mode(), this_thread.options));

                ++m_stats.inserts;
                m_stats.size += size;
            }
        }
    }

    void update_total_size(int32_t delta)
    {
        m_stats.size += delta;
    }

    void get_stats(QC_CACHE_STATS* pStats)
    {
        *pStats = m_stats;
    }

    void get_state(std::map<std::string, QC_CACHE_ENTRY>& state, size_t top) const
    {
        auto entries = limit_n(m_infos.begin(), m_infos.end(), top, [](const auto& a, const auto& b){
            return a.second.hits > b.second.hits;
        });

        for (const auto& info : entries)
        {
            std::string stmt = std::string(info.get().first);
            const Entry& entry = info.get().second;

            auto it = state.find(stmt);

            if (it == state.end())
            {
                QC_CACHE_ENTRY e {};

                e.hits = entry.hits;
                e.result = this_unit.classifier->qc_get_result_from_info(entry.pInfo);

                state.insert(std::make_pair(stmt, e));
            }
            else
            {
                QC_CACHE_ENTRY& e = it->second;

                e.hits += entry.hits;
#if defined (SS_DEBUG)
                QC_STMT_RESULT result = this_unit.classifier->qc_get_result_from_info(entry.pInfo);

                mxb_assert(e.result.status == result.status);
                mxb_assert(e.result.type_mask == result.type_mask);
                mxb_assert(e.result.op == result.op);
#endif
            }
        }
    }

    void evict_surplus()
    {
        if (m_cache_max_size == 0 && m_stats.size != 0)
        {
            clear();
        }
        else if (m_stats.size > m_cache_max_size)
        {
            make_space(m_stats.size - m_cache_max_size);
        }

        mxb_assert(m_stats.size <= m_cache_max_size);
    }

    void clear()
    {
        auto it = m_infos.begin();
        while (it != m_infos.end())
        {
            auto jt = it++;
            erase(jt); // Takes a & and the call will erase the iterator.
        }

        m_stats.size = 0;
    }

private:
    struct Entry
    {
        Entry(QC_STMT_INFO* pInfo, qc_sql_mode_t sql_mode, uint32_t options)
            : pInfo(pInfo)
            , sql_mode(sql_mode)
            , options(options)
            , hits(0)
        {
        }

        QC_STMT_INFO* pInfo;
        qc_sql_mode_t sql_mode;
        uint32_t      options;
        int64_t       hits;
    };

    typedef std::unordered_map<std::string_view, Entry> InfosByStmt;

    int64_t entry_size(const QC_STMT_INFO* pInfo)
    {
        const int64_t map_entry_overhead = 4 * sizeof(void *);
        const int64_t constant_overhead = sizeof(std::string_view) + sizeof(Entry) + map_entry_overhead;

        return constant_overhead + this_unit.classifier->qc_info_size(pInfo);
    }

    int64_t entry_size(const InfosByStmt::value_type& entry)
    {
        return entry_size(entry.second.pInfo);
    }

    int64_t erase(InfosByStmt::iterator& i)
    {
        mxb_assert(i != m_infos.end());

        int64_t size = entry_size(*i);
        m_stats.size -= size;

        mxb_assert(this_unit.classifier);
        this_unit.classifier->qc_info_close(i->second.pInfo);

        m_infos.erase(i);

        ++m_stats.evictions;

        return size;
    }

<<<<<<< HEAD
    bool erase(std::string_view canonical_stmt)
=======
    int64_t erase(const std::string& canonical_stmt)
>>>>>>> 56c87b7c
    {
        int64_t size = 0;

        auto i = m_infos.find(canonical_stmt);
        mxb_assert(i != m_infos.end());

        if (i != m_infos.end())
        {
            size = erase(i);
        }

        return size;
    }

    void make_space(int64_t required_space)
    {
        int64_t freed_space = 0;

        std::uniform_int_distribution<> dis(0, m_infos.bucket_count() - 1);

        while ((freed_space < required_space) && !m_infos.empty())
        {
            freed_space += evict(dis);
        }

        mxb_assert(freed_space >= required_space);
        mxb_assert((m_infos.empty() && m_stats.size == 0) || (!m_infos.empty() && m_stats.size != 0));
    }

    int64_t evict(std::uniform_int_distribution<>& dis)
    {
        int64_t freed_space = 0;

        int start_bucket = dis(m_reng);
        int end_bucket = m_infos.bucket_count();
        mxb_assert((start_bucket >= 0) && (start_bucket < end_bucket));

        // There may be buckets that are empty. So as not to end up
        // looping "forever" while randomly looking for one that is
        // non-empty, we linearily continue towards the end if we
        // hit an empty one and continue from the beginning if we
        // still did not hit one.
        int bucket = start_bucket;
        while (freed_space == 0 && bucket < end_bucket)
        {
            auto i = m_infos.begin(bucket);

            // We just remove the first entry in the bucket. In the general case
            // there will be just one.
            if (i != m_infos.end(bucket))
            {
                freed_space += entry_size(*i);

                MXB_AT_DEBUG(int64_t size = ) erase(i->first);
                mxb_assert(size != 0);
                break;
            }

            ++bucket;

            if (bucket == end_bucket)
            {
                // Reached the end, let's continue from the beginning.
                bucket = 0;
                end_bucket = start_bucket;
            }
            else if (bucket == start_bucket)
            {
                // A full loop, but we still did not find anything to erase.
                mxb_assert(!true);
                break;
            }
        }

        return freed_space;
    }

    InfosByStmt        m_infos;
    QC_CACHE_STATS     m_stats;
    std::random_device m_rdev;
    std::mt19937       m_reng;
    int64_t            m_cache_max_size;
};

bool use_cached_result()
{
    bool rv = this_thread.use_cache;

    if (rv)
    {
        auto max_size = QCInfoCache::thread_cache_max_size();

        if (max_size != this_thread.pInfo_cache->cache_max_size())
        {
            mxb::Worker* pWorker = mxb::Worker::get_current();

            mxb_assert(mxs::RoutingWorker::get_current() || mxs::MainWorker::is_main_worker());

            // Adjusting the cache size while the cache is being used leads to
            // various book-keeping issues. Simpler if it's done once the cache
            // is no longer being used.
            if (!this_thread.size_being_adjusted)
            {
                this_thread.size_being_adjusted = true;
                pWorker->lcall([]{
                        this_thread.pInfo_cache->update_cache_max_size();
                        this_thread.pInfo_cache->evict_surplus();
                        this_thread.size_being_adjusted = false;
                    });
            }
        }

        rv = max_size != 0;
    }

    return rv;
}

bool has_not_been_parsed(GWBUF* pStmt)
{
    // A GWBUF has not been parsed, if it does not have a parsing info object attached.
    return pStmt->get_classifier_data() == nullptr;
}

void info_object_close(void* pData)
{
    mxb_assert(this_unit.classifier);
    this_unit.classifier->qc_info_close(static_cast<QC_STMT_INFO*>(pData));
}


/**
 * @class QCInfoCacheScope
 *
 * QCInfoCacheScope is somewhat like a guard or RAII class that
 * in the constructor
 * - figures out whether the query classification cache should be used,
 * - checks whether the classification result already exists, and
 * - if it does attaches it to the GWBUF
 * and in the destructor
 * - if the query classification result was not already present,
 *   stores the result it in the cache.
 */
class QCInfoCacheScope
{
public:
    QCInfoCacheScope(const QCInfoCacheScope&) = delete;
    QCInfoCacheScope& operator=(const QCInfoCacheScope&) = delete;

    QCInfoCacheScope(GWBUF* pStmt)
        : m_pStmt(pStmt)
    {
        auto pInfo = static_cast<QC_STMT_INFO*>(m_pStmt->get_classifier_data());
        m_info_size_before = pInfo ? this_unit.classifier->qc_info_size(pInfo) : 0;

        if (use_cached_result() && has_not_been_parsed(m_pStmt))
        {
            m_canonical = m_pStmt->get_canonical(); // Not from the QC, but from GWBUF.

            if (mariadb::is_com_prepare(*pStmt))
            {
                // P as in prepare, and appended so as not to cause a
                // need for copying the data.
                m_canonical += ":P";
            }

            pInfo = this_thread.pInfo_cache->get(m_canonical);

            if (pInfo)
            {
                m_info_size_before = this_unit.classifier->qc_info_size(pInfo);
                m_pStmt->set_classifier_data(pInfo, info_object_close);
                m_canonical.clear();    // Signals that nothing needs to be added in the destructor.
            }
        }
    }

    ~QCInfoCacheScope()
    {
        bool exclude = exclude_from_cache();

        if (!m_canonical.empty() && !exclude)
        {   // Cache for the first time
            auto pInfo = static_cast<QC_STMT_INFO*>(m_pStmt->get_classifier_data());
            mxb_assert(pInfo);

            // Now from QC and this will have the trailing ":P" in case the GWBUF
            // contained a COM_STMT_PREPARE.
            std::string_view canonical = this_unit.classifier->qc_info_get_canonical(pInfo);
            mxb_assert(m_canonical == canonical);

            this_thread.pInfo_cache->insert(canonical, pInfo);
        }
        else if (!exclude)
        {   // The size might have changed
            auto pInfo = static_cast<QC_STMT_INFO*>(m_pStmt->get_classifier_data());
            auto info_size_after = pInfo ? this_unit.classifier->qc_info_size(pInfo) : 0;

            if (m_info_size_before != info_size_after)
            {
                mxb_assert(m_info_size_before < info_size_after);
                this_thread.pInfo_cache->update_total_size(info_size_after - m_info_size_before);
            }
        }
    }

private:
    GWBUF*      m_pStmt;
    std::string m_canonical;
    int32_t     m_info_size_before;

    bool exclude_from_cache() const
    {
        constexpr const int is_autocommit = QUERY_TYPE_ENABLE_AUTOCOMMIT | QUERY_TYPE_DISABLE_AUTOCOMMIT;
        uint32_t type_mask = QUERY_TYPE_UNKNOWN;
        this_unit.classifier->qc_get_type_mask(m_pStmt, &type_mask);
        return (type_mask & is_autocommit) != 0;
    }
};
}

bool qc_setup(const QC_CACHE_PROPERTIES* cache_properties,
              qc_sql_mode_t sql_mode,
              const char* plugin_name,
              const char* plugin_args)
{
    QC_TRACE();
    mxb_assert(!this_unit.classifier);

    if (!plugin_name || (*plugin_name == 0))
    {
        MXB_NOTICE("No query classifier specified, using default '%s'.", DEFAULT_QC_NAME);
        plugin_name = DEFAULT_QC_NAME;
    }

    int32_t rv = QC_RESULT_ERROR;
    this_unit.classifier = qc_load(plugin_name);

    if (this_unit.classifier)
    {
        rv = this_unit.classifier->qc_setup(sql_mode, plugin_args);

        if (rv == QC_RESULT_OK)
        {
            int64_t cache_max_size = (cache_properties ? cache_properties->max_size : 0);
            mxb_assert(cache_max_size >= 0);

            if (cache_max_size)
            {
                int64_t size_per_thr = cache_max_size / mxs::Config::get().n_threads;
                MXB_NOTICE("Query classification results are cached and reused. "
                           "Memory used per thread: %s", mxb::pretty_size(size_per_thr).c_str());
            }
            else
            {
                MXB_NOTICE("Query classification results are not cached.");
            }

            this_unit.set_cache_max_size(cache_max_size);
        }
        else
        {
            qc_unload(this_unit.classifier);
        }
    }

    return (rv == QC_RESULT_OK) ? true : false;
}

bool qc_init(const QC_CACHE_PROPERTIES* cache_properties,
             qc_sql_mode_t sql_mode,
             const char* plugin_name,
             const char* plugin_args)
{
    QC_TRACE();

    bool rc = qc_setup(cache_properties, sql_mode, plugin_name, plugin_args);

    if (rc)
    {
        rc = qc_process_init(QC_INIT_BOTH);

        if (rc)
        {
            rc = qc_thread_init(QC_INIT_BOTH);

            if (!rc)
            {
                qc_process_end(QC_INIT_BOTH);
            }
        }
    }

    return rc;
}

void qc_end()
{
    qc_thread_end(QC_INIT_BOTH);
    qc_process_end(QC_INIT_BOTH);
}

bool qc_process_init(uint32_t kind)
{
    QC_TRACE();
    mxb_assert(this_unit.classifier);

    const char* parse_using = getenv(QC_TRX_PARSE_USING);

    if (parse_using)
    {
        if (strcmp(parse_using, "QC_TRX_PARSE_USING_QC") == 0)
        {
            this_unit.qc_trx_parse_using = QC_TRX_PARSE_USING_QC;
            MXB_NOTICE("Transaction detection using QC.");
        }
        else if (strcmp(parse_using, "QC_TRX_PARSE_USING_PARSER") == 0)
        {
            this_unit.qc_trx_parse_using = QC_TRX_PARSE_USING_PARSER;
            MXB_NOTICE("Transaction detection using custom PARSER.");
        }
        else
        {
            MXB_NOTICE("QC_TRX_PARSE_USING set, but the value %s is not known. "
                       "Parsing using QC.",
                       parse_using);
        }
    }

    return true;
}

void qc_process_end(uint32_t kind)
{
    QC_TRACE();
    mxb_assert(this_unit.classifier);

    if (kind & QC_INIT_PLUGIN)
    {
        this_unit.classifier->qc_process_end();
    }
}

bool qc_thread_init(uint32_t kind)
{
    QC_TRACE();
    mxb_assert(this_unit.classifier);

    bool rc = false;

    if (kind & QC_INIT_SELF)
    {
        mxb_assert(!this_thread.pInfo_cache);
        this_thread.pInfo_cache = new(std::nothrow) QCInfoCache;
        rc = true;
    }
    else
    {
        rc = true;
    }

    if (rc)
    {
        if (kind & QC_INIT_PLUGIN)
        {
            rc = this_unit.classifier->qc_thread_init() == 0;
        }

        if (!rc)
        {
            if (kind & QC_INIT_SELF)
            {
                delete this_thread.pInfo_cache;
                this_thread.pInfo_cache = nullptr;
            }
        }
    }

    return rc;
}

void qc_thread_end(uint32_t kind)
{
    QC_TRACE();
    mxb_assert(this_unit.classifier);

    if (kind & QC_INIT_PLUGIN)
    {
        this_unit.classifier->qc_thread_end();
    }

    if (kind & QC_INIT_SELF)
    {
        delete this_thread.pInfo_cache;
        this_thread.pInfo_cache = nullptr;
    }
}

qc_parse_result_t qc_parse(GWBUF* query, uint32_t collect)
{
    QC_TRACE();
    mxb_assert(this_unit.classifier);

    int32_t result = QC_QUERY_INVALID;

    QCInfoCacheScope scope(query);
    this_unit.classifier->qc_parse(query, collect, &result);

    return (qc_parse_result_t)result;
}

uint32_t qc_get_type_mask(GWBUF* query)
{
    QC_TRACE();
    mxb_assert(this_unit.classifier);

    uint32_t type_mask = QUERY_TYPE_UNKNOWN;

    QCInfoCacheScope scope(query);
    this_unit.classifier->qc_get_type_mask(query, &type_mask);

    return type_mask;
}

qc_query_op_t qc_get_operation(GWBUF* query)
{
    QC_TRACE();
    mxb_assert(this_unit.classifier);

    int32_t op = QUERY_OP_UNDEFINED;

    QCInfoCacheScope scope(query);
    this_unit.classifier->qc_get_operation(query, &op);

    return (qc_query_op_t)op;
}

std::string_view qc_get_created_table_name(GWBUF* query)
{
    QC_TRACE();
    mxb_assert(this_unit.classifier);

    std::string_view name;

    QCInfoCacheScope scope(query);
    this_unit.classifier->qc_get_created_table_name(query, &name);

    return name;
}

bool qc_is_drop_table_query(GWBUF* query)
{
    QC_TRACE();
    mxb_assert(this_unit.classifier);

    int32_t is_drop_table = 0;

    QCInfoCacheScope scope(query);
    this_unit.classifier->qc_is_drop_table_query(query, &is_drop_table);

    return (is_drop_table != 0) ? true : false;
}

std::vector<std::string_view> qc_get_table_names(GWBUF* query, bool fullnames)
{
    QC_TRACE();
    mxb_assert(this_unit.classifier);

    std::vector<std::string_view> names;

    QCInfoCacheScope scope(query);
    this_unit.classifier->qc_get_table_names(query, fullnames, &names);

    return names;
}


bool qc_query_has_clause(GWBUF* query)
{
    QC_TRACE();
    mxb_assert(this_unit.classifier);

    int32_t has_clause = 0;

    QCInfoCacheScope scope(query);
    this_unit.classifier->qc_query_has_clause(query, &has_clause);

    return (has_clause != 0) ? true : false;
}

void qc_get_field_info(GWBUF* query, const QC_FIELD_INFO** infos, size_t* n_infos)
{
    QC_TRACE();
    mxb_assert(this_unit.classifier);

    *infos = NULL;

    uint32_t n = 0;

    QCInfoCacheScope scope(query);
    this_unit.classifier->qc_get_field_info(query, infos, &n);

    *n_infos = n;
}

void qc_get_function_info(GWBUF* query, const QC_FUNCTION_INFO** infos, size_t* n_infos)
{
    QC_TRACE();
    mxb_assert(this_unit.classifier);

    *infos = NULL;

    uint32_t n = 0;

    QCInfoCacheScope scope(query);
    this_unit.classifier->qc_get_function_info(query, infos, &n);

    *n_infos = n;
}

std::vector<std::string_view> qc_get_database_names(GWBUF* query)
{
    QC_TRACE();
    mxb_assert(this_unit.classifier);

    std::vector<std::string_view> names;

    QCInfoCacheScope scope(query);
    this_unit.classifier->qc_get_database_names(query, &names);

    return names;
}

QC_KILL qc_get_kill_info(GWBUF* query)
{
    QC_TRACE();
    mxb_assert(this_unit.classifier);

    QC_KILL rval;

    QCInfoCacheScope scope(query);
    this_unit.classifier->qc_get_kill_info(query, &rval);

    return rval;
}

std::string_view qc_get_prepare_name(GWBUF* query)
{
    QC_TRACE();
    mxb_assert(this_unit.classifier);

    std::string_view name;

    QCInfoCacheScope scope(query);
    this_unit.classifier->qc_get_prepare_name(query, &name);

    return name;
}

GWBUF* qc_get_preparable_stmt(GWBUF* stmt)
{
    QC_TRACE();
    mxb_assert(this_unit.classifier);

    GWBUF* preparable_stmt = NULL;

    QCInfoCacheScope scope(stmt);
    this_unit.classifier->qc_get_preparable_stmt(stmt, &preparable_stmt);

    return preparable_stmt;
}

const char* qc_result_to_string(qc_parse_result_t result)
{
    switch (result)
    {
    case QC_QUERY_INVALID:
        return "QC_QUERY_INVALID";

    case QC_QUERY_TOKENIZED:
        return "QC_QUERY_TOKENIZED";

    case QC_QUERY_PARTIALLY_PARSED:
        return "QC_QUERY_PARTIALLY_PARSED";

    case QC_QUERY_PARSED:
        return "QC_QUERY_PARSED";

    default:
        mxb_assert(!true);
        return "Unknown";
    }
}

const char* qc_kill_type_to_string(qc_kill_type_t type)
{
    switch (type)
    {
    case QC_KILL_CONNECTION:
        return "QC_KILL_CONNECTION";

    case QC_KILL_QUERY:
        return "QC_KILL_QUERY";

    case QC_KILL_QUERY_ID:
        return "QC_KILL_QUERY_ID";

    default:
        mxb_assert(!true);
        return "Unknown";
    }
}

const char* qc_op_to_string(qc_query_op_t op)
{
    switch (op)
    {
    case QUERY_OP_UNDEFINED:
        return "QUERY_OP_UNDEFINED";

    case QUERY_OP_ALTER:
        return "QUERY_OP_ALTER";

    case QUERY_OP_CALL:
        return "QUERY_OP_CALL";

    case QUERY_OP_CHANGE_DB:
        return "QUERY_OP_CHANGE_DB";

    case QUERY_OP_CREATE:
        return "QUERY_OP_CREATE";

    case QUERY_OP_DELETE:
        return "QUERY_OP_DELETE";

    case QUERY_OP_DROP:
        return "QUERY_OP_DROP";

    case QUERY_OP_EXPLAIN:
        return "QUERY_OP_EXPLAIN";

    case QUERY_OP_GRANT:
        return "QUERY_OP_GRANT";

    case QUERY_OP_INSERT:
        return "QUERY_OP_INSERT";

    case QUERY_OP_LOAD:
        return "QUERY_OP_LOAD";

    case QUERY_OP_LOAD_LOCAL:
        return "QUERY_OP_LOAD_LOCAL";

    case QUERY_OP_REVOKE:
        return "QUERY_OP_REVOKE";

    case QUERY_OP_SELECT:
        return "QUERY_OP_SELECT";

    case QUERY_OP_SET:
        return "QUERY_OP_SET";

    case QUERY_OP_SET_TRANSACTION:
        return "QUERY_OP_SET_TRANSACTION";

    case QUERY_OP_SHOW:
        return "QUERY_OP_SHOW";

    case QUERY_OP_TRUNCATE:
        return "QUERY_OP_TRUNCATE";

    case QUERY_OP_UPDATE:
        return "QUERY_OP_UPDATE";

    case QUERY_OP_KILL:
        return "QUERY_OP_KILL";

    default:
        return "UNKNOWN_QUERY_OP";
    }
}

struct type_name_info type_to_type_name_info(qc_query_type_t type)
{
    struct type_name_info info;

    switch (type)
    {
    case QUERY_TYPE_UNKNOWN:
        {
            static const char name[] = "QUERY_TYPE_UNKNOWN";
            info.name = name;
            info.name_len = sizeof(name) - 1;
        }
        break;

    case QUERY_TYPE_LOCAL_READ:
        {
            static const char name[] = "QUERY_TYPE_LOCAL_READ";
            info.name = name;
            info.name_len = sizeof(name) - 1;
        }
        break;

    case QUERY_TYPE_READ:
        {
            static const char name[] = "QUERY_TYPE_READ";
            info.name = name;
            info.name_len = sizeof(name) - 1;
        }
        break;

    case QUERY_TYPE_WRITE:
        {
            static const char name[] = "QUERY_TYPE_WRITE";
            info.name = name;
            info.name_len = sizeof(name) - 1;
        }
        break;

    case QUERY_TYPE_MASTER_READ:
        {
            static const char name[] = "QUERY_TYPE_MASTER_READ";
            info.name = name;
            info.name_len = sizeof(name) - 1;
        }
        break;

    case QUERY_TYPE_SESSION_WRITE:
        {
            static const char name[] = "QUERY_TYPE_SESSION_WRITE";
            info.name = name;
            info.name_len = sizeof(name) - 1;
        }
        break;

    case QUERY_TYPE_USERVAR_WRITE:
        {
            static const char name[] = "QUERY_TYPE_USERVAR_WRITE";
            info.name = name;
            info.name_len = sizeof(name) - 1;
        }
        break;

    case QUERY_TYPE_USERVAR_READ:
        {
            static const char name[] = "QUERY_TYPE_USERVAR_READ";
            info.name = name;
            info.name_len = sizeof(name) - 1;
        }
        break;

    case QUERY_TYPE_SYSVAR_READ:
        {
            static const char name[] = "QUERY_TYPE_SYSVAR_READ";
            info.name = name;
            info.name_len = sizeof(name) - 1;
        }
        break;

    /** Not implemented yet */
    // case QUERY_TYPE_SYSVAR_WRITE:
    case QUERY_TYPE_GSYSVAR_READ:
        {
            static const char name[] = "QUERY_TYPE_GSYSVAR_READ";
            info.name = name;
            info.name_len = sizeof(name) - 1;
        }
        break;

    case QUERY_TYPE_GSYSVAR_WRITE:
        {
            static const char name[] = "QUERY_TYPE_GSYSVAR_WRITE";
            info.name = name;
            info.name_len = sizeof(name) - 1;
        }
        break;

    case QUERY_TYPE_BEGIN_TRX:
        {
            static const char name[] = "QUERY_TYPE_BEGIN_TRX";
            info.name = name;
            info.name_len = sizeof(name) - 1;
        }
        break;

    case QUERY_TYPE_ENABLE_AUTOCOMMIT:
        {
            static const char name[] = "QUERY_TYPE_ENABLE_AUTOCOMMIT";
            info.name = name;
            info.name_len = sizeof(name) - 1;
        }
        break;

    case QUERY_TYPE_DISABLE_AUTOCOMMIT:
        {
            static const char name[] = "QUERY_TYPE_DISABLE_AUTOCOMMIT";
            info.name = name;
            info.name_len = sizeof(name) - 1;
        }
        break;

    case QUERY_TYPE_ROLLBACK:
        {
            static const char name[] = "QUERY_TYPE_ROLLBACK";
            info.name = name;
            info.name_len = sizeof(name) - 1;
        }
        break;

    case QUERY_TYPE_COMMIT:
        {
            static const char name[] = "QUERY_TYPE_COMMIT";
            info.name = name;
            info.name_len = sizeof(name) - 1;
        }
        break;

    case QUERY_TYPE_PREPARE_NAMED_STMT:
        {
            static const char name[] = "QUERY_TYPE_PREPARE_NAMED_STMT";
            info.name = name;
            info.name_len = sizeof(name) - 1;
        }
        break;

    case QUERY_TYPE_PREPARE_STMT:
        {
            static const char name[] = "QUERY_TYPE_PREPARE_STMT";
            info.name = name;
            info.name_len = sizeof(name) - 1;
        }
        break;

    case QUERY_TYPE_EXEC_STMT:
        {
            static const char name[] = "QUERY_TYPE_EXEC_STMT";
            info.name = name;
            info.name_len = sizeof(name) - 1;
        }
        break;

    case QUERY_TYPE_CREATE_TMP_TABLE:
        {
            static const char name[] = "QUERY_TYPE_CREATE_TMP_TABLE";
            info.name = name;
            info.name_len = sizeof(name) - 1;
        }
        break;

    case QUERY_TYPE_READ_TMP_TABLE:
        {
            static const char name[] = "QUERY_TYPE_READ_TMP_TABLE";
            info.name = name;
            info.name_len = sizeof(name) - 1;
        }
        break;

    case QUERY_TYPE_SHOW_DATABASES:
        {
            static const char name[] = "QUERY_TYPE_SHOW_DATABASES";
            info.name = name;
            info.name_len = sizeof(name) - 1;
        }
        break;

    case QUERY_TYPE_SHOW_TABLES:
        {
            static const char name[] = "QUERY_TYPE_SHOW_TABLES";
            info.name = name;
            info.name_len = sizeof(name) - 1;
        }
        break;

    case QUERY_TYPE_DEALLOC_PREPARE:
        {
            static const char name[] = "QUERY_TYPE_DEALLOC_PREPARE";
            info.name = name;
            info.name_len = sizeof(name) - 1;
        }
        break;

    case QUERY_TYPE_READONLY:
        {
            static const char name[] = "QUERY_TYPE_READONLY";
            info.name = name;
            info.name_len = sizeof(name) - 1;
        }
        break;

    case QUERY_TYPE_READWRITE:
        {
            static const char name[] = "QUERY_TYPE_READWRITE";
            info.name = name;
            info.name_len = sizeof(name) - 1;
        }
        break;

    case QUERY_TYPE_NEXT_TRX:
        {
            static const char name[] = "QUERY_TYPE_NEXT_TRX";
            info.name = name;
            info.name_len = sizeof(name) - 1;
        }
        break;

    default:
        {
            static const char name[] = "UNKNOWN_QUERY_TYPE";
            info.name = name;
            info.name_len = sizeof(name) - 1;
        }
        break;
    }

    return info;
}


const char* qc_type_to_string(qc_query_type_t type)
{
    return type_to_type_name_info(type).name;
}

static const qc_query_type_t QUERY_TYPES[] =
{
    /* Excluded by design */
    // QUERY_TYPE_UNKNOWN,
    QUERY_TYPE_LOCAL_READ,
    QUERY_TYPE_READ,
    QUERY_TYPE_WRITE,
    QUERY_TYPE_MASTER_READ,
    QUERY_TYPE_SESSION_WRITE,
    QUERY_TYPE_USERVAR_WRITE,
    QUERY_TYPE_USERVAR_READ,
    QUERY_TYPE_SYSVAR_READ,
    /** Not implemented yet */
    // QUERY_TYPE_SYSVAR_WRITE,
    QUERY_TYPE_GSYSVAR_READ,
    QUERY_TYPE_GSYSVAR_WRITE,
    QUERY_TYPE_BEGIN_TRX,
    QUERY_TYPE_ENABLE_AUTOCOMMIT,
    QUERY_TYPE_DISABLE_AUTOCOMMIT,
    QUERY_TYPE_ROLLBACK,
    QUERY_TYPE_COMMIT,
    QUERY_TYPE_PREPARE_NAMED_STMT,
    QUERY_TYPE_PREPARE_STMT,
    QUERY_TYPE_EXEC_STMT,
    QUERY_TYPE_CREATE_TMP_TABLE,
    QUERY_TYPE_READ_TMP_TABLE,
    QUERY_TYPE_SHOW_DATABASES,
    QUERY_TYPE_SHOW_TABLES,
    QUERY_TYPE_DEALLOC_PREPARE,
    QUERY_TYPE_READONLY,
    QUERY_TYPE_READWRITE,
    QUERY_TYPE_NEXT_TRX,
};

static const int N_QUERY_TYPES = sizeof(QUERY_TYPES) / sizeof(QUERY_TYPES[0]);
static const int QUERY_TYPE_MAX_LEN = 29;   // strlen("QUERY_TYPE_PREPARE_NAMED_STMT");

std::string qc_typemask_to_string(uint32_t types)
{
    std::string rv;

    for (int i = 0; i < N_QUERY_TYPES; ++i)
    {
        qc_query_type_t type = QUERY_TYPES[i];

        if (types & type)
        {
            if (!rv.empty())
            {
                rv += "|";
            }

            struct type_name_info info = type_to_type_name_info(type);

            rv += info.name;
        }
    }

    return rv;
}

uint32_t qc_remove_non_trx_type_bits(uint32_t type_mask)
{
    if (qc_query_is_type(type_mask, QUERY_TYPE_WRITE)
        && qc_query_is_type(type_mask, QUERY_TYPE_COMMIT))
    {
        // This is a commit reported for "CREATE TABLE...",
        // "DROP TABLE...", etc. that cause an implicit commit.
        type_mask = 0;
    }
    else
    {
        // Only START TRANSACTION can be explicitly READ or WRITE.
        if (!(type_mask & QUERY_TYPE_BEGIN_TRX))
        {
            // So, strip them away for everything else.
            type_mask &= ~(QUERY_TYPE_WRITE | QUERY_TYPE_READ);
        }

        // Then leave only the bits related to transaction and
        // autocommit state.
        type_mask &= (QUERY_TYPE_BEGIN_TRX
                      | QUERY_TYPE_WRITE
                      | QUERY_TYPE_READ
                      | QUERY_TYPE_COMMIT
                      | QUERY_TYPE_ROLLBACK
                      | QUERY_TYPE_ENABLE_AUTOCOMMIT
                      | QUERY_TYPE_DISABLE_AUTOCOMMIT
                      | QUERY_TYPE_READONLY
                      | QUERY_TYPE_READWRITE
                      | QUERY_TYPE_NEXT_TRX);
    }

    return type_mask;
}

static uint32_t qc_get_trx_type_mask_using_qc(GWBUF* stmt)
{
    uint32_t type_mask = qc_get_type_mask(stmt);

    return qc_remove_non_trx_type_bits(type_mask);
}

static uint32_t qc_get_trx_type_mask_using_parser(GWBUF* stmt)
{
    maxscale::TrxBoundaryParser parser;

    return parser.type_mask_of(stmt);
}

uint32_t qc_get_trx_type_mask_using(GWBUF* stmt, qc_trx_parse_using_t use)
{
    uint32_t type_mask = 0;

    switch (use)
    {
    case QC_TRX_PARSE_USING_QC:
        type_mask = qc_get_trx_type_mask_using_qc(stmt);
        break;

    case QC_TRX_PARSE_USING_PARSER:
        type_mask = qc_get_trx_type_mask_using_parser(stmt);
        break;

    default:
        mxb_assert(!true);
    }

    return type_mask;
}

uint32_t qc_get_trx_type_mask(GWBUF* stmt)
{
    return qc_get_trx_type_mask_using(stmt, this_unit.qc_trx_parse_using);
}

void qc_set_server_version(uint64_t version)
{
    QC_TRACE();
    mxb_assert(this_unit.classifier);

    this_unit.classifier->qc_set_server_version(version);
}

uint64_t qc_get_server_version()
{
    QC_TRACE();
    mxb_assert(this_unit.classifier);

    uint64_t version;

    this_unit.classifier->qc_get_server_version(&version);

    return version;
}

qc_sql_mode_t qc_get_sql_mode()
{
    QC_TRACE();
    mxb_assert(this_unit.classifier);

    qc_sql_mode_t sql_mode = QC_SQL_MODE_DEFAULT;
    int32_t rv = this_unit.classifier->qc_get_sql_mode(&sql_mode);
    mxb_assert(rv == QC_RESULT_OK);

    return sql_mode;
}

void qc_set_sql_mode(qc_sql_mode_t sql_mode)
{
    QC_TRACE();
    mxb_assert(this_unit.classifier);

    int32_t rv = this_unit.classifier->qc_set_sql_mode(sql_mode);
    mxb_assert(rv == QC_RESULT_OK);
}

uint32_t qc_get_options()
{
    QC_TRACE();
    mxb_assert(this_unit.classifier);

    return this_unit.classifier->qc_get_options();
}

bool qc_set_options(uint32_t options)
{
    QC_TRACE();
    mxb_assert(this_unit.classifier);

    int32_t rv = this_unit.classifier->qc_set_options(options);

    if (rv == QC_RESULT_OK)
    {
        this_thread.options = options;
    }

    return rv == QC_RESULT_OK;
}

bool qc_get_current_stmt(const char** ppStmt, size_t* pLen)
{
    QC_TRACE();
    mxb_assert(this_unit.classifier);

    return this_unit.classifier->qc_get_current_stmt(ppStmt, pLen) == QC_RESULT_OK;
}

void qc_get_cache_properties(QC_CACHE_PROPERTIES* properties)
{
    properties->max_size = this_unit.cache_max_size();
}

bool qc_set_cache_properties(const QC_CACHE_PROPERTIES* properties)
{
    bool rv = false;

    if (properties->max_size >= 0)
    {
        if (properties->max_size == 0)
        {
            MXB_NOTICE("Query classifier cache disabled.");
        }

        this_unit.set_cache_max_size(properties->max_size);
        rv = true;
    }
    else
    {
        MXB_ERROR("Ignoring attempt to set size of query classifier "
                  "cache to a negative value: %" PRIi64 ".",
                  properties->max_size);
    }

    return rv;
}

void qc_use_local_cache(bool enabled)
{
    this_thread.use_cache = enabled;

    if (!enabled)
    {
        if (this_thread.pInfo_cache)
        {
            this_thread.pInfo_cache->clear();
        }
    }
}

bool qc_get_cache_stats(QC_CACHE_STATS* pStats)
{
    QC_TRACE();

    bool rv = false;

    QCInfoCache* pInfo_cache = this_thread.pInfo_cache;

    if (pInfo_cache && use_cached_result())
    {
        pInfo_cache->get_stats(pStats);
        rv = true;
    }

    return rv;
}

json_t* qc_get_cache_stats_as_json()
{
    QC_CACHE_STATS stats = {};
    qc_get_cache_stats(&stats);

    json_t* pStats = json_object();
    json_object_set_new(pStats, "size", json_integer(stats.size));
    json_object_set_new(pStats, "inserts", json_integer(stats.inserts));
    json_object_set_new(pStats, "hits", json_integer(stats.hits));
    json_object_set_new(pStats, "misses", json_integer(stats.misses));
    json_object_set_new(pStats, "evictions", json_integer(stats.evictions));

    return pStats;
}

std::unique_ptr<json_t> qc_as_json(const char* zHost)
{
    json_t* pParams = json_object();
    json_object_set_new(pParams, CN_CACHE_SIZE, json_integer(this_unit.cache_max_size()));

    json_t* pAttributes = json_object();
    json_object_set_new(pAttributes, CN_PARAMETERS, pParams);

    json_t* pSelf = json_object();
    json_object_set_new(pSelf, CN_ID, json_string(CN_QUERY_CLASSIFIER));
    json_object_set_new(pSelf, CN_TYPE, json_string(CN_QUERY_CLASSIFIER));
    json_object_set_new(pSelf, CN_ATTRIBUTES, pAttributes);

    return std::unique_ptr<json_t>(mxs_json_resource(zHost, MXS_JSON_API_QC, pSelf));
}

namespace
{

json_t* get_params(json_t* pJson)
{
    json_t* pParams = mxb::json_ptr(pJson, MXS_JSON_PTR_PARAMETERS);

    if (pParams && json_is_object(pParams))
    {
        if (auto pSize = mxb::json_ptr(pParams, CN_CACHE_SIZE))
        {
            if (!json_is_null(pSize) && !json_is_integer(pSize))
            {
                pParams = nullptr;
            }
        }
    }

    return pParams;
}
}

bool qc_alter_from_json(json_t* pJson)
{
    bool rv = false;

    json_t* pParams = get_params(pJson);

    if (pParams)
    {
        rv = true;

        QC_CACHE_PROPERTIES cache_properties;
        qc_get_cache_properties(&cache_properties);

        json_t* pValue;

        if ((pValue = mxb::json_ptr(pParams, CN_CACHE_SIZE)))
        {
            cache_properties.max_size = json_integer_value(pValue);
            // If get_params() did its job, then we will not
            // get here if the value is negative.
            mxb_assert(cache_properties.max_size >= 0);
        }

        if (rv)
        {
            MXB_AT_DEBUG(bool set = ) qc_set_cache_properties(&cache_properties);
            mxb_assert(set);
        }
    }

    return rv;
}

namespace
{

void append_field_info(json_t* pParent,
                       const char* zName,
                       const QC_FIELD_INFO* begin, const QC_FIELD_INFO* end)
{
    json_t* pFields = json_array();

    std::for_each(begin, end, [pFields](const QC_FIELD_INFO& info) {
                      std::string name;

                      if (!info.database.empty())
                      {
                          name += info.database;
                          name += '.';
                          mxb_assert(!info.table.empty());
                      }

                      if (!info.table.empty())
                      {
                          name += info.table;
                          name += '.';
                      }

                      mxb_assert(!info.column.empty());

                      name += info.column;

                      json_array_append_new(pFields, json_string(name.c_str()));
                  });

    json_object_set_new(pParent, zName, pFields);
}

void append_field_info(json_t* pParams, GWBUF* pBuffer)
{
    const QC_FIELD_INFO* begin;
    size_t n;
    qc_get_field_info(pBuffer, &begin, &n);

    append_field_info(pParams, CN_FIELDS, begin, begin + n);
}

void append_function_info(json_t* pParams, GWBUF* pBuffer)
{
    json_t* pFunctions = json_array();

    const QC_FUNCTION_INFO* begin;
    size_t n;
    qc_get_function_info(pBuffer, &begin, &n);

    std::for_each(begin, begin + n, [pFunctions](const QC_FUNCTION_INFO& info) {
                      json_t* pFunction = json_object();

                      json_object_set_new(pFunction, CN_NAME, json_stringn(info.name.data(), info.name.length()));

                      append_field_info(pFunction, CN_ARGUMENTS, info.fields, info.fields + info.n_fields);

                      json_array_append_new(pFunctions, pFunction);
                  });

    json_object_set_new(pParams, CN_FUNCTIONS, pFunctions);
}
}

std::unique_ptr<json_t> qc_classify_as_json(const char* zHost, const std::string& statement)
{
    json_t* pAttributes = json_object();

    std::unique_ptr<GWBUF> sBuffer(modutil_create_query(statement.c_str()));
    GWBUF* pBuffer = sBuffer.get();

    qc_parse_result_t result = qc_parse(pBuffer, QC_COLLECT_ALL);

    json_object_set_new(pAttributes, CN_PARSE_RESULT, json_string(qc_result_to_string(result)));

    if (result != QC_QUERY_INVALID)
    {
        std::string type_mask = qc_typemask_to_string(qc_get_type_mask(pBuffer));
        json_object_set_new(pAttributes, CN_TYPE_MASK, json_string(type_mask.c_str()));

        json_object_set_new(pAttributes, CN_OPERATION,
                            json_string(qc_op_to_string(qc_get_operation(pBuffer))));
        bool has_clause = qc_query_has_clause(pBuffer);
        json_object_set_new(pAttributes, CN_HAS_WHERE_CLAUSE, json_boolean(has_clause));

        append_field_info(pAttributes, pBuffer);
        append_function_info(pAttributes, pBuffer);

        json_object_set_new(pAttributes, CN_CANONICAL, json_string(pBuffer->get_canonical().c_str()));
    }

    json_t* pSelf = json_object();
    json_object_set_new(pSelf, CN_ID, json_string(CN_CLASSIFY));
    json_object_set_new(pSelf, CN_TYPE, json_string(CN_CLASSIFY));
    json_object_set_new(pSelf, CN_ATTRIBUTES, pAttributes);

    return std::unique_ptr<json_t>(mxs_json_resource(zHost, MXS_JSON_API_QC_CLASSIFY, pSelf));
}

namespace
{

json_t* cache_entry_as_json(const std::string& stmt, const QC_CACHE_ENTRY& entry)
{
    json_t* pHits = json_integer(entry.hits);

    json_t* pClassification = json_object();
    json_object_set_new(pClassification,
                        CN_PARSE_RESULT, json_string(qc_result_to_string(entry.result.status)));
    std::string type_mask = qc_typemask_to_string(entry.result.type_mask);
    json_object_set_new(pClassification, CN_TYPE_MASK, json_string(type_mask.c_str()));
    json_object_set_new(pClassification,
                        CN_OPERATION,
                        json_string(qc_op_to_string(entry.result.op)));

    json_t* pAttributes = json_object();
    json_object_set_new(pAttributes, CN_HITS, pHits);
    json_object_set_new(pAttributes, CN_CLASSIFICATION, pClassification);

    json_t* pSelf = json_object();
    json_object_set_new(pSelf, CN_ID, json_string(stmt.c_str()));
    json_object_set_new(pSelf, CN_TYPE, json_string(CN_CACHE));
    json_object_set_new(pSelf, CN_ATTRIBUTES, pAttributes);

    return pSelf;
}
}

std::unique_ptr<json_t> qc_cache_as_json(const char* zHost, size_t top)
{
    std::map<std::string, QC_CACHE_ENTRY> state;

    // Assuming the classification cache of all workers will roughly be similar
    // (which will be the case unless something is broken), collecting the
    // information serially from all routing workers will consume 1/N of the
    // memory that would be consumed if the information were collected in
    // parallel and then coalesced here.

    mxs::RoutingWorker::execute_serially([&]() {
        qc_get_cache_state(state, top);
    });

    auto entries = limit_n(state.begin(), state.end(), top, [](const auto& a, const auto& b){
        return a.second.hits > b.second.hits;
    });

    json_t* pData = json_array();

    for (const auto& p : entries)
    {
        const auto& stmt = p.get().first;
        const auto& entry = p.get().second;

        json_t* pEntry = cache_entry_as_json(stmt, entry);

        json_array_append_new(pData, pEntry);
    }

    return std::unique_ptr<json_t>(mxs_json_resource(zHost, MXS_JSON_API_QC_CACHE, pData));
}

void qc_get_cache_state(std::map<std::string, QC_CACHE_ENTRY>& state, size_t top)
{
    QCInfoCache* pCache = this_thread.pInfo_cache;

    if (pCache)
    {
        pCache->get_state(state, top);
    }
}<|MERGE_RESOLUTION|>--- conflicted
+++ resolved
@@ -395,11 +395,7 @@
         return size;
     }
 
-<<<<<<< HEAD
-    bool erase(std::string_view canonical_stmt)
-=======
-    int64_t erase(const std::string& canonical_stmt)
->>>>>>> 56c87b7c
+    int64_t erase(std::string_view canonical_stmt)
     {
         int64_t size = 0;
 
