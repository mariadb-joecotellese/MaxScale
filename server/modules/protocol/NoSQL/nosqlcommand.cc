--- conflicted
+++ resolved
@@ -92,39 +92,6 @@
     }
 }
 
-<<<<<<< HEAD
-namespace
-{
-
-GWBUF* create_packet(const char* zSql, size_t sql_len, uint8_t seq_no)
-{
-    bool is_first = (seq_no == 0);
-
-    size_t payload_len = sql_len + (is_first ? 1 : 0);
-    mxb_assert(payload_len <= Command::MAX_PAYLOAD_LEN);
-
-    GWBUF* pPacket = gwbuf_alloc(MYSQL_HEADER_LEN + payload_len);
-
-    uint8_t* p = pPacket->start;
-    *p++ = payload_len;
-    *p++ = (payload_len >> 8);
-    *p++ = (payload_len >> 16);
-    *p++ = seq_no;
-
-    if (is_first)
-    {
-        *p++ = 0x03;
-    }
-
-    memcpy(p, zSql, sql_len);
-
-    return pPacket;
-}
-
-}
-
-=======
->>>>>>> 18b5c28e
 void Command::send_downstream(const string& sql)
 {
     if (m_database.config().should_log_out())
