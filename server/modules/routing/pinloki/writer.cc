/*
 * Copyright (c) 2020 MariaDB Corporation Ab
 *
 * Use of this software is governed by the Business Source License included
 * in the LICENSE.TXT file and at www.mariadb.com/bsl11.
 *
 * Change Date: 2026-12-27
 *
 * On the date above, in accordance with the Business Source License, use
 * of this software will be governed by version 2 or later of the General
 * Public License.
 */

#include "writer.hh"
#include "config.hh"
#include "file_writer.hh"
#include "inventory.hh"
#include "pinloki.hh"
#include "find_gtid.hh"
#include <maxbase/hexdump.hh>
#include <maxbase/stopwatch.hh>
#include <maxbase/threadpool.hh>

#include <fstream>
#include <iostream>
#include <iomanip>
#include <thread>
#include <assert.h>

#include <assert.h>
#include <mariadb_rpl.h>
using namespace std::chrono_literals;

using namespace std::literals::string_literals;

// TODO multidomain is not handled, except for the state of replication (or m_current_gtid_list).
//      Incidentally this works with multidomain, as long as the master and any new master have
//      the same exact binlogs.
namespace pinloki
{

Writer::Writer(const mxq::Connection::ConnectionDetails& details, InventoryWriter* inv)
    : m_inventory(*inv)
    , m_details(details)
{
    m_inventory.set_is_writer_connected(false);

    m_current_gtid_list = find_last_gtid_list(m_inventory);
    m_inventory.save_rpl_state(m_current_gtid_list);

    std::vector<maxsql::Gtid> gtids;
    auto req_state = m_inventory.requested_rpl_state();
    if (req_state.is_valid())
    {
        if (m_current_gtid_list.is_included(req_state))
        {
            MXB_SDEBUG("The requested gtid is already in the logs, removing request.");
            m_inventory.clear_requested_rpl_state();
        }
        else
        {
            m_current_gtid_list = req_state;
        }
    }

    std::lock_guard<std::mutex> guard(m_lock);
    m_thread = std::thread(&Writer::run, this);
    mxb::set_thread_name(m_thread, "Writer");
}

Writer::~Writer()
{
    m_running = false;
    m_cond.notify_one();
    m_thread.join();
}

void Writer::set_connection_details(const mxq::Connection::ConnectionDetails& details)
{
    std::lock_guard<std::mutex> guard(m_lock);
    m_details = details;
}

mxq::Connection::ConnectionDetails Writer::get_connection_details()
{
    std::lock_guard<std::mutex> guard(m_lock);
    return m_details;
}

mxq::GtidList Writer::get_gtid_io_pos() const
{
    std::lock_guard<std::mutex> guard(m_lock);
    return m_current_gtid_list;
}

Error Writer::get_err() const
{
    std::lock_guard<std::mutex> guard(m_lock);
    return m_error;
}

void Writer::update_gtid_list(const mxq::Gtid& gtid)
{
    std::lock_guard<std::mutex> guard(m_lock);
    m_current_gtid_list.replace(gtid);
}

void Writer::start_replication(mxq::Connection& conn)
{
    conn.start_replication(m_inventory.config().server_id(), m_current_gtid_list);
}

bool Writer::has_master_changed(const mxq::Connection& conn)
{
    auto details = get_connection_details();

    return conn.host() != details.host;
}

void Writer::run()
{
    std::unique_lock<std::mutex> guard(m_lock);
    guard.unlock();
    mxb::LogScope scope(m_inventory.config().name().c_str());
    bool log_host_warning = true;

    while (m_running)
    {
        std::string host = "<no host>";
        Error error;
        try
        {
            auto details = get_connection_details();

            {
                std::unique_lock<std::mutex> guard(m_lock);
                if (!details.host.is_valid())
                {
                    if (log_host_warning)
                    {
                        MXB_SWARNING("No (replication) master found. Retrying silently until one is found.");
                        log_host_warning = false;
                    }

                    m_cond.wait_for(guard, std::chrono::seconds(1), [this]() {
                        return !m_running;
                    });

                    continue;
                }
                m_error = Error {};
            }

            mxb::set_thread_name(m_thread, MAKE_STR(details.host.address() << ":Writer"));
            log_host_warning = true;

            FileWriter file(&m_inventory, *this);
            mxq::Connection conn(get_connection_details());
            start_replication(conn);
            std::ostringstream ss;
            ss << conn.host();
            host = ss.str();

            maxbase::Timer timer(1s);   // Check if the master has changed at the most once a second

            while (m_running)
            {
                auto rpl_event = maxsql::RplEvent(conn.get_rpl_msg());
                if (rpl_event.event_type() != HEARTBEAT_LOG_EVENT)
                {
                    MXB_SDEBUG("INCOMING " << rpl_event);
                }

                if (m_inventory.config().select_master() && timer.alarm() && has_master_changed(conn))
                {
                    MXB_INFO("Pinloki switching to new master at '%s'", host.c_str());
                    break;
                }

                m_inventory.set_master_id(rpl_event.server_id());
                m_inventory.set_is_writer_connected(true);
                bool do_save_gtid_list = false;

                switch (rpl_event.event_type())
                {
                case GTID_EVENT:
                    {
                        maxsql::GtidEvent gtid_event = rpl_event.gtid_event();
                        file.begin_txn();
                        update_gtid_list(gtid_event.gtid);

                        if (gtid_event.flags & mxq::F_STANDALONE)
                        {
                            m_commit_on_query = true;
                        }

                        m_was_ddl = gtid_event.flags & mxq::F_DDL;
                    }
                    break;

                case QUERY_EVENT:
<<<<<<< HEAD
                    if (m_inventory.config().ddl_only() && !m_was_ddl)
                    {
                        file.rollback_txn();
=======
                    if (m_commit_on_query)
                    {
                        do_save_gtid_list = true;
                        m_commit_on_query = false;
>>>>>>> 74139676
                    }
                    else
                    {
<<<<<<< HEAD
                        file.add_event(rpl_event);
                        if (m_commit_on_query)
                        {
                            save_gtid_list(file);
                            m_commit_on_query = false;
                        }
                        else if (rpl_event.is_commit())
                        {
                            save_gtid_list(file);
                        }
=======
                        do_save_gtid_list = true;
>>>>>>> 74139676
                    }
                    break;

                case XID_EVENT:
<<<<<<< HEAD
                    if (m_inventory.config().ddl_only())
                    {
                        mxb_assert_message(!m_was_ddl, "DDLs should not generate XID events");
                        file.rollback_txn();
                    }
                    else
                    {
                        file.add_event(rpl_event);
                        save_gtid_list(file);
                    }
=======
                    do_save_gtid_list = true;
>>>>>>> 74139676
                    break;

                default:
                    break;
                }

                file.add_event(rpl_event);
                if (do_save_gtid_list)
                {
                    save_gtid_list(file);
                }
            }
        }
        catch (const mxq::EncryptionError& x)
        {
            MXB_ERROR("Encryption error (%s), cannot continue. "
                      "Restart replication to attempt again.",
                      x.what());
            m_running = false;
        }
        catch (const maxsql::DatabaseError& x)
        {
            error = Error {x.code(), x.what()};
        }
        catch (const std::exception& x)
        {
            error = Error {-1, x.what()};
        }

        m_inventory.set_is_writer_connected(false);

        std::unique_lock<std::mutex> guard(m_lock);
        if (error.code)
        {
            m_error = error;
            if (m_timer.alarm())
            {
                MXB_SERROR("Error received during replication from '" << host << "': " << error.str);
            }

            m_cond.wait_for(guard, std::chrono::seconds(1), [this]() {
                return !m_running;
            });
        }
    }
}

void Writer::save_gtid_list(FileWriter& file_writer)
{
    if (m_current_gtid_list.is_valid())
    {
        file_writer.commit_txn();
        m_inventory.save_rpl_state(m_current_gtid_list);
    }
}
}<|MERGE_RESOLUTION|>--- conflicted
+++ resolved
@@ -179,6 +179,7 @@
 
                 m_inventory.set_master_id(rpl_event.server_id());
                 m_inventory.set_is_writer_connected(true);
+                bool do_add_event = true; // set to false on rollback
                 bool do_save_gtid_list = false;
 
                 switch (rpl_event.event_type())
@@ -199,58 +200,44 @@
                     break;
 
                 case QUERY_EVENT:
-<<<<<<< HEAD
                     if (m_inventory.config().ddl_only() && !m_was_ddl)
                     {
+                        do_add_event = false;
                         file.rollback_txn();
-=======
-                    if (m_commit_on_query)
+                    }
+                    else if (m_commit_on_query)
                     {
                         do_save_gtid_list = true;
                         m_commit_on_query = false;
->>>>>>> 74139676
+                    }
+                    else if (rpl_event.is_commit())
+                    {
+                        do_save_gtid_list = true;
+                    }
+                    break;
+
+                case XID_EVENT:
+                    if (m_inventory.config().ddl_only())
+                    {
+                        mxb_assert_message(!m_was_ddl, "DDLs should not generate XID events");
+                        do_add_event = false;
+                        file.rollback_txn();
                     }
                     else
                     {
-<<<<<<< HEAD
-                        file.add_event(rpl_event);
-                        if (m_commit_on_query)
-                        {
-                            save_gtid_list(file);
-                            m_commit_on_query = false;
-                        }
-                        else if (rpl_event.is_commit())
-                        {
-                            save_gtid_list(file);
-                        }
-=======
                         do_save_gtid_list = true;
->>>>>>> 74139676
-                    }
-                    break;
-
-                case XID_EVENT:
-<<<<<<< HEAD
-                    if (m_inventory.config().ddl_only())
-                    {
-                        mxb_assert_message(!m_was_ddl, "DDLs should not generate XID events");
-                        file.rollback_txn();
-                    }
-                    else
-                    {
-                        file.add_event(rpl_event);
-                        save_gtid_list(file);
-                    }
-=======
-                    do_save_gtid_list = true;
->>>>>>> 74139676
+                    }
                     break;
 
                 default:
                     break;
                 }
 
-                file.add_event(rpl_event);
+                if (do_add_event)
+                {
+                   file.add_event(rpl_event);
+                }
+
                 if (do_save_gtid_list)
                 {
                     save_gtid_list(file);
