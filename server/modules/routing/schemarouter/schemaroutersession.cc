--- conflicted
+++ resolved
@@ -335,16 +335,10 @@
 }
 void SchemaRouterSession::handle_mapping_reply(SRBackend* bref, const mxs::Reply& reply)
 {
-<<<<<<< HEAD
-    if (inspect_mapping_states(bref, reply) == 1)
-=======
     MXB_DEBUG("Response from '%s' in state %s: %s",
               bref->name(), to_string((init_mask)m_state).c_str(), reply.describe().c_str());
 
-    int rc = inspect_mapping_states(bref, reply);
-
-    if (rc == 1)
->>>>>>> d17af8f9
+    if (inspect_mapping_states(bref, reply) == 1)
     {
         synchronize_shards();
         m_state &= ~INIT_MAPPING;
