--- conflicted
+++ resolved
@@ -16,11 +16,8 @@
 #include "maxavro_internal.hh"
 #include <string.h>
 #include <maxbase/assert.hh>
-<<<<<<< HEAD
 #include <maxbase/string.hh>
-=======
 #include <maxscale/utils.hh>
->>>>>>> 7479d4f6
 #include <maxscale/log.hh>
 #include <errno.h>
 
@@ -114,7 +111,7 @@
                     // If the creation of the string fails, it means the data is not valid UTF8. This almost
                     // always means that the value is some type of a binary string which is why it must be
                     // encoded as a hex value in order to be transported as JSON.
-                    auto hexstr = mxs::to_hex((uint8_t*)str, (uint8_t*)str + len);
+                    auto hexstr = mxb::to_hex((uint8_t*)str, (uint8_t*)str + len);
                     value = json_stringn(hexstr.c_str(), hexstr.size());
                 }
 
