--- conflicted
+++ resolved
@@ -70,11 +70,11 @@
     // Route the query again later
     m_pSession->delay_routing(
         querybuf, delay, [this](GWBUF* buffer){
-            mxb_assert(m_pending_retries > 0);
-            --m_pending_retries;
-
-            return route_query(buffer);
-        });
+        mxb_assert(m_pending_retries > 0);
+        --m_pending_retries;
+
+        return route_query(buffer);
+    });
 
     ++m_retry_duration;
 
@@ -85,8 +85,8 @@
 bool RWSplitSession::have_connected_slaves() const
 {
     return std::any_of(m_raw_backends.begin(), m_raw_backends.end(), [](auto b) {
-                           return b->is_slave() && b->in_use();
-                       });
+        return b->is_slave() && b->in_use();
+    });
 }
 
 bool RWSplitSession::should_try_trx_on_slave(route_target_t route_target) const
@@ -562,17 +562,16 @@
         }
     }
 
-<<<<<<< HEAD
     if (trx_is_open() && m_trx.target() && m_trx.target()->in_use())
     {
         // A transaction is open on a backend, use it instead.
         m_sescmd_replier = m_trx.target();
-=======
+    }
+
     if (m_sescmd_replier && need_master_for_sescmd())
     {
         MXB_INFO("Cannot use '%s' for session command: transaction is open.", m_sescmd_replier->name());
         m_sescmd_replier = nullptr;
->>>>>>> 2bf15ebf
     }
 
     if (m_sescmd_replier)
@@ -1128,7 +1127,7 @@
         }
         else if (m_wait_gtid == READING_GTID)
         {
-            store = false;  // This is the GTID sync query, don't store it
+            store = false;      // This is the GTID sync query, don't store it
         }
 
         if (target->is_slave() && (cmd == MXS_COM_QUERY || cmd == MXS_COM_STMT_EXECUTE))
