--- conflicted
+++ resolved
@@ -247,14 +247,9 @@
             // Unknown PS ID, can't route this query
             std::stringstream ss;
             ss << "Unknown prepared statement handler (" << extract_binary_ps_id(querybuf)
-<<<<<<< HEAD
                << ") for " << mariadb::cmd_to_string(info.command()) << " given to MaxScale";
             err = mariadb::create_error_packet(1, ER_UNKNOWN_STMT_HANDLER, "HY000", ss.str().c_str());
-=======
-               << ") for " << STRPACKETTYPE(info.command()) << " given to MaxScale";
-            err = mariadb::create_error_packet_ptr(1, ER_UNKNOWN_STMT_HANDLER, "HY000", ss.str().c_str());
             mxs::unexpected_situation(ss.str().c_str());
->>>>>>> 1e29dc74
         }
         else
         {
