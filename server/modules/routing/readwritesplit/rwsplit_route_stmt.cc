/*
 * Copyright (c) 2016 MariaDB Corporation Ab
 * Copyright (c) 2023 MariaDB plc, Finnish Branch
 *
 * Use of this software is governed by the Business Source License included
 * in the LICENSE.TXT file and at www.mariadb.com/bsl11.
 *
 * Change Date: 2027-05-22
 *
 * On the date above, in accordance with the Business Source License, use
 * of this software will be governed by version 2 or later of the General
 * Public License.
 */

#include "rwsplitsession.hh"

#include <utility>

#include <mysqld_error.h>

#include <maxbase/format.hh>

using std::chrono::seconds;
using maxscale::Parser;
using maxscale::RWBackend;
using mariadb::QueryClassifier;
using RouteInfo = QueryClassifier::RouteInfo;

/**
 * The functions that support the routing of queries to back end
 * servers. All the functions in this module are internal to the read
 * write split router, and not intended to be called from anywhere else.
 */

bool RWSplitSession::prepare_connection(RWBackend* target)
{
    mxb_assert(!target->in_use());
    bool rval = target->connect();

    if (rval)
    {
        MXB_INFO("Connected to '%s'", target->name());
        mxb_assert(!target->is_waiting_result());
    }

    return rval;
}

bool RWSplitSession::prepare_target(RWBackend* target, route_target_t route_target)
{
    mxb_assert(target->in_use() || (!target->has_failed() && can_recover_servers()));
    return target->in_use() || prepare_connection(target);
}

void RWSplitSession::retry_query(GWBUF&& querybuf, int delay)
{
    mxb_assert(querybuf);

    // Route the query again later
    m_pSession->delay_routing(
        this, std::move(querybuf), std::chrono::seconds(delay), [this](GWBUF&& buffer){
        mxb_assert(m_pending_retries > 0);
        --m_pending_retries;

        return route_query(std::move(buffer));
    });

    ++m_retry_duration;

    mxb_assert(m_pending_retries >= 0);
    ++m_pending_retries;
}

bool RWSplitSession::have_connected_slaves() const
{
    return std::any_of(m_raw_backends.begin(), m_raw_backends.end(), [](auto b) {
        return b->is_slave() && b->in_use();
    });
}

bool RWSplitSession::should_try_trx_on_slave(route_target_t route_target) const
{
    return m_config->optimistic_trx                 // Optimistic transactions are enabled
           && !is_locked_to_master()                // Not locked to master
           && m_state == ROUTING                    // In normal routing mode
           && TARGET_IS_MASTER(route_target)        // The target type is master
           && have_connected_slaves()               // At least one connected slave
           && route_info().is_trx_still_read_only();// The start of the transaction is a read-only statement
}

void RWSplitSession::track_optimistic_trx(GWBUF& buffer, const RoutingPlan& res)
{
    if (res.type == RoutingPlan::Type::OTRX_START)
    {
        mxb_assert(res.route_target == TARGET_SLAVE);
        m_state = OTRX_STARTING;
    }
    else if (res.type == RoutingPlan::Type::OTRX_END)
    {
        mxb_assert(res.route_target == TARGET_LAST_USED);

        if (trx_is_ending())
        {
            m_state = ROUTING;
        }
        else if (!route_info().is_trx_still_read_only())
        {
            // Not a plain SELECT, roll it back on the slave and start it on the master
            MXB_INFO("Rolling back current optimistic transaction");

            /**
             * Store the actual statement we were attempting to execute and
             * replace it with a ROLLBACK. The storing of the statement is
             * done here to avoid storage of the ROLLBACK.
             */
            m_current_query.buffer = std::exchange(buffer, mariadb::create_query("ROLLBACK"));
            m_state = OTRX_ROLLBACK;
        }
    }
    else if (m_state == OTRX_STARTING)
    {
        mxb_assert(res.route_target == TARGET_LAST_USED);
        m_state = OTRX_ACTIVE;
    }
}

/**
 * Route query to all backends
 *
 * @param querybuf Query to route
 *
 * @return True if routing was successful
 */
bool RWSplitSession::handle_target_is_all(GWBUF&& buffer, const RoutingPlan& res)
{
    const RouteInfo& info = route_info();
    bool result = false;

    if (route_info().multi_part_packet())
    {
        continue_large_session_write(std::move(buffer), info.type_mask());
        result = true;
    }
    else if (route_session_write(std::move(buffer), info.command(), info.type_mask()))
    {
        // Session command routed, reset retry duration
        m_retry_duration = 0;

        m_prev_plan = res;
        result = true;
        mxb::atomic::add(&m_router->stats().n_all, 1, mxb::atomic::RELAXED);
        mxb::atomic::add(&m_router->stats().n_queries, 1, mxb::atomic::RELAXED);
    }

    return result;
}

bool RWSplitSession::handle_routing_failure(GWBUF&& buffer, const RoutingPlan& res)
{
    bool ok = true;
    auto old_wait_gtid = m_wait_gtid;

    if (m_wait_gtid == READING_GTID)
    {
        mxb_assert(get_sql(buffer) == "SELECT @@gtid_current_pos");
        buffer = reset_gtid_probe();
    }

    if (should_migrate_trx() || (trx_is_open() && old_wait_gtid == READING_GTID))
    {
        // If the connection to the previous transaction target is still open, we must close it to prevent the
        // transaction from being accidentally committed whenever a new transaction is started on it.
        discard_connection(m_trx.target(), "Closed due to transaction migration");

        ok = start_trx_migration(std::move(buffer));
    }
    else if (can_retry_query() || can_continue_trx_replay())
    {
        MXB_INFO("Delaying routing: %s", get_sql_string(buffer).c_str());
        retry_query(std::move(buffer));
    }
    else if (m_config->master_failure_mode == RW_ERROR_ON_WRITE)
    {
        MXB_INFO("Sending read-only error, no valid target found for %s",
                 route_target_to_string(res.route_target));
        set_response(mariadb::create_error_packet(1, ER_OPTION_PREVENTS_STATEMENT, "HY000",
                                                  "The MariaDB server is running with the --read-only"
                                                  " option so it cannot execute this statement"));
        discard_connection(m_current_master, "The original primary is not available");
    }
    else if (res.route_target == TARGET_MASTER
             && (!m_config->delayed_retry || m_retry_duration >= m_config->delayed_retry_timeout.count()))
    {
        // Cannot retry the query, log a message that routing has failed
        log_master_routing_failure(res.target != nullptr, m_current_master, res.target);
        ok = false;
    }

    else
    {
        MXB_ERROR("Could not find valid server for target type %s (%s: %s), closing connection. %s",
                  route_target_to_string(res.route_target), mariadb::cmd_to_string(buffer.data()[4]),
                  get_sql_string(buffer).c_str(), get_verbose_status().c_str());
        ok = false;
    }

    return ok;
}

void RWSplitSession::send_readonly_error()
{
    int errnum = ER_OPTION_PREVENTS_STATEMENT;
    const char sqlstate[] = "HY000";
    const char errmsg[] = "The MariaDB server is running with the --read-only"
                          " option so it cannot execute this statement";

    mxs::ReplyRoute route;
    mxs::Reply reply;
    reply.set_error(errnum, sqlstate, sqlstate + sizeof(sqlstate) - 1, errmsg, errmsg + sizeof(errmsg) - 1);
    RouterSession::clientReply(mariadb::create_error_packet(1, errnum, sqlstate, errmsg), route, reply);
}

bool RWSplitSession::query_not_supported(const GWBUF& querybuf)
{
    bool unsupported = false;
    const RouteInfo& info = route_info();
    route_target_t route_target = info.target();
    GWBUF err;

    if (mxs_mysql_is_ps_command(info.command()) && info.stmt_id() == 0)
    {
        if (protocol_data().will_respond(querybuf))
        {
            // Unknown PS ID, can't route this query
            std::stringstream ss;
            ss << "Unknown prepared statement handler (" << extract_binary_ps_id(querybuf)
               << ") for " << mariadb::cmd_to_string(info.command()) << " given to MaxScale";
            err = mariadb::create_error_packet(1, ER_UNKNOWN_STMT_HANDLER, "HY000", ss.str().c_str());
        }
        else
        {
            // The command doesn't expect a response which means we mustn't send one. Sending an unexpected
            // error will cause the client to go out of sync.
            unsupported = true;
        }
    }
    else if (TARGET_IS_ALL(route_target) && (TARGET_IS_MASTER(route_target) || TARGET_IS_SLAVE(route_target)))
    {
        // Conflicting routing targets. Return an error to the client.
        MXB_ERROR("Can't route %s '%s'. SELECT with session data modification is not "
                  "supported with `use_sql_variables_in=all`.",
                  mariadb::cmd_to_string(info.command()),
                  get_sql_string(querybuf).c_str());

        err = mariadb::create_error_packet(1, 1064, "42000", "Routing query to backend failed. "
                                                             "See the error log for further details.");
    }

    if (!err.empty())
    {
        set_response(std::move(err));
        unsupported = true;
    }

    return unsupported;
}

bool RWSplitSession::reuse_prepared_stmt(const GWBUF& buffer)
{
    const RouteInfo& info = route_info();

    if (info.command() == MXS_COM_STMT_PREPARE)
    {
        auto it = m_ps_cache.find(get_sql_string(buffer));

        if (it != m_ps_cache.end())
        {
            set_response(it->second.shallow_clone());
            return true;
        }
    }
    else if (info.command() == MXS_COM_STMT_CLOSE)
    {
        return true;
    }

    return false;
}

/**
 * Routes a buffer containing a single packet
 *
 * @param buffer The buffer to route
 *
 * @return True if routing succeed or if it failed due to unsupported query.
 *         false if backend failure was encountered.
 */
bool RWSplitSession::route_stmt(GWBUF&& buffer, const RoutingPlan& res)
{
    const RouteInfo& info = route_info();
    route_target_t route_target = info.target();
    mxb_assert_message(m_state != OTRX_ROLLBACK, "OTRX_ROLLBACK should never happen when routing queries");

    if (m_config->reuse_ps && reuse_prepared_stmt(buffer))
    {
        mxb::atomic::add(&m_router->stats().n_ps_reused, 1, mxb::atomic::RELAXED);
        return true;
    }

    if (query_not_supported(buffer))
    {
        return true;
    }
    else if (TARGET_IS_ALL(route_target))
    {
        return handle_target_is_all(std::move(buffer), res);
    }
    else
    {
        return route_single_stmt(std::move(buffer), res);
    }
}

bool RWSplitSession::route_single_stmt(GWBUF&& buffer, const RoutingPlan& res)
{
    bool ok = true;
    auto target = res.target;

    if (res.route_target == TARGET_MASTER && target != m_current_master)
    {
        if (should_replace_master(target))
        {
            MXB_INFO("Replacing old primary '%s' with new primary '%s'",
                     m_current_master ? m_current_master->name() : "<no previous master>",
                     target->name());
            replace_master(target);
        }
        else if (target)
        {
            MXB_INFO("Cannot replace old primary with '%s'", target->name());
            target = nullptr;
        }
    }

    if (target)
    {
        update_statistics(res);

        track_optimistic_trx(buffer, res);

        // We have a valid target, reset retry duration
        m_retry_duration = 0;

        if (!prepare_target(target, res.route_target))
        {
            // The connection to target was down and we failed to reconnect
            ok = false;
        }
        else
        {
            // If delayed query retry is enabled, we need to store the current statement
            bool store_stmt = m_state != OTRX_ROLLBACK
                && (m_config->delayed_retry
                    || (TARGET_IS_SLAVE(res.route_target) && m_config->retry_failed_reads));

            if (handle_got_target(std::move(buffer), target, store_stmt))
            {
                // Target server was found and is in the correct state. Store the original routing plan but
                // set the target as the actual target we routed it to.
                ok = true;
                m_prev_plan = res;
                m_prev_plan.target = target;

                mxb::atomic::add(&m_router->stats().n_queries, 1, mxb::atomic::RELAXED);
            }
        }
    }
    else
    {
        ok = handle_routing_failure(std::move(buffer), res);
    }

    return ok;
}

RWBackend* RWSplitSession::get_target(const GWBUF& buffer, route_target_t route_target)
{
    RWBackend* rval = nullptr;
    const RouteInfo& info = route_info();

    // We can't use a switch here as the route_target is a bitfield where multiple values are set at one time.
    // Mostly this happens when the type is TARGET_NAMED_SERVER and TARGET_SLAVE due to a routing hint.
    if (TARGET_IS_NAMED_SERVER(route_target) || TARGET_IS_RLAG_MAX(route_target))
    {
        // If transaction replay is enabled and a transaction is open, hints must be ignored. This prevents
        // them from overriding the transaction target which is what would otherwise happen and which causes
        // problems.
        if (m_config->transaction_replay && trx_is_open() && m_trx.target())
        {
            MXB_INFO("Transaction replay is enabled, ignoring routing hint while inside a transaction.");
        }
        else
        {
            return handle_hinted_target(buffer, route_target);
        }
    }

    if (TARGET_IS_LAST_USED(route_target))
    {
        rval = get_last_used_backend();
    }
    else if (TARGET_IS_SLAVE(route_target))
    {
        rval = handle_slave_is_target(info.command(), info.stmt_id());
    }
    else if (TARGET_IS_MASTER(route_target))
    {
        rval = handle_master_is_target();
    }
    else
    {
        MXB_ERROR("Unexpected target type: %s", route_target_to_string(route_target));
        mxb_assert(!true);
    }

    return rval;
}

RWSplitSession::RoutingPlan RWSplitSession::resolve_route(const GWBUF& buffer, const RouteInfo& info)
{
    RoutingPlan rval;
    rval.route_target = info.target();

    if (info.multi_part_packet())
    {
        /** We're processing a large query that's split across multiple packets.
         * Route it to the same backend where we routed the previous packet. */
        rval.route_target = TARGET_LAST_USED;
    }
    else if (trx_is_starting() && !trx_is_read_only() && should_try_trx_on_slave(rval.route_target))
    {
        // A normal transaction is starting and it qualifies for speculative routing
        rval.type = RoutingPlan::Type::OTRX_START;
        rval.route_target = TARGET_SLAVE;
    }
    else if (m_state == OTRX_STARTING || m_state == OTRX_ACTIVE)
    {
        if (trx_is_ending() || !info.is_trx_still_read_only())
        {
            rval.type = RoutingPlan::Type::OTRX_END;
        }

        rval.route_target = TARGET_LAST_USED;
    }

    if (rval.route_target != TARGET_ALL)
    {
        rval.target = get_target(buffer, rval.route_target);
    }

    return rval;
}

bool RWSplitSession::write_session_command(RWBackend* backend, GWBUF&& buffer, uint8_t cmd)
{
    bool ok = true;
    mxs::Backend::response_type type = mxs::Backend::NO_RESPONSE;

    if (protocol_data().will_respond(buffer))
    {
        type = backend == m_sescmd_replier ? mxs::Backend::EXPECT_RESPONSE : mxs::Backend::IGNORE_RESPONSE;
    }

    if (backend->write(std::move(buffer), type))
    {
<<<<<<< HEAD
        m_server_stats[backend->target()].inc_total();
        m_server_stats[backend->target()].inc_read();
        MXB_INFO("Route query to %s: %s", backend == m_current_master ? "primary" : "replica",
                 backend->name());
=======
        auto& stats = m_router->local_server_stats()[backend->target()];
        stats.inc_total();
        stats.inc_read();
        MXB_INFO("Route query to %s: %s", backend == m_current_master ? "primary" : "replica", backend->name());
>>>>>>> 7c079477
    }
    else
    {
        MXB_ERROR("Failed to execute session command in %s", backend->name());
        backend->close();

        if (m_config->master_failure_mode == RW_FAIL_INSTANTLY && backend == m_current_master)
        {
            ok = false;
        }
    }

    return ok;
}

/**
 * Execute in backends used by current router session.
 * Save session variable commands to router session property
 * struct. Thus, they can be replayed in backends which are
 * started and joined later.
 *
 * Suppress redundant OK packets sent by backends.
 *
 * The first OK packet is replied to the client.
 *
 * @param querybuf      GWBUF including the query to be routed
 * @param inst          Router instance
 * @param packet_type       Type of MySQL packet
 * @param qtype         Query type from query_classifier
 *
 * @return True if at least one backend is used and routing succeed to all
 * backends being used, otherwise false.
 *
 */
bool RWSplitSession::route_session_write(GWBUF&& buffer, uint8_t command, uint32_t type)
{
    MXB_INFO("Session write, routing to all servers.");
    bool ok = true;
    std::ostringstream error;

    if (!have_open_connections() || need_master_for_sescmd())
    {
        MXB_INFO("No connections available for session command");

        if (command == MXS_COM_QUIT)
        {
            // We have no open connections and opening one just to close it is pointless.
            MXB_INFO("Ignoring COM_QUIT");
            return true;
        }
        else if (can_recover_servers())
        {
            MXB_INFO("Attempting to create a connection");
            // No connections are open, create one and execute the session command on it
            create_one_connection_for_sescmd();
        }
    }

    // Pick a new replier for each new session command. This allows the source server to change over
    // the course of the session. The replier will usually be the current master server.
    m_sescmd_replier = nullptr;

    for (RWBackend* backend : m_raw_backends)
    {
        if (backend->in_use())
        {
            if (!m_sescmd_replier || backend == m_current_master)
            {
                // Return the result from this backend to the client
                m_sescmd_replier = backend;
            }
        }
    }

    if (trx_is_open() && m_trx.target() && m_trx.target()->in_use())
    {
        // A transaction is open on a backend, use it instead.
        m_sescmd_replier = m_trx.target();
    }

    if (m_sescmd_replier && need_master_for_sescmd())
    {
        MXB_INFO("Cannot use '%s' for session command: transaction is open.", m_sescmd_replier->name());
        m_sescmd_replier = nullptr;
    }

    if (m_sescmd_replier)
    {
        for (RWBackend* backend : m_raw_backends)
        {
            if (backend->in_use() && !write_session_command(backend, buffer.shallow_clone(), command))
            {
                ok = false;
            }
        }

        if (ok)
        {
            if (command == MXS_COM_STMT_CLOSE)
            {
                // Remove the command from the PS mapping
                m_qc.ps_erase(&buffer);
                m_exec_map.erase(route_info().stmt_id());
            }
            else if (Parser::type_mask_contains(type, mxs::sql::TYPE_PREPARE_NAMED_STMT)
                     || Parser::type_mask_contains(type, mxs::sql::TYPE_PREPARE_STMT))
            {
                mxb_assert(buffer.id() != 0
                           || Parser::type_mask_contains(type, mxs::sql::TYPE_PREPARE_NAMED_STMT));
                m_qc.ps_store(&buffer, buffer.id());
            }
            else if (Parser::type_mask_contains(type, mxs::sql::TYPE_DEALLOC_PREPARE))
            {
                mxb_assert(!mxs_mysql_is_ps_command(route_info().command()));
                m_qc.ps_erase(&buffer);
            }

            // TODO: Fix this
            // m_router->update_max_sescmd_sz(protocol_data().history().size());

            m_current_query.buffer = std::move(buffer);

            if (protocol_data().will_respond(m_current_query.buffer))
            {
                m_expected_responses++;
                mxb_assert(m_expected_responses == 1);
                MXB_INFO("Will return response from '%s' to the client", m_sescmd_replier->name());
            }

            if (trx_is_open() && !m_trx.target())
            {
                m_trx.set_target(m_sescmd_replier);
            }
            else
            {
                mxb_assert_message(!trx_is_open() || m_trx.target() == m_sescmd_replier,
                                   "Trx target is %s when m_sescmd_replier is %s while trx is open",
                                   m_trx.target() ? m_trx.target()->name() : "nullptr",
                                   m_sescmd_replier->name());
            }
        }
        else
        {
            error << "Could not route session command "
                  << "(" << mariadb::cmd_to_string(command) << ": "
                  << get_sql(buffer) << ").";
        }
    }
    else
    {
        error << "No valid candidates for session command "
              << "(" << mariadb::cmd_to_string(command) << ": "
              << get_sql(buffer) << ").";
        ok = false;
    }

    if (!ok)
    {
        if (can_retry_query() || can_continue_trx_replay())
        {
            MXB_INFO("Delaying routing: %s", get_sql_string(buffer).c_str());
            retry_query(std::move(buffer));
            ok = true;
        }
        else
        {
            if (m_retry_duration >= m_config->delayed_retry_timeout.count())
            {
                error << " Retry took too long (" << m_retry_duration << " seconds).";
            }

            error << " Connection status: " << get_verbose_status();

            MXB_ERROR("%s", error.str().c_str());
        }
    }

    return ok;
}

RWBackend* RWSplitSession::get_hinted_backend(const char* name)
{
    RWBackend* rval = nullptr;

    for (auto backend : m_raw_backends)
    {
        /** The server must be a valid slave, relay server, or master */
        if ((backend->in_use() || (can_recover_servers() && backend->can_connect()))
            && strcasecmp(name, backend->name()) == 0)
        {
            rval = backend;
            break;
        }
    }

    return rval;
}

RWBackend* RWSplitSession::get_master_backend()
{
    RWBackend* rval = nullptr;

    if (RWBackend* master = get_root_master())
    {
        if (is_valid_for_master(master))
        {
            rval = master;
        }
    }

    return rval;
}

RWBackend* RWSplitSession::get_last_used_backend()
{
    return m_prev_plan.target ? m_prev_plan.target : get_master_backend();
}

/**
 * Provide the router with a reference to a suitable backend
 *
 * @param btype    Backend type
 * @param name     Name of the requested backend. May be nullptr if any name is accepted.
 * @param max_rlag Maximum replication lag
 *
 * @return The backend if one was found
 */
RWBackend* RWSplitSession::get_target_backend(backend_type_t btype, const char* name, int max_rlag)
{
    RWBackend* rval = nullptr;

    if (trx_is_open() && m_trx.target() && m_wait_gtid != READING_GTID)
    {
        // A transaction that has an existing target. Continue using it as long as it remains valid.
        if (trx_target_still_valid())
        {
            rval = m_trx.target();
        }
    }
    else if (name)
    {
        // Choose backend by name from a hint
        rval = get_hinted_backend(name);
    }
    else if (btype == BE_SLAVE)
    {
        rval = get_slave_backend(max_rlag);
    }
    else if (btype == BE_MASTER)
    {
        rval = get_master_backend();
    }

    return rval;
}

/**
 * @brief Get the maximum replication lag for this router
 *
 * @param   rses    Router client session
 * @return  Replication lag from configuration or very large number
 */
int RWSplitSession::get_max_replication_lag()
{
    int conf_max_rlag = mxs::Target::RLAG_UNDEFINED;

    /** if there is no configured value, then longest possible int is used */
    if (m_config->max_slave_replication_lag.count() > 0)
    {
        conf_max_rlag = m_config->max_slave_replication_lag.count();
    }

    return conf_max_rlag;
}

/**
 * @brief Handle hinted target query
 *
 * One of the possible types of handling required when a request is routed
 *
 *  @param ses          Router session
 *  @param querybuf     Buffer containing query to be routed
 *  @param route_target Target for the query
 *  @param target_dcb   DCB for the target server
 *
 *  @return bool - true if succeeded, false otherwise
 */
RWBackend* RWSplitSession::handle_hinted_target(const GWBUF& querybuf, route_target_t route_target)
{
    int config_max_rlag = get_max_replication_lag();    // From router configuration.
    RWBackend* target = nullptr;

    for (const Hint& hint : querybuf.hints())
    {
        if (hint.type == Hint::Type::ROUTE_TO_NAMED_SERVER)
        {
            // Set the name of searched backend server.
            const char* named_server = hint.data.c_str();
            target = get_target_backend(BE_UNDEFINED, named_server, config_max_rlag);
            MXB_INFO("Hint: route to server '%s', %s.", named_server,
                     target ? "found target" : "target not valid");
        }
        else if (hint.type == Hint::Type::PARAMETER
                 && mxb::sv_case_eq(hint.data, "max_slave_replication_lag"))
        {
            auto hint_max_rlag = strtol(hint.value.c_str(), nullptr, 10);
            if (hint_max_rlag > 0)
            {
                target = get_target_backend(BE_SLAVE, nullptr, hint_max_rlag);
                MXB_INFO("Hint: %s=%s, %s.", hint.data.c_str(), hint.value.c_str(),
                         target ? "found target" : "target not valid");
            }
            else
            {
                MXB_INFO("Ignoring invalid hint value: %s", hint.value.c_str());
            }
        }

        if (target)
        {
            break;
        }
    }

    if (!target)
    {
        // If no target so far, pick any available. TODO: should this be error instead?
        // Erroring here is more appropriate when namedserverfilter allows setting multiple target types
        // e.g. target=server1,->slave

        backend_type_t btype = route_target & TARGET_SLAVE ? BE_SLAVE : BE_MASTER;
        target = get_target_backend(btype, nullptr, config_max_rlag);
    }
    return target;
}

/**
 * Handle slave target type
 *
 * @param cmd     Command being executed
 * @param stmt_id Prepared statement ID
 *
 * @return The target backend if one was found
 */
RWBackend* RWSplitSession::handle_slave_is_target(uint8_t cmd, uint32_t stmt_id)
{
    int rlag_max = get_max_replication_lag();
    RWBackend* target = nullptr;

    if (route_info().is_ps_continuation())
    {
        ExecMap::iterator it = m_exec_map.find(stmt_id);

        if (it != m_exec_map.end() && it->second.target)
        {
            auto prev_target = it->second.target;

            if (prev_target->in_use())
            {
                target = prev_target;
                MXB_INFO("%s on %s", mariadb::cmd_to_string(cmd), target->name());
            }
            else
            {
                MXB_ERROR("Old COM_STMT_EXECUTE target %s not in use, cannot "
                          "proceed with %s", prev_target->name(), mariadb::cmd_to_string(cmd));
            }
        }
        else
        {
            MXB_WARNING("Unknown statement ID %u used in %s", stmt_id, mariadb::cmd_to_string(cmd));
        }
    }
    else
    {
        target = get_target_backend(BE_SLAVE, nullptr, rlag_max);
    }

    if (!target)
    {
        MXB_INFO("Was supposed to route to replica but finding suitable one failed.");
    }

    return target;
}

/**
 * @brief Log master write failure
 */
void RWSplitSession::log_master_routing_failure(bool found,
                                                RWBackend* old_master,
                                                RWBackend* curr_master)
{
    std::string errmsg;

    if (m_config->delayed_retry && m_retry_duration >= m_config->delayed_retry_timeout.count())
    {
        errmsg = mxb::string_printf("'delayed_retry_timeout' exceeded before a primary could be found");
    }
    else if (!found)
    {
        errmsg = mxb::string_printf("Could not find a valid master connection");
    }
    else if (old_master && curr_master && old_master->in_use())
    {
        /** We found a master but it's not the same connection */
        mxb_assert(old_master != curr_master);
        errmsg = mxb::string_printf(
            "Master server changed from '%s' to '%s'",
            old_master->name(),
            curr_master->name());
    }
    else if (old_master && old_master->in_use())
    {
        // TODO: Figure out if this is an impossible situation
        mxb_assert(!curr_master);
        /** We have an original master connection but we couldn't find it */
        errmsg = mxb::string_printf(
            "The connection to primary server '%s' is not available",
            old_master->name());
    }
    else
    {
        /** We never had a master connection, the session must be in read-only mode */
        if (m_config->master_failure_mode != RW_FAIL_INSTANTLY)
        {
            errmsg = mxb::string_printf(
                "Session is in read-only mode because it was created "
                "when no primary was available");
        }
        else
        {
            mxb_assert(old_master && !old_master->in_use());
            errmsg = "Was supposed to route to primary but the primary connection is closed";
        }
    }

    MXB_WARNING("[%s] Write query received from %s@%s. %s. Closing client connection.",
                m_router->service()->name(),
                m_pSession->user().c_str(),
                m_pSession->client_remote().c_str(),
                errmsg.c_str());
}

bool RWSplitSession::trx_is_starting() const
{
    return protocol_data().is_trx_starting();
}

bool RWSplitSession::trx_is_read_only() const
{
    return protocol_data().is_trx_read_only();
}

bool RWSplitSession::trx_is_open() const
{
    return protocol_data().is_trx_active();
}

bool RWSplitSession::trx_is_ending() const
{
    return protocol_data().is_trx_ending();
}

bool RWSplitSession::should_replace_master(RWBackend* target)
{
    return m_config->master_reconnection
           &&   // We have a target server and it's not the current master
           target && target != m_current_master
           &&   // We are not inside a transaction (also checks for autocommit=1)
           (!trx_is_open() || trx_is_starting() || (replaying_trx() && !m_trx.target()))
           &&   // We are not locked to the old master
           !is_locked_to_master()
           &&   // The server is actually labeled as a master
           target->is_master();
}

void RWSplitSession::discard_connection(mxs::RWBackend* target, const std::string& error)
{
    if (target && target->in_use())
    {
        MXB_INFO("Discarding connection to '%s': %s", target->name(), error.c_str());
        target->close();

        if (target == m_current_master)
        {
            m_qc.master_replaced();
        }
    }
}

void RWSplitSession::replace_master(RWBackend* target)
{
    discard_connection(m_current_master, "The original primary is not available");
    m_current_master = target;
}

bool RWSplitSession::trx_target_still_valid() const
{
    bool ok = false;

    if (auto target = m_trx.target(); target != nullptr && target->in_use())
    {
        ok = target->is_master() || (trx_is_read_only() && target->is_slave());
    }

    return ok;
}

bool RWSplitSession::should_migrate_trx() const
{
    bool migrate = false;

    if (m_config->transaction_replay
        && !replaying_trx()     // Transaction replay is not active
        && trx_is_open()        // We have an open transaction
        && m_can_replay_trx)    // The transaction can be replayed
    {
        if (!trx_target_still_valid())
        {
            migrate = true;
        }
    }

    return migrate;
}

bool RWSplitSession::start_trx_migration(GWBUF&& querybuf)
{
    if (mxb_log_should_log(LOG_INFO) && m_trx.target())
    {
        MXB_INFO("Transaction target '%s' is no longer valid, replaying transaction", m_trx.target()->name());
    }

    /**
     * Stash the current query so that the transaction replay treats
     * it as if the query was interrupted.
     */
    m_current_query.buffer = std::move(querybuf);

    /**
     * After the transaction replay has been started, the rest of
     * the query processing needs to be skipped. This is done to avoid
     * the error logging done when no valid target is found for a query
     * as well as to prevent retrying of queries in the wrong order.
     */
    return start_trx_replay();
}

/**
 * @brief Handle master is the target
 *
 * One of the possible types of handling required when a request is routed
 *
 *  @param inst         Router instance
 *  @param ses          Router session
 *  @param target_dcb   DCB for the target server
 *
 *  @return bool - true if succeeded, false otherwise
 */
RWBackend* RWSplitSession::handle_master_is_target()
{
    return get_target_backend(BE_MASTER, nullptr, mxs::Target::RLAG_UNDEFINED);
}

/**
 * @brief Handle writing to a target server
 *
 *  @return True on success
 */
bool RWSplitSession::handle_got_target(GWBUF&& buffer, RWBackend* target, bool store)
{
    mxb_assert_message(target->in_use(), "Target must be in use before routing to it");

    MXB_INFO("Route query to %s: %s <", target == m_current_master ? "primary" : "replica", target->name());

    uint8_t cmd = mxs_mysql_get_command(buffer);

    bool attempting_causal_read = false;

    if (route_info().multi_part_packet() || route_info().loading_data())
    {
        // Never store multi-packet queries or data sent during LOAD DATA LOCAL INFILE
        store = false;
    }
    else if (!is_locked_to_master())
    {
        mxb_assert(!mxs_mysql_is_ps_command(cmd)
                   || extract_binary_ps_id(buffer) == route_info().stmt_id()
                   || extract_binary_ps_id(buffer) == MARIADB_PS_DIRECT_EXEC_ID);

        // Attempt a causal read only when the query is routed to a slave
        attempting_causal_read = target->is_slave() && should_do_causal_read();

        if (cmd == MXS_COM_QUERY && attempting_causal_read)
        {
            add_prefix_wait_gtid(buffer);
            store = false;      // The storage for causal reads is done inside add_prefix_wait_gtid
        }

        if (m_wait_gtid == GTID_READ_DONE)
        {
            // GTID sync done but causal read wasn't started because the conditions weren't met. Go back to
            // the default state since this now a normal read.
            m_wait_gtid = NONE;
        }
        else if (m_wait_gtid == READING_GTID)
        {
            store = false;      // This is the GTID sync query, don't store it
        }

        if (target->is_slave() && (cmd == MXS_COM_QUERY || cmd == MXS_COM_STMT_EXECUTE))
        {
            target->select_started();
        }

        if (cmd == MXS_COM_STMT_EXECUTE || cmd == MXS_COM_STMT_SEND_LONG_DATA)
        {
            // Track the targets of the COM_STMT_EXECUTE statements. This information is used to route all
            // COM_STMT_FETCH commands to the same server where the COM_STMT_EXECUTE was done.
            auto& info = m_exec_map[route_info().stmt_id()];
            info.target = target;
            MXB_INFO("%s on %s", mariadb::cmd_to_string(cmd), target->name());
        }
    }
    else if (cmd == MXS_COM_STMT_PREPARE)
    {
        // This is here to avoid a debug assertion in the ps_store_response call that is hit when we're locked
        // to the master due to strict_multi_stmt or strict_sp_calls and the user executes a prepared
        // statement. The previous PS ID is tracked in ps_store and asserted to be the same in
        // ps_store_result.
        m_qc.ps_store(&buffer, buffer.id());
    }

    if (store)
    {
        m_current_query.buffer = buffer.shallow_clone();

        if (m_config->transaction_replay && m_config->trx_retry_safe_commit
            && parser().type_mask_contains(route_info().type_mask(), mxs::sql::TYPE_COMMIT))
        {
            MXB_INFO("Transaction is about to commit, skipping replay if it fails.");
            m_can_replay_trx = false;
        }
    }

    mxs::Backend::response_type response = mxs::Backend::NO_RESPONSE;

    if (route_info().expecting_response())
    {
        mxb_assert(!route_info().multi_part_packet());

        ++m_expected_responses;     // The server will reply to this command
        response = mxs::Backend::EXPECT_RESPONSE;
    }

    if (trx_is_open())
    {
        if (m_wait_gtid == READING_GTID)
        {
            // Ignore transaction target if a sync query is in progress. This prevents the transaction from
            // being assigned based on the target of the sync query which would end up causing all read-only
            // transactions to be routed to the master.
            MXB_INFO("Doing GTID sync on '%s' while transaction is open, transaction target is '%s'",
                     target->name(), m_trx.target() ? m_trx.target()->name() : "<none>");
        }
        else if (!m_trx.target())
        {
            MXB_INFO("Transaction starting on '%s'", target->name());
            m_trx.set_target(target);
        }
        else if (trx_is_starting())
        {
            MXB_INFO("Transaction did not finish on '%s' before a new one started on '%s'",
                     m_trx.target()->name(), target->name());
            m_trx.close();
            m_trx.set_target(target);
        }
        else
        {
            mxb_assert(m_trx.target() == target);
        }
    }

    if (attempting_causal_read && cmd == MXS_COM_STMT_EXECUTE)
    {
        send_sync_query(target);
    }

    return target->write(std::move(buffer), response);
}<|MERGE_RESOLUTION|>--- conflicted
+++ resolved
@@ -473,17 +473,11 @@
 
     if (backend->write(std::move(buffer), type))
     {
-<<<<<<< HEAD
-        m_server_stats[backend->target()].inc_total();
-        m_server_stats[backend->target()].inc_read();
-        MXB_INFO("Route query to %s: %s", backend == m_current_master ? "primary" : "replica",
-                 backend->name());
-=======
         auto& stats = m_router->local_server_stats()[backend->target()];
         stats.inc_total();
         stats.inc_read();
-        MXB_INFO("Route query to %s: %s", backend == m_current_master ? "primary" : "replica", backend->name());
->>>>>>> 7c079477
+        MXB_INFO("Route query to %s: %s", backend == m_current_master ? "primary" : "replica",
+                 backend->name());
     }
     else
     {
