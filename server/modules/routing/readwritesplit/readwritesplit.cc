--- conflicted
+++ resolved
@@ -175,9 +175,6 @@
 }
 
 // static
-<<<<<<< HEAD
-RWSplit::gtid RWSplit::gtid::from_string(std::string_view str)
-=======
 bool RWSplit::reset_last_gtid(const MODULECMD_ARG* argv, json_t** output)
 {
     mxb_assert(argv->argc == 1 && MODULECMD_GET_TYPE(&argv->argv[0].type) == MODULECMD_ARG_SERVICE);
@@ -190,8 +187,7 @@
 }
 
 // static
-RWSplit::gtid RWSplit::gtid::from_string(const std::string& str)
->>>>>>> 10679445
+RWSplit::gtid RWSplit::gtid::from_string(std::string_view str)
 {
     gtid g;
     g.parse(str);
