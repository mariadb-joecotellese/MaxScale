--- conflicted
+++ resolved
@@ -366,23 +366,7 @@
         else if (res.route_target == TARGET_SLAVE)
         {
             mxb::atomic::add(&m_router->stats().n_slave, 1, mxb::atomic::RELAXED);
-<<<<<<< HEAD
-        }
-
-        const uint32_t read_only_types = mxs::sql::TYPE_READ
-            | mxs::sql::TYPE_USERVAR_READ | mxs::sql::TYPE_SYSVAR_READ | mxs::sql::TYPE_GSYSVAR_READ;
-
-        if ((route_info().type_mask() & ~read_only_types) && !trx_is_read_only()
-            && res.target->is_master())
-        {
-            m_server_stats[res.target->target()].inc_write();
-        }
-        else
-        {
-            m_server_stats[res.target->target()].inc_read();
-=======
             stats.inc_read();
->>>>>>> 7c079477
         }
 
         if (trx_is_ending())
@@ -463,15 +447,8 @@
 
     mxb::StopWatch m_trx_replay_timer;      /**< When the last transaction replay started */
 
-<<<<<<< HEAD
-    TargetSessionStats& m_server_stats;     /**< The server stats local to this thread, cached in the
-                                             * session object. This avoids the lookup involved in getting
-                                             * the worker-local value from the worker's container. */
-
     mxb::StopWatch m_session_timer;
 
-=======
->>>>>>> 7c079477
     // Number of queries being replayed. If this is larger than zero, the normal routeQuery method is "corked"
     // until the retried queries have been processed. In practice this should always be either 1 or 0.
     int m_pending_retries {0};
