--- conflicted
+++ resolved
@@ -243,12 +243,6 @@
 # Crash when host name for some user in mysql.user is very long
 add_test_executable(auth_long_hostname.cpp auth_long_hostname replication LABELS MySQLAuth MySQLProtocol REPL_BACKEND)
 
-<<<<<<< HEAD
-=======
-# Crash with malformed Maxadmin command
-add_test_executable(maxadmin_cmd_crash.cpp maxadmin_cmd_crash replication LABELS maxscale REPL_BACKEND)
-
->>>>>>> 810dec91
 # Block backends (master or all slaves) and tries to connect Maxscale
 add_test_executable(no_backends_crash.cpp no_backends_crash replication LABELS readwritesplit readconnroute maxscale REPL_BACKEND)
 
@@ -258,12 +252,6 @@
 # Bad TEE filter configuration
 add_test_executable(teef_no_master.cpp teef_no_master teef_no_master LABELS MySQLAuth MySQLProtocol REPL_BACKEND)
 
-<<<<<<< HEAD
-=======
-# Regression case for the bug "MaxScale crashes if "Users table data" is empty and "show dbusers" is executed in maxadmin"
-add_test_executable(maxadmin_show_users_crash.cpp maxadmin_show_users_crash maxadmin_show_users_crash LABELS MySQLAuth REPL_BACKEND)
-
->>>>>>> 810dec91
 # Wrong processing of 'SET GLOBAL sql_mode="ANSI"'
 add_test_executable(auth_sqlmode_ansi.cpp auth_sqlmode_ansi auth_sqlmode_ansi LABELS MySQLAuth REPL_BACKEND)
 
