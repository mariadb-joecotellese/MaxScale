#ifndef TESTCONNECTIONS_H
#define TESTCONNECTIONS_H

#include "mariadb_nodes.h"
#include "maxscales.h"
#include "templates.h"
#include <fcntl.h>
#include <pthread.h>
#include <sys/time.h>
#include <set>
#include <string>
#include <vector>
#include <thread>

#include <maxbase/ccdefs.hh>

typedef std::set<std::string> StringSet;

/**
 * @brief Class contains references to Master/Slave and Galera test setups
 * Test setup should consist of two setups: one Master/Slave and one Galera.
 *
 * Maxscale should be configured separatelly for every test.
 *
 * Test setup should be described by enviromental variables:
 * - Maxscale_IP - IP adress of Maxscale machine
 * - Maxscale_User - User name to access Maxscale services
 * - Maxscale_Password - Password to access Maxscale services
 * - Maxscale_sshkey - ssh key for Maxscale machine
 * - maxscale_cnf - name of maxscale .cnf file (full)
 * - KillVMCommand - Command to kill a node (should handle one parameter: IP address of virtual machine to
 *kill)
 * - StartVMCommand - Command to restart virtual machine (should handle one parameter: IP address of virtual
 *machine to kill)
 * - GetLogsCommand - Command to copy log files from node virtual machines (should handle one parameter: IP
 *address of virtual machine to kill)
 * - SysbenchDir - path to SysBench directory (sysbanch should be >= 0.5)
 * - node_N - Number of Master/Slave setup nodes
 * - node_NNN - IP address of node NNN (NNN - 3 digits node index starting from 000)
 * - node_port_NNN - MariaDB port for node NNN
 * - node_sshkey_NNN - ssh key to access node NNN (should be sutable for 'root' and 'ec2-user')
 * - node_User - User name to access Master/Slav setup
 * - node_Password - Password to access Master/Slave setup
 * - galera_N, galera_NNN, galera_port_NNN, galera_sshkey_NNN, galera_User, galera_Password - same for Galera
 *setup
 *
 */
class TestConnections
{
private:
    /** Whether timeouts are enabled or not */
    bool enable_timeouts;
    bool log_matches(int m, const char* pattern);
public:
    /**
     * @brief TestConnections constructor: reads environmental variables, copies MaxScale.cnf for MaxScale
     *machine
     * @param test_exec_name Path to currect executable
     */
    TestConnections(int argc, char* argv[]);

    ~TestConnections();

    /**
     * @brief Is the test still ok?
     *
     * @return True, if no errors have occurred, false otherwise.
     */
    bool ok() const
    {
        return global_result == 0;
    }

    /**
     * @brief Has the test failed?
     *
     * @return True, if errors have occurred, false otherwise.
     */
    bool failed() const
    {
        return global_result != 0;
    }

    /**
     * @brief global_result Result of test, 0 if PASSED
     */
    int global_result;

    /**
     * @brief test_name Neme of the test
     */
    char* test_name;

    /**
     * @brief galera Mariadb_nodes object containing references to Galera setuo
     */
    Mariadb_nodes* galera;

    /**
     * @brief repl Mariadb_nodes object containing references to Master/Slave setuo
     */
    Mariadb_nodes* repl;

    /**
     * @brief maxscales Maxscale object containing referebces to all Maxscale machines
     */
    Maxscales* maxscales;

    /**
     * @brief GetLogsCommand Command to copy log files from node virtual machines (should handle one
     *parameter: IP address of virtual machine to kill)
     */
    char get_logs_command[4096];

    /**
     * @brief make_snapshot_command Command line to create a snapshot of all VMs
     */
    char take_snapshot_command[4096];

    /**
     * @brief revert_snapshot_command Command line to revert a snapshot of all VMs
     */
    char revert_snapshot_command[4096];

    /**
     * @brief use_snapshots if TRUE every test is trying to revert snapshot before running the test
     */
    bool use_snapshots;

    /**
     * @brief SysbenchDir   path to SysBench directory (sysbanch should be >= 0.5)
     */
    char sysbench_dir[4096];

    /**
     * @brief copy_mariadb_logs copies MariaDB logs from backend
     * @param repl Mariadb_nodes object
     * @param prefix file name prefix
     * @return 0 if success
     */
    int copy_mariadb_logs(Mariadb_nodes* repl, const char* prefix, std::vector<std::thread>& threads);

    /**
     * @brief no_backend_log_copy if true logs from backends are not copied
     *        (needed if case of Aurora RDS backend or similar)
     */
    bool no_backend_log_copy;

    /**
     * @brief Do not download MaxScale logs.
     */
    bool no_maxscale_log_copy;
    /**
     * @brief verbose if true more printing activated
     */
    bool verbose;

    /**
     * @brief smoke if true all tests are executed in quick mode
     */
    bool smoke;

    /**
     * @brief binlog_cmd_option index of mariadb start option
     */
    int binlog_cmd_option;

    /**
     * @brief ssl if true ssl will be used
     */
    int ssl;

    /**
     * @brief backend_ssl if true ssl configuratio for all servers will be added
     */
    bool backend_ssl;

    /**
     * @brief binlog_master_gtid If true start_binlog() function configures Maxscale
     * binlog router to use GTID to connect to Master
     */
    bool binlog_master_gtid;

    /**
     * @brief binlog_slave_gtid If true start_binlog() function configures slaves
     * to use GTID to connect to Maxscale binlog router
     */
    bool binlog_slave_gtid;

    /**
     * @brief no_galera Do not check, restart and use Galera setup; all Galera tests will fail
     */
    bool no_galera;

    /**
     * @brief no_vm_revert If true tests do not revert VMs after the test even if test failed
     * (use it for debugging)
     */
    bool no_vm_revert;

    /**
     * @brief ssl_options string with ssl configuration for command line client
     */
    char ssl_options[1024];

    /**
     * @brief threads Number of Maxscale threads
     */
    int threads;

    /**
     * @brief timeout seconds until test termination
     */
    long int timeout;

    /**
     * @brief log_copy_interval seconds between log copying
     */
    long int log_copy_interval;

    /**
     * @brief log_copy_interval seconds until next log copying
     */
    long int log_copy_to_go;

    /**
     * @brief timeout_thread_p pointer to timeout thread
     */
    pthread_t timeout_thread_p;

    /**
     * @brief log_copy_thread_p pointer to log copying thread
     */
    pthread_t log_copy_thread_p;

    /**
     * @brief start_time time when test was started (used by printf to print Timestamp)
     */
    timeval start_time;

    /**
     * @brief use_ipv6 If true IPv6 addresses will be used to connect Maxscale and backed
     * Also IPv6 addresses go to maxscale.cnf
     */
    bool use_ipv6;

    /** Check whether all nodes are in a valid state */
    static void check_nodes(bool value);

    /** Skip initial start of MaxScale */
    static void skip_maxscale_start(bool value);

    /** Test requires a certain backend version  */
    static void require_repl_version(const char* version);
    static void require_galera_version(const char* version);

    /**
     * @brief add_result adds result to global_result and prints error message if result is not 0
     * @param result 0 if step PASSED
     * @param format ... message to pring if result is not 0
     */
    void add_result(bool result, const char* format, ...);

    /** Same as add_result() but inverted */
<<<<<<< HEAD
    void assert(bool result, const char* format, ...);
=======
    void expect(bool result, const char *format, ...);
>>>>>>> 6279ab35

    /**
     * @brief ReadEnv Reads all Maxscale and Master/Slave and Galera setups info from environmental variables
     */
    void read_env();

    /**
     * @brief PrintIP   Prints all Maxscale and Master/Slave and Galera setups info
     */
    void print_env();

    /**
     * @brief InitMaxscale  Copies MaxSclae.cnf and start MaxScale
     * @param m Number of Maxscale node
     */
    void init_maxscale(int m = 0);

    /**
     * @brief InitMaxscale  Copies MaxSclae.cnf and start MaxScale on all Maxscale nodes
     */
    void init_maxscales();

    /**
     * @brief start_binlog configure first node as Master, Second as slave connected to Master and others as
     *slave connected to MaxScale binlog router
     * @return  0 in case of success
     */
    int start_binlog(int m = 0);

    /**
     * @brief Start binlogrouter replication from master
     */
    bool replicate_from_master(int m = 0);

    /**
     * @brief Stop binlogrouter replication from master
     */
    void revert_replicate_from_master();

    /**
     * @brief prepare_binlog clean up binlog directory, set proper access rights to it
     * @return 0
     */
    int prepare_binlog(int m = 0);

    /**
     * @brief start_mm configure first node as Master for second, Second as Master for first
     * @return  0 in case of success
     */
    int start_mm(int m = 0);

    /**
     * @brief copy_all_logs Copies all MaxScale logs and (if happens) core to current workspace
     */
    int copy_all_logs();

    /**
     * @brief copy_all_logs_periodic Copies all MaxScale logs and (if happens) core to current workspace and
     *sends time stemp to log copying script
     */
    int copy_all_logs_periodic();

    /**
     * @brief copy_maxscale_logs Copies logs from all Maxscale nodes
     * @param timestamp
     * @return 0
     */
    int copy_maxscale_logs(double timestamp);

    /**
     * @brief Test that connections to MaxScale are in the expected state
     * @param rw_split State of the MaxScale connection to Readwritesplit. True for working connection, false
     *for no connection.
     * @param rc_master State of the MaxScale connection to Readconnroute Master. True for working connection,
     *false for no connection.
     * @param rc_slave State of the MaxScale connection to Readconnroute Slave. True for working connection,
     *false for no connection.
     * @return  0 if connections are in the expected state
     */
    int test_maxscale_connections(int m,
                                  bool rw_split,
                                  bool rc_master,
                                  bool rc_slave);

    /**
     * @brief Create a number of connections to all services, run simple query, close all connections
     * @param conn_N number of connections
     * @param rwsplit_flag if true connections to RWSplit router will be created, if false - no connections to
     *RWSplit
     * @param master_flag if true connections to ReadConn master router will be created, if false - no
     *connections to ReadConn master
     * @param slave_flag if true connections to ReadConn slave router will be created, if false - no
     *connections to ReadConn slave
     * @param galera_flag if true connections to RWSplit router with Galera backend will be created, if false
     *- no connections to RWSplit with Galera backend
     * @return  0 in case of success
     */
    int create_connections(int m,
                           int conn_N,
                           bool rwsplit_flag,
                           bool master_flag,
                           bool slave_flag,
                           bool galera_flag);

    /**
     * Trying to get client IP address by connection to DB via RWSplit and execution 'show processlist'
     *
     * @param ip client IP address as it visible by Maxscale
     * @return 0 in case of success
     */
    int get_client_ip(int m, char* ip);

    /**
     * @brief set_timeout startes timeout thread which terminates test application after timeout_seconds
     * @param timeout_seconds timeout time
     * @return 0 if success
     */
    int set_timeout(long int timeout_seconds);

    /**
     * @brief set_log_copy_interval sets interval for periodic log copying
     * @param interval_seconds interval in seconds
     * @return 0 if success
     */
    int set_log_copy_interval(long int interval_seconds);

    /**
     * @brief stop_timeout stops timeout thread
     * @return 0
     */
    int stop_timeout();

    /**
     * @brief printf with automatic timestamps
     */
    void tprintf(const char* format, ...);

    /**
     * @brief Creats t1 table, insert data into it and checks if data can be correctly read from all Maxscale
     *services
     * @param Test Pointer to TestConnections object that contains references to test setup
     * @param N number of INSERTs; every next INSERT is longer 16 times in compare with previous one: for N=4
     *last INSERT is about 700kb long
     * @return 0 in case of no error and all checks are ok
     */
    int insert_select(int m, int N);

    /**
     * @brief Executes USE command for all Maxscale service and all Master/Slave backend nodes
     * @param Test Pointer to TestConnections object that contains references to test setup
     * @param db Name of DB in 'USE' command
     * @return 0 in case of success
     */
    int use_db(int m, char* db);

    /**
     * @brief Checks if table t1 exists in DB
     * @param presence expected result
     * @param db DB name
     * @return 0 if (t1 table exists AND presence=TRUE) OR (t1 table does not exist AND presence=false)
     */

    int check_t1_table(int m, bool presence, char* db);

    /**
     * @brief CheckLogErr Reads error log and tried to search for given string
     * @param err_msg Error message to search in the log
     * @param expected TRUE if err_msg is expedted in the log, false if err_msg should NOT be in the log
     * @return 0 if (err_msg is found AND expected is TRUE) OR (err_msg is NOT found in the log AND expected
     *is false)
     */
    void check_log_err(int m, const char* err_msg, bool expected);

    /**
     * @brief Check whether logs match a pattern
     *
     * The patterns are interpreted as `grep` compatible patterns (BRE regular expressions). If the
     * log file does not match the pattern, it is considered an error.
     */
    void log_includes(int m, const char* pattern);

    /**
     * @brief Check whether logs do not match a pattern
     *
     * The patterns are interpreted as `grep` compatible patterns (BRE regular expressions). If the
     * log file match the pattern, it is considered an error.
     */
    void log_excludes(int m, const char* pattern);

    /**
     * @brief FindConnectedSlave Finds slave node which has connections from MaxScale
     * @param Test TestConnections object which contains info about test setup
     * @param global_result pointer to variable which is increased in case of error
     * @return index of found slave node
     */
    int find_connected_slave(int m, int* global_result);

    /**
     * @brief FindConnectedSlave1 same as FindConnectedSlave() but does not increase global_result
     * @param Test  TestConnections object which contains info about test setup
     * @return index of found slave node
     */
    int find_connected_slave1(int m = 0);

    /**
     * @brief CheckMaxscaleAlive Checks if MaxScale is alive
     * Reads test setup info from enviromental variables and tries to connect to all Maxscale services to
     *check if i is alive.
     * Also 'show processlist' query is executed using all services
     * @return 0 in case if success
     */
    int check_maxscale_alive(int m = 0);

    /**
     * @brief try_query Executes SQL query and repors error
     * @param conn MYSQL struct
     * @param sql SQL string
     * @return 0 if ok
     */
    int try_query(MYSQL* conn, const char* sql, ...) mxb_attribute((format(printf, 3, 4)));

    /**
     * @brief try_query_all Executes SQL query on all MaxScale connections
     * @param sql SQL string
     * @return 0 if ok
     */
    int try_query_all(int m, const char* sql);

    /**
     * @brief Get the set of labels that are assigned to server @c name
     *
     * @param name The name of the server that must be present in the output `maxadmin list servers`
     *
     * @return A set of string labels assigned to this server
     */
    StringSet get_server_status(const char* name);

    /**
     * @brief check_maxscale_processes Check if number of running Maxscale processes is equal to 'expected'
     * @param expected expected number of Maxscale processes
     * @return 0 if check is done
     */
    int check_maxscale_processes(int m, int expected);

    /**
     * @brief list_dirs Execute 'ls' on binlog directory on all repl nodes and on Maxscale node
     * @return 0
     */
    int list_dirs(int m = 0);



    /**
     * @brief make_snapshot Makes a snapshot for all running VMs
     * @param snapshot_name name of created snapshot
     * @return 0 in case of success or mdbci error code in case of error
     */
    int take_snapshot(char* snapshot_name);

    /**
     * @brief revert_snapshot Revert snapshot for all running VMs
     * @param snapshot_name name of snapshot to revert
     * @return 0 in case of success or mdbci error code in case of error
     */
    int revert_snapshot(char* snapshot_name);

    /**
     * @brief Test a bad configuration
     * @param config Name of the config template
     * @return Always false, the test will time out if the loading is successful
     */
    bool test_bad_config(int m, const char* config);

    /**
     * @brief Process a template configuration file
     *
     * @param dest Destination file name for actual configuration file
     */
    void process_template(int m, const char* src, const char* dest = "/etc/maxscale.cnf");

    /**
     * Execute a MaxCtrl command
     *
     * @param cmd  Command to execute, without the `maxctrl` part
     * @param m    MaxScale node to execute the command on
     * @param sudo Run the command as root
     *
     * @return The exit code and output of MaxCtrl
     */
    std::pair<int, std::string> maxctrl(std::string cmd, int m = 0, bool sudo = true)
    {
        return maxscales->ssh_output("maxctrl " + cmd, m, sudo);
    }

    void check_maxctrl(std::string cmd, int m = 0, bool sudo = true)
    {
        auto result = maxctrl(cmd, m, sudo);
        assert(result.first == 0, "Command '%s' should work: %s", cmd.c_str(), result.second.c_str());
    }

    void check_current_operations(int m, int value);
    void check_current_connections(int m, int value);
    int  stop_maxscale(int m = 0);
    int  start_maxscale(int m = 0);
    void process_template(const char* src, const char* dest = "/etc/maxscale.cnf");

private:
    void report_result(const char* format, va_list argp);
    void copy_one_mariadb_log(int i, std::string filename);
};

/**
 * @brief timeout_thread Thread which terminates test application after 'timeout' milliseconds
 * @param ptr pointer to TestConnections object
 * @return void
 */
void* timeout_thread(void* ptr);

/**
 * @brief log_copy_thread Thread which peridically copies logs from Maxscale machine
 * @param ptr pointer to TestConnections object
 * @return void
 */
void* log_copy_thread(void* ptr);

/**
 * Dump two server status sets as strings
 *
 * @param current  The current status
 * @param expected The expected status
 *
 * @return String form comparison of status sets
 */
std::string dump_status(const StringSet& current, const StringSet& expected);

#endif // TESTCONNECTIONS_H<|MERGE_RESOLUTION|>--- conflicted
+++ resolved
@@ -262,11 +262,7 @@
     void add_result(bool result, const char* format, ...);
 
     /** Same as add_result() but inverted */
-<<<<<<< HEAD
-    void assert(bool result, const char* format, ...);
-=======
     void expect(bool result, const char *format, ...);
->>>>>>> 6279ab35
 
     /**
      * @brief ReadEnv Reads all Maxscale and Master/Slave and Galera setups info from environmental variables
@@ -564,7 +560,7 @@
     void check_maxctrl(std::string cmd, int m = 0, bool sudo = true)
     {
         auto result = maxctrl(cmd, m, sudo);
-        assert(result.first == 0, "Command '%s' should work: %s", cmd.c_str(), result.second.c_str());
+        expect(result.first == 0, "Command '%s' should work: %s", cmd.c_str(), result.second.c_str());
     }
 
     void check_current_operations(int m, int value);
