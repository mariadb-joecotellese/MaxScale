--- conflicted
+++ resolved
@@ -808,27 +808,19 @@
     if (backend_ssl)
     {
         tprintf("Adding ssl settings\n");
-<<<<<<< HEAD
-        system("sed -i \"s|type=server|type=server\\nssl=required\\nssl_cert=/###access_homedir###/certs/client-cert.pem\\nssl_key=/###access_homedir###/certs/client-key.pem\\nssl_ca_cert=/###access_homedir###/certs/ca.pem\\nssl_cert_verify_depth=9\\nssl_version=MAX|g\" maxscale.cnf");
-=======
         const char sed_cmd[] = "sed -i "
                                "\"s|type=server|type=server\\nssl=required\\nssl_cert=/###access_homedir###/"
                                "certs/client-cert.pem\\nssl_key=/###access_homedir###/certs/client-key.pem"
-                               "\\nssl_ca_cert=/###access_homedir###/certs/ca.pem|g\" maxscale.cnf";
+                               "\\nssl_ca_cert=/###access_homedir###/certs/ca.pem\\nssl_cert_verify_depth=9"
+                               "\\nssl_version=MAX|g\" maxscale.cnf";
         system(sed_cmd);
->>>>>>> 071501ea
     }
 
     sprintf(str, "sed -i \"s/###threads###/%d/\"  maxscale.cnf", m_threads);
     system(str);
 
-<<<<<<< HEAD
-    Mariadb_nodes * mdn[3];
-    char * IPcnf;
-=======
-    Mariadb_nodes* mdn[2];
+    Mariadb_nodes* mdn[3];
     char* IPcnf;
->>>>>>> 071501ea
     mdn[0] = repl;
     mdn[1] = galera;
     mdn[2] = clustrix;
