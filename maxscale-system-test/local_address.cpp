--- conflicted
+++ resolved
@@ -73,14 +73,9 @@
 
 void get_maxscale_ips(TestConnections& test, vector<string>* pIps)
 {
-<<<<<<< HEAD
+    static const char COMMAND[] = "export PATH=$PATH:/sbin:/usr/sbin; ip addr|fgrep inet|fgrep -v ::";
     int exit_code;
-    string output(test.maxscales->ssh_node_output(0, "ip addr|fgrep inet|fgrep -v ::", false, &exit_code));
-=======
-    static const char COMMAND[] = "export PATH=$PATH:/sbin:/usr/sbin; ip addr|fgrep inet|fgrep -v ::";
-
-    string output(test.ssh_maxscale_output(false, COMMAND));
->>>>>>> 716f39bc
+    string output(test.maxscales->ssh_node_output(0, COMMAND, false, &exit_code));
 
     to_collection(output, "\n", pIps);
     transform(pIps->begin(), pIps->end(), pIps->begin(), extract_ip);
