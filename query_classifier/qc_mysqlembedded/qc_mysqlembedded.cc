--- conflicted
+++ resolved
@@ -1958,7 +1958,6 @@
                     && (strcmp(qcme_string_get(tbl->db), "skygw_virtual") != 0)
                     && (strcmp(qcme_string_get(tbl->table_name), "*") != 0))
                 {
-<<<<<<< HEAD
                     string db = qcme_string_get(tbl->db);
 
                     if (!db.empty())
@@ -1967,14 +1966,6 @@
                         fullname += ".";
                         fullname += qcme_string_get(tbl->table_name);
                     }
-=======
-                    s = qcme_string_get(tbl->db);
-                    if (!s.empty())
-                    {
-                        s += ".";
-                    }
-                    s += qcme_string_get(tbl->table_name);
->>>>>>> 9becb370
                 }
 
                 // Sometimes the tablename is "*"; we exclude that.
@@ -2850,14 +2841,9 @@
                             get_string_and_length(field->orig_field_name, &s1, &l1);
                             column = strndup(s1, l1);
 
-<<<<<<< HEAD
-                        table = mxs_strptr(field->orig_table_name);
-                        database = mxs_strptr(field->orig_db_name);
-=======
-                            table = field->orig_table_name;
-                            database = field->orig_db_name;
+                            table = mxs_strptr(field->orig_table_name);
+                            database = mxs_strptr(field->orig_db_name);
                         }
->>>>>>> 9becb370
                     }
                 }
             }
