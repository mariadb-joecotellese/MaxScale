--- conflicted
+++ resolved
@@ -655,17 +655,6 @@
      */
     virtual bool release_from(MXS_SESSION* session) = 0;
 
-<<<<<<< HEAD
-    void stop_polling_and_shutdown();
-=======
-    /**
-     * Prepare the instance for destruction.
-     *
-     * @return True if it was prepared and can be destroyed, false otherwise.
-     */
-    virtual bool prepare_for_destruction() = 0;
->>>>>>> d409b60a
-
     int         log_errors_SSL(int ret);
     std::string get_one_SSL_error(unsigned long ssl_errno);
 
