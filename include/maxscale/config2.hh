/*
 * Copyright (c) 2018 MariaDB Corporation Ab
 * Copyright (c) 2023 MariaDB plc, Finnish Branch
 *
 * Use of this software is governed by the Business Source License included
 * in the LICENSE.TXT file and at www.mariadb.com/bsl11.
 *
 * Change Date: 2027-03-14
 *
 * On the date above, in accordance with the Business Source License, use
 * of this software will be governed by version 2 or later of the General
 * Public License.
 */
#pragma once

#include <maxscale/ccdefs.hh>

#include <atomic>
#include <chrono>
#include <iostream>
#include <map>
#include <set>
#include <sstream>
#include <string>
#include <vector>
#include <maxbase/alloc.h>
#include <maxbase/assert.h>
#include <maxbase/atomic.hh>
#include <maxbase/host.hh>
#include <maxbase/log.hh>
#include <maxscale/config_common.hh>
#include <maxscale/modinfo.hh>

namespace maxscale
{

namespace config
{

class Configuration;
class Param;
class Type;

// An instance of Specification specifies what parameters a particular module expects
// and of what type they are.
class Specification
{
public:
    enum Kind
    {
        FILTER,
        MONITOR,
        ROUTER,
        GLOBAL,
        SERVER,
        LISTENER,
        PROTOCOL
    };

    using ParamsByName = std::map<std::string, Param*>;     // We want to have them ordered by name.
    using const_iterator = ParamsByName::const_iterator;
    using value_type = ParamsByName::value_type;

    /**
     * Construct a specification
     *
     * A specification with a prefix expects the parameters to be defined in the form  of "prefix.name" when
     * configured in the configuration file or inside of a nested object when configured from JSON.
     *
     * @param zModule The the name of the module, e.g. "cachefilter".
     * @param kind    The type of the module.
     * @param zPrefix The prefix to use. This is added to all parameters used by this specification.
     */
    Specification(const char* zModule, Kind kind, const char* zPrefix = "");

    ~Specification();

    /**
     * @return What kind of specification.
     */
    Kind kind() const
    {
        return m_kind;
    }

    /**
     * @return The module name of this specification.
     */
    const std::string& module() const;

    /**
     * The prefix of this module or an empty string if no prefix is specified.
     */
    const std::string& prefix() const;

    /**
     *  Validate parameters
     *
     * @param params         Parameters as found in the configuration file.
     * @param pUnrecognized  If non-null:
     *                       - Will contain on return parameters that were not used.
     *                       - An unrecognized parameter will not cause the configuring
     *                         to fail.
     *
     * @return True, if `params` represent valid parameters - all mandatory are
     *         present, all present ones are of correct type - for this specification.
     */
    virtual bool validate(const mxs::ConfigParameters& params,
                          mxs::ConfigParameters* pUnrecognized = nullptr) const;

    /**
     *  Validate JSON
     *
     * @param pJson          JSON parameter object to validate
     * @param pUnrecognized  If non-null:
     *                       - Will contain on return object keys that were not used.
     *                       - An unrecognized parameter will not cause the configuring
     *                         to fail.
     *
     * @return True, if `pJson` represent valid JSON parameters - all mandatory are
     *         present, all present ones are of correct type - for this specification.
     */
    virtual bool validate(json_t* pJson, std::set<std::string>* pUnrecognized = nullptr) const;

    /**
     * Find given parameter of the specification.
     *
     * @param name  The name of the parameter.
     *
     * @return The corresponding parameter object or NULL if the name is not a
     *         parameter of the specification.
     */
    const Param* find_param(const std::string& name) const;

    /**
     * Document this specification.
     *
     * @param out  The stream the documentation should be written to.
     *
     * @return @c out
     */
    std::ostream& document(std::ostream& out) const;

    /**
     * @return The number of parameters in the specification.
     */
    size_t size() const;

    /**
     * @return Const iterator to first parameter.
     */
    const_iterator cbegin() const
    {
        return m_params.cbegin();
    }

    /**
     * @return Const iterator to one past last parameter.
     */
    const_iterator cend() const
    {
        return m_params.cend();
    }

    /**
     * @return Const iterator to first parameter.
     */
    const_iterator begin() const
    {
        return m_params.begin();
    }

    /**
     * @return Const iterator to one past last parameter.
     */
    const_iterator end() const
    {
        return m_params.end();
    }

    /**
     * @return Specification as a json array.
     */
    json_t* to_json() const;

protected:

    /**
     * Post validation step
     *
     * This can be overridden to check dependencies between parameters.
     *
     * @param params The set of validated parameters
     *
     * @return True, if the post validation check is successful.
     *
     * @note The default implementation always returns true
     */
    virtual bool post_validate(const mxs::ConfigParameters& params) const
    {
        return true;
    }

    /**
     * Post validation step
     *
     * This can be overridden to check dependencies between parameters.
     *
     * @param json The JSON parameter object to validate
     *
     * @return True, if the post validation check is successful.
     *
     * @note The default implementation always returns true
     */
    virtual bool post_validate(json_t* json) const
    {
        return true;
    }

private:
    friend Param;

    void insert(Param* pParam);
    void remove(Param* pParam);

    bool mandatory_params_defined(const std::set<std::string>& provided) const;

private:
    std::string  m_module;
    Kind         m_kind;
    ParamsByName m_params;
    std::string  m_prefix;
};


/**
 * A instance of Param specifies a parameter of a module, that is, its name,
 * type, default value and whether it is mandatory or optional.
 */
class Param
{
public:
    enum Kind
    {
        MANDATORY,
        OPTIONAL
    };

    enum Modifiable
    {
        AT_STARTUP,     // The parameter can be modified only at startup.
        AT_RUNTIME      // The parameter can be modified also at runtime.
    };

    ~Param();

    /**
     * @return The name of the parameter.
     */
    const std::string& name() const;

    /**
     * @return The type of the parameter (human readable).
     */
    virtual std::string type() const = 0;

    /**
     * @return The description of the parameter.
     */
    const std::string& description() const;

    /**
     * Document the parameter.
     *
     * The documentation of a parameters consists of its name, its type,
     * whether it is mandatory or optional (default value documented in
     * that case), and its description.
     *
     * @return The documentation.
     */
    std::string documentation() const;

    /**
     * @return The kind - mandatory or optional - of the parameter.
     */
    Kind kind() const;

    /**
     * @return True, if the parameter is mandatory.
     */
    bool is_mandatory() const;

    /**
     * @return True, if the parameter is optional.
     */
    bool is_optional() const;

    /**
     * @return True if the parameter is deprecated
     */
    bool is_deprecated() const;

    /**
     * Synonym for @c is_optional.
     *
     * @return True, if the parameter has a default value.
     */
    bool has_default_value() const;

    /**
     * Specifies whether the value specified by this parameter takes parameters.
     * Currently only ParamModule takes parameters.
     *
     * @return True, if the value takes parameters. The default implementation returns false.
     */
    virtual bool takes_parameters() const;

    /**
     * Validate parameters of a parameter. Only applicable to parameters that takes
     * parameters and whose @c takes_parameters() returns true.
     *
     * @param value          The value identifying the parameter itself.
     * @param [pP|p]arams    The (nested) parameters of the parameter identified by @c value.
     * @param pUnrecognized  If provided, will on output contain the parameters that were not
     *                       recognized.
     *
     * @return True, if the parameters could be validated, false otherwise. If @c pUnrecognized
     *         is provided, then an unrecognized parameter will not cause the validation to fail.
     */
    virtual bool validate_parameters(const std::string& value,
                                     const mxs::ConfigParameters& params,
                                     mxs::ConfigParameters* pUnrecognized = nullptr) const;

    virtual bool validate_parameters(const std::string& value,
                                     json_t* pParams,
                                     std::set<std::string>* pUnrecognized = nullptr) const;

    /**
     * @return Modifiable::AT_RUNTIME or Modifiable::AT_STARTUP.
     */
    Modifiable modifiable() const;

    /**
     * @return True, if the parameter can be modified at runtime.
     */
    bool is_modifiable_at_runtime() const
    {
        return m_modifiable == Modifiable::AT_RUNTIME;
    }

    /**
     * @return Default value as string.
     *
     * @note Meaningful only if @c has_default_value returns true.
     */
    virtual std::string default_to_string() const = 0;

    /**
     * Validate a string.
     *
     * @param value_as_string  The string to validate.
     *
     * @return True, if @c value_as_string can be converted into a value of this type.
     */
    virtual bool validate(const std::string& value_as_string, std::string* pMessage) const = 0;

    /**
     * Validate JSON.
     *
     * @param value_as_json  The JSON to validate.
     *
     * @return True, if @c value_as_json can be converted into a value of this type.
     */
    virtual bool validate(json_t* value_as_json, std::string* pMessage) const = 0;

    /**
     * @return Parameter as json object.
     */
    virtual json_t* to_json() const;

    /**
     * @brief Get the names of any objects that this parameter depends on
     *
     * By default parameters do not depend on any objects. This function is only used during startup when
     * objects are being created from the configuration files and the order in which they are constructed is
     * being resolved. Changes done at runtime do not need to know the dependencies as the objects either
     * exist or do not.
     *
     * @param value The parameter value as a string
     *
     * @return The list of names of objects (servers, services etc.) that must be constructed before this
     *         parameter can be configured
     */
    virtual std::vector<std::string> get_dependencies(const std::string& value) const;

protected:
    Param(Specification* pSpecification,
          const char* zName,
          const char* zDescription,
          Modifiable modifiable,
          Kind kind,
          mxs_module_param_type legacy_type);

protected:
    Specification&              m_specification;
    const std::string           m_name;
    const std::string           m_description;
    const Modifiable            m_modifiable;
    const Kind                  m_kind;
    const mxs_module_param_type m_legacy_type;
};

/**
 * Deprecated parameter. Causes a warning to be logged if it is used.
 */
class ParamDeprecated : public Param
{
public:
    ParamDeprecated(Specification* pSpecification, const char* zName)
        : Param(pSpecification, zName, "This parameter is deprecated",
                AT_STARTUP, OPTIONAL, MXS_MODULE_PARAM_DEPRECATED)
    {
    }

    std::string type() const override
    {
        return "deprecated";
    }

    std::string default_to_string() const override
    {
        return "deprecated";
    }

    bool validate(const std::string& value_as_string, std::string* pMessage) const override
    {
        return true;
    }

    bool validate(json_t* value_as_json, std::string* pMessage) const override
    {
        return true;
    }
};

/**
 * Concrete Param, helper class to be derived from with the actual
 * concrete parameter class.
 */
template<class ParamType, class NativeType>
class ConcreteParam : public Param
{
public:
    using value_type = NativeType;

    virtual value_type default_value() const
    {
        return m_default_value;
    }

    std::string default_to_string() const override
    {
        return static_cast<const ParamType*>(this)->to_string(m_default_value);
    }

    bool validate(const std::string& value_as_string, std::string* pMessage) const override
    {
        value_type value;
        return static_cast<const ParamType*>(this)->from_string(value_as_string, &value, pMessage);
    }

    bool validate(json_t* value_as_json, std::string* pMessage) const override
    {
        value_type value;
        return static_cast<const ParamType*>(this)->from_json(value_as_json, &value, pMessage);
    }

    bool is_valid(const value_type&) const
    {
        return true;
    }

    /**
     * Returns the value of this parameter as specified in the provided
     * collection of parameters, or default value if none specified.
     *
     * @note Before calling this member function @params should have been
     *       validated by calling @c Specification::validate(params).
     *
     * @param params The provided configuration parameters.
     *
     * @return The value of this parameter.
     */
    value_type get(const mxs::ConfigParameters& params) const
    {
        value_type rv {m_default_value};

        bool contains = params.contains(name());
        mxb_assert(!is_mandatory() || contains);

        if (contains)
        {
            const ParamType* pThis = static_cast<const ParamType*>(this);

            MXB_AT_DEBUG(bool valid = ) pThis->from_string(params.get_string(name()), &rv);
            mxb_assert(valid);
        }

        return rv;
    }

    /**
     * Get the parameter value from JSON
     *
     * @note Before calling this member function the JSON should have been
     *       validated by calling `Specification::validate(json)`.
     *
     * @param json The JSON object that defines the parameters.
     *
     * @return The value of this parameter if `json` contains a key with the name of this parameter. The
     *         default value if no key was found or the key was a JSON null.
     */
    value_type get(json_t* json) const
    {
        value_type rv {m_default_value};

        json_t* value = json_object_get(json, name().c_str());
        bool contains = value && !json_is_null(value);
        mxb_assert(!is_mandatory() || contains);

        if (contains)
        {
            const ParamType* pThis = static_cast<const ParamType*>(this);

            MXB_AT_DEBUG(bool valid = ) pThis->from_json(value, &rv);
            mxb_assert(valid);
        }

        return rv;
    }

    json_t* to_json() const override
    {
        auto rv = Param::to_json();

        if (kind() == Kind::OPTIONAL)
        {
            auto self = static_cast<const ParamType*>(this);
            auto val = self->to_json(m_default_value);

            if (json_is_null(val))
            {
                // "empty" default values aren't added
                json_decref(val);
            }
            else
            {
                json_object_set_new(rv, "default_value", val);
            }
        }

        return rv;
    }

protected:
    ConcreteParam(Specification* pSpecification,
                  const char* zName,
                  const char* zDescription,
                  Modifiable modifiable,
                  Kind kind,
                  mxs_module_param_type legacy_type,
                  value_type default_value)
        : Param(pSpecification, zName, zDescription, modifiable, kind, legacy_type)
        , m_default_value(default_value)
    {
    }

    value_type m_default_value;
};

/**
 * ParamBool
 */
class ParamBool : public ConcreteParam<ParamBool, bool>
{
public:
    ParamBool(Specification* pSpecification,
              const char* zName,
              const char* zDescription,
              Modifiable modifiable = Modifiable::AT_STARTUP)
        : ParamBool(pSpecification, zName, zDescription, modifiable, Param::MANDATORY, value_type())
    {
    }

    ParamBool(Specification* pSpecification,
              const char* zName,
              const char* zDescription,
              value_type default_value,
              Modifiable modifiable = Modifiable::AT_STARTUP)
        : ParamBool(pSpecification, zName, zDescription, modifiable, Param::OPTIONAL, default_value)
    {
    }

    std::string type() const override;

    std::string to_string(value_type value) const;
    bool        from_string(const std::string& value, value_type* pValue,
                            std::string* pMessage = nullptr) const;

    json_t* to_json(value_type value) const;
    bool    from_json(const json_t* pJson, value_type* pValue,
                      std::string* pMessage = nullptr) const;

private:
    ParamBool(Specification* pSpecification,
              const char* zName,
              const char* zDescription,
              Modifiable modifiable,
              Kind kind,
              value_type default_value)
        : ConcreteParam<ParamBool, bool>(pSpecification, zName, zDescription,
                                         modifiable, kind, MXS_MODULE_PARAM_BOOL, default_value)
    {
    }
};

class ParamNumber : public ConcreteParam<ParamNumber, int64_t>
{
public:
    virtual std::string to_string(value_type value) const;
    virtual bool from_string(const std::string& value, value_type* pValue,
                             std::string* pMessage = nullptr) const;

    virtual json_t* to_json(value_type value) const;
    virtual bool from_json(const json_t* pJson, value_type* pValue,
                           std::string* pMessage = nullptr) const;

    bool is_valid(value_type value) const
    {
        return value >= m_min_value && value <= m_max_value;
    }

    value_type min_value() const
    {
        return m_min_value;
    }

    value_type max_value() const
    {
        return m_max_value;
    }

protected:
    ParamNumber(Specification* pSpecification,
                const char* zName,
                const char* zDescription,
                Modifiable modifiable,
                Kind kind,
                mxs_module_param_type legacy_type,
                value_type default_value,
                value_type min_value,
                value_type max_value)
        : ConcreteParam<ParamNumber, int64_t>(pSpecification, zName, zDescription,
                                              modifiable, kind, legacy_type, default_value)
        , m_min_value(min_value <= max_value ? min_value : max_value)
        , m_max_value(max_value)
    {
        mxb_assert(min_value <= max_value);
    }

    bool from_value(value_type value,
                    value_type* pValue,
                    std::string* pMessage) const;

protected:
    value_type m_min_value;
    value_type m_max_value;
};

/**
 * ParamCount
 */
class ParamCount : public ParamNumber
{
public:
    ParamCount(Specification* pSpecification,
               const char* zName,
               const char* zDescription,
               Modifiable modifiable = Modifiable::AT_STARTUP)
        : ParamCount(pSpecification, zName, zDescription, modifiable, Param::MANDATORY,
                     value_type(), 0, std::numeric_limits<value_type>::max())
    {
    }

    ParamCount(Specification* pSpecification,
               const char* zName,
               const char* zDescription,
               value_type min_value,
               value_type max_value,
               Modifiable modifiable = Modifiable::AT_STARTUP)
        : ParamCount(pSpecification, zName, zDescription, modifiable, Param::MANDATORY,
                     value_type(), min_value, max_value)
    {
    }

    ParamCount(Specification* pSpecification,
               const char* zName,
               const char* zDescription,
               value_type default_value,
               Modifiable modifiable = Modifiable::AT_STARTUP)
        : ParamCount(pSpecification, zName, zDescription, modifiable, Param::OPTIONAL,
                     default_value, 0, std::numeric_limits<value_type>::max())
    {
    }

    ParamCount(Specification* pSpecification,
               const char* zName,
               const char* zDescription,
               value_type default_value,
               value_type min_value,
               value_type max_value,
               Modifiable modifiable = Modifiable::AT_STARTUP)
        : ParamCount(pSpecification, zName, zDescription, modifiable, Param::OPTIONAL,
                     default_value, min_value, max_value)
    {
    }

    std::string type() const override;

private:
    ParamCount(Specification* pSpecification,
               const char* zName,
               const char* zDescription,
               Modifiable modifiable,
               Kind kind,
               value_type default_value,
               value_type min_value,
               value_type max_value)
        : ParamNumber(pSpecification, zName, zDescription, modifiable, kind, MXS_MODULE_PARAM_COUNT,
                      default_value,
                      min_value >= 0 ? min_value : 0,
                      max_value <= std::numeric_limits<value_type>::max() ?
                      max_value : std::numeric_limits<value_type>::max())
    {
        mxb_assert(min_value >= 0);
        mxb_assert(max_value <= std::numeric_limits<value_type>::max());
    }
};

using ParamNatural = ParamCount;

/**
 * ParamInteger
 */
class ParamInteger : public ParamNumber
{
public:
    ParamInteger(Specification* pSpecification,
                 const char* zName,
                 const char* zDescription,
                 Modifiable modifiable = Modifiable::AT_STARTUP)
        : ParamInteger(pSpecification, zName, zDescription, modifiable, Param::MANDATORY,
                       value_type(),
                       std::numeric_limits<value_type>::min(),
                       std::numeric_limits<value_type>::max())
    {
    }

    ParamInteger(Specification* pSpecification,
                 const char* zName,
                 const char* zDescription,
                 value_type min_value,
                 value_type max_value,
                 Modifiable modifiable = Modifiable::AT_STARTUP)
        : ParamInteger(pSpecification, zName, zDescription, modifiable, Param::MANDATORY,
                       value_type(), min_value, max_value)
    {
    }

    ParamInteger(Specification* pSpecification,
                 const char* zName,
                 const char* zDescription,
                 value_type default_value,
                 Modifiable modifiable = Modifiable::AT_STARTUP)
        : ParamInteger(pSpecification, zName, zDescription, modifiable, Param::OPTIONAL,
                       default_value,
                       std::numeric_limits<value_type>::min(),
                       std::numeric_limits<value_type>::max())
    {
    }

    ParamInteger(Specification* pSpecification,
                 const char* zName,
                 const char* zDescription,
                 value_type default_value,
                 value_type min_value,
                 value_type max_value,
                 Modifiable modifiable = Modifiable::AT_STARTUP)
        : ParamInteger(pSpecification, zName, zDescription, modifiable, Param::OPTIONAL,
                       default_value, min_value, max_value)
    {
    }

    std::string type() const override;

private:
    ParamInteger(Specification* pSpecification,
                 const char* zName,
                 const char* zDescription,
                 Modifiable modifiable,
                 Kind kind,
                 value_type default_value,
                 value_type min_value,
                 value_type max_value)
        : ParamNumber(pSpecification, zName, zDescription, modifiable, kind, MXS_MODULE_PARAM_INT,
                      default_value,
                      min_value >= std::numeric_limits<value_type>::min() ?
                      min_value : std::numeric_limits<value_type>::min(),
                      max_value <= std::numeric_limits<value_type>::max() ?
                      max_value : std::numeric_limits<value_type>::max())
    {
        mxb_assert(min_value >= std::numeric_limits<value_type>::min());
        mxb_assert(max_value <= std::numeric_limits<value_type>::max());
    }
};

/**
 * ParamDuration
 */
template<class T>
class ParamDuration : public ConcreteParam<ParamDuration<T>, T>
{
public:
    using value_type = T;

    enum class DurationType
    {
        UNSIGNED,   // Negative durations are not allowed
        SIGNED      // Negative durations are allowed
    };

    ParamDuration(Specification* pSpecification,
                  const char* zName,
                  const char* zDescription,
                  mxs::config::DurationInterpretation interpretation,
                  Param::Modifiable modifiable = Param::Modifiable::AT_STARTUP)
        : ParamDuration(pSpecification, zName, zDescription, modifiable, Param::MANDATORY,
                        interpretation, DurationType::UNSIGNED, value_type())
    {
    }

    ParamDuration(Specification* pSpecification,
                  const char* zName,
                  const char* zDescription,
                  mxs::config::DurationInterpretation interpretation,
                  value_type default_value,
                  Param::Modifiable modifiable = Param::Modifiable::AT_STARTUP)
        : ParamDuration(pSpecification, zName, zDescription, modifiable, Param::OPTIONAL,
                        interpretation, DurationType::UNSIGNED, default_value)
    {
    }

    ParamDuration(Specification* pSpecification,
                  const char* zName,
                  const char* zDescription,
                  mxs::config::DurationInterpretation interpretation,
                  value_type default_value,
                  DurationType duration_type,
                  Param::Modifiable modifiable = Param::Modifiable::AT_STARTUP)
        : ParamDuration(pSpecification, zName, zDescription, modifiable, Param::OPTIONAL,
                        interpretation, duration_type, default_value)
    {
    }

    std::string type() const override;

    std::string to_string(const value_type& value) const;
    bool        from_string(const std::string& value, value_type* pValue,
                            std::string* pMessage = nullptr) const;

    json_t* to_json(const value_type& value) const;
    json_t* to_json() const override;
    bool    from_json(const json_t* pJson, value_type* pValue,
                      std::string* pMessage = nullptr) const;

private:
    ParamDuration(Specification* pSpecification,
                  const char* zName,
                  const char* zDescription,
                  Param::Modifiable modifiable,
                  Param::Kind kind,
                  mxs::config::DurationInterpretation interpretation,
                  DurationType duration_type,
                  value_type default_value)
        : ConcreteParam<ParamDuration<T>, T>(pSpecification, zName, zDescription,
                                             modifiable, kind, MXS_MODULE_PARAM_DURATION, default_value)
        , m_interpretation(interpretation)
        , m_duration_type(duration_type)
    {
    }

private:
    mxs::config::DurationInterpretation m_interpretation;
    DurationType                        m_duration_type;
};

using ParamMilliseconds = ParamDuration<std::chrono::milliseconds>;
using ParamSeconds = ParamDuration<std::chrono::seconds>;

/**
 * ParamEnum
 */
template<class T>
class ParamEnum : public ConcreteParam<ParamEnum<T>, T>
{
public:
    using value_type = T;

    ParamEnum(Specification* pSpecification,
              const char* zName,
              const char* zDescription,
              const std::vector<std::pair<T, const char*>>& enumeration,
              Param::Modifiable modifiable = Param::Modifiable::AT_STARTUP)
        : ParamEnum(pSpecification, zName, zDescription, modifiable, Param::MANDATORY,
                    enumeration, value_type())
    {
    }

    ParamEnum(Specification* pSpecification,
              const char* zName,
              const char* zDescription,
              const std::vector<std::pair<T, const char*>>& enumeration,
              value_type default_value,
              Param::Modifiable modifiable = Param::Modifiable::AT_STARTUP)
        : ParamEnum(pSpecification, zName, zDescription, modifiable, Param::OPTIONAL,
                    enumeration, default_value)
    {
    }

    std::string type() const override;
    const std::vector<std::pair<T, const char*>>& values() const
    {
        return m_enumeration;
    }

    std::string to_string(value_type value) const;
    bool        from_string(const std::string& value, value_type* pValue,
                            std::string* pMessage = nullptr) const;

    json_t* to_json(value_type value) const;
    bool    from_json(const json_t* pJson, value_type* pValue,
                      std::string* pMessage = nullptr) const;

    json_t* to_json() const override;

private:
    ParamEnum(Specification* pSpecification,
              const char* zName,
              const char* zDescription,
              Param::Modifiable modifiable,
              Param::Kind kind,
              const std::vector<std::pair<T, const char*>>& enumeration,
              value_type default_value);

private:
    std::vector<std::pair<T, const char*>> m_enumeration;
    std::vector<MXS_ENUM_VALUE>            m_enum_values;
};

/**
 * ParamEnumMask
 */
template<class T>
class ParamEnumMask : public ConcreteParam<ParamEnumMask<T>, uint32_t>
{
public:
    using value_type = uint32_t;

    ParamEnumMask(Specification* pSpecification,
                  const char* zName,
                  const char* zDescription,
                  const std::vector<std::pair<T, const char*>>& enumeration,
                  Param::Modifiable modifiable = Param::Modifiable::AT_STARTUP)
        : ParamEnumMask(pSpecification, zName, zDescription, modifiable, Param::MANDATORY,
                        enumeration, value_type())
    {
    }

    ParamEnumMask(Specification* pSpecification,
                  const char* zName,
                  const char* zDescription,
                  const std::vector<std::pair<T, const char*>>& enumeration,
                  value_type default_value,
                  Param::Modifiable modifiable = Param::Modifiable::AT_STARTUP)
        : ParamEnumMask(pSpecification, zName, zDescription, modifiable, Param::OPTIONAL,
                        enumeration, default_value)
    {
    }

    std::string type() const override;
    const std::vector<std::pair<T, const char*>>& values() const
    {
        return m_enumeration;
    }

    std::string to_string(value_type value) const;
    bool        from_string(const std::string& value, value_type* pValue,
                            std::string* pMessage = nullptr) const;

    json_t* to_json(value_type value) const;
    bool    from_json(const json_t* pJson, value_type* pValue,
                      std::string* pMessage = nullptr) const;

    json_t* to_json() const override;

private:
    ParamEnumMask(Specification* pSpecification,
                  const char* zName,
                  const char* zDescription,
                  Param::Modifiable modifiable,
                  Param::Kind kind,
                  const std::vector<std::pair<T, const char*>>& enumeration,
                  value_type default_value);

private:
    std::vector<std::pair<T, const char*>> m_enumeration;
    std::vector<MXS_ENUM_VALUE>            m_enum_values;
};

/**
 * ParamHost
 */
class ParamHost : public ConcreteParam<ParamHost, maxbase::Host>
{
public:
    ParamHost(Specification* pSpecification,
              const char* zName,
              const char* zDescription,
              Modifiable modifiable = Modifiable::AT_STARTUP)
        : ParamHost(pSpecification, zName, zDescription, modifiable, Param::MANDATORY, value_type())
    {
    }

    ParamHost(Specification* pSpecification,
              const char* zName,
              const char* zDescription,
              value_type default_value,
              Modifiable modifiable = Modifiable::AT_STARTUP)
        : ParamHost(pSpecification, zName, zDescription, modifiable, Param::OPTIONAL, default_value)
    {
    }

    std::string type() const override;

    std::string to_string(const value_type& value) const;
    bool        from_string(const std::string& value, value_type* pValue,
                            std::string* pMessage = nullptr) const;

    json_t* to_json(const value_type& value) const;
    bool    from_json(const json_t* pJson, value_type* pValue,
                      std::string* pMessage = nullptr) const;

private:
    ParamHost(Specification* pSpecification,
              const char* zName,
              const char* zDescription,
              Modifiable modifiable,
              Kind kind,
              const value_type& default_value)
        : ConcreteParam<ParamHost, maxbase::Host>(pSpecification, zName, zDescription,
                                                  modifiable, kind, MXS_MODULE_PARAM_STRING, default_value)
    {
    }
};

/**
 * ParamPath
 */
class ParamPath : public ConcreteParam<ParamPath, std::string>
{
public:
    enum Options
    {
        X = MXS_MODULE_OPT_PATH_X_OK,   // Execute permission required.
        R = MXS_MODULE_OPT_PATH_R_OK,   // Read permission required.
        W = MXS_MODULE_OPT_PATH_W_OK,   // Write permission required.
        F = MXS_MODULE_OPT_PATH_F_OK,   // File existence required.
        C = MXS_MODULE_OPT_PATH_CREAT   // Create path if does not exist.
    };

    const uint32_t MASK = X | R | W | F | C;


    ParamPath(Specification* pSpecification,
              const char* zName,
              const char* zDescription,
              uint32_t options,
              Modifiable modifiable = Modifiable::AT_STARTUP)
        : ParamPath(pSpecification, zName, zDescription, modifiable, Param::MANDATORY, options, value_type())
    {
    }

    ParamPath(Specification* pSpecification,
              const char* zName,
              const char* zDescription,
              uint32_t options,
              value_type default_value,
              Modifiable modifiable = Modifiable::AT_STARTUP)
        : ParamPath(pSpecification, zName, zDescription, modifiable, Param::OPTIONAL, options, default_value)
    {
    }

    std::string type() const override;

    std::string to_string(const value_type& value) const;
    bool        from_string(const std::string& value, value_type* pValue,
                            std::string* pMessage = nullptr) const;

    json_t* to_json(const value_type& value) const;
    bool    from_json(const json_t* pJson, value_type* pValue,
                      std::string* pMessage = nullptr) const;

    bool is_valid(const value_type& value) const;

private:
    ParamPath(Specification* pSpecification,
              const char* zName,
              const char* zDescription,
              Modifiable modifiable,
              Kind kind,
              uint32_t options,
              value_type default_value)
        : ConcreteParam<ParamPath, std::string>(pSpecification, zName, zDescription,
                                                modifiable, kind, MXS_MODULE_PARAM_PATH, default_value)
        , m_options(options)
    {
    }

private:
    uint32_t m_options;
};

/**
 * ParamRegex
 */

class RegexValue : public mxb::Regex
{
public:
    RegexValue() = default;
    RegexValue(const RegexValue&) = default;
    RegexValue& operator=(const RegexValue&) = default;

    /**
     * Creates a new RegexValue from a text pattern
     */
    RegexValue(const std::string& text, uint32_t options);

    /**
     * Creates a RegexValue from an already compiled pattern
     */
    RegexValue(const std::string& text,
               std::unique_ptr<pcre2_code> sCode,
               uint32_t ovec_size,
               uint32_t options)
        : mxb::Regex(text, sCode.release(), options)
        , ovec_size(ovec_size)
    {
    }

    bool operator==(const RegexValue& rhs) const
    {
        return this->pattern() == rhs.pattern()
               && this->ovec_size == rhs.ovec_size
               && this->options() == rhs.options()
               && (!this->valid() == !rhs.valid());     // Both have the same validity.
    }

    bool operator!=(const RegexValue& rhs) const
    {
        return !(*this == rhs);
    }

    uint32_t ovec_size {0};
};

class ParamRegex : public ConcreteParam<ParamRegex, RegexValue>
{
public:
    ParamRegex(Specification* pSpecification,
               const char* zName,
               const char* zDescription,
               Modifiable modifiable = Modifiable::AT_STARTUP)
        : ConcreteParam<ParamRegex, RegexValue>(pSpecification, zName, zDescription,
                                                modifiable, Param::MANDATORY, MXS_MODULE_PARAM_REGEX,
                                                value_type())
    {
    }

    ParamRegex(Specification* pSpecification,
               const char* zName,
               const char* zDescription,
               const char* zRegex,
               Modifiable modifiable = Modifiable::AT_STARTUP)
        : ConcreteParam<ParamRegex, RegexValue>(pSpecification, zName, zDescription,
                                                modifiable, Param::OPTIONAL, MXS_MODULE_PARAM_REGEX,
                                                create_default(zRegex))
    {
    }

    uint32_t options() const
    {
        return m_options;
    }

    std::string type() const override;

    std::string to_string(const value_type& value) const;
    bool        from_string(const std::string& value, value_type* pValue,
                            std::string* pMessage = nullptr) const;

    json_t* to_json(const value_type& value) const;
    bool    from_json(const json_t* pJson, value_type* pValue,
                      std::string* pMessage = nullptr) const;

private:
    static RegexValue create_default(const char* zRegex);

    uint32_t m_options = 0;
};

/**
 * ParamServer
 */
class ParamServer : public ConcreteParam<ParamServer, SERVER*>
{
public:
    ParamServer(Specification* pSpecification,
                const char* zName,
                const char* zDescription,
                Modifiable modifiable = Modifiable::AT_STARTUP)
        : ConcreteParam<ParamServer, SERVER*>(pSpecification, zName, zDescription,
                                              modifiable, Param::MANDATORY, MXS_MODULE_PARAM_SERVER,
                                              nullptr)
    {
    }

    ParamServer(Specification* pSpecification,
                const char* zName,
                const char* zDescription,
                Param::Kind kind,
                Modifiable modifiable = Modifiable::AT_STARTUP)
        : ConcreteParam<ParamServer, SERVER*>(pSpecification, zName, zDescription,
                                              modifiable, kind, MXS_MODULE_PARAM_SERVER,
                                              nullptr)
    {
    }

    std::string type() const override;

    std::string to_string(value_type value) const;
    bool        from_string(const std::string& value, value_type* pValue,
                            std::string* pMessage = nullptr) const;

    json_t* to_json(value_type value) const;
    bool    from_json(const json_t* pJson, value_type* pValue,
                      std::string* pMessage = nullptr) const;

    std::vector<std::string> get_dependencies(const std::string& value) const override;
};

/**
 * ParamTarget
 */
class ParamTarget : public ConcreteParam<ParamTarget, mxs::Target*>
{
public:
    ParamTarget(Specification* pSpecification,
                const char* zName,
                const char* zDescription,
                Param::Kind kind = Param::MANDATORY,
                Modifiable modifiable = Modifiable::AT_STARTUP)
        : ConcreteParam<ParamTarget, mxs::Target*>(pSpecification, zName, zDescription,
                                                   modifiable, kind, MXS_MODULE_PARAM_TARGET,
                                                   nullptr)
    {
    }

    std::string type() const override;

    std::string to_string(value_type value) const;
    bool        from_string(const std::string& value, value_type* pValue,
                            std::string* pMessage = nullptr) const;

    json_t* to_json(value_type value) const;
    bool    from_json(const json_t* pJson, value_type* pValue,
                      std::string* pMessage = nullptr) const;

    std::vector<std::string> get_dependencies(const std::string& value) const override;
};

/**
 * ParamService
 */
class ParamService : public ConcreteParam<ParamService, SERVICE*>
{
public:
    ParamService(Specification* pSpecification,
                 const char* zName,
                 const char* zDescription,
                 Param::Kind kind = Param::MANDATORY,
                 Modifiable modifiable = Modifiable::AT_STARTUP)
        : ConcreteParam<ParamService, SERVICE*>(pSpecification, zName, zDescription,
                                                modifiable, kind, MXS_MODULE_PARAM_SERVICE,
                                                nullptr)
    {
    }

    std::string type() const override;

    std::string to_string(value_type value) const;
    bool        from_string(const std::string& value, value_type* pValue,
                            std::string* pMessage = nullptr) const;

    json_t* to_json(value_type value) const;
    bool    from_json(const json_t* pJson, value_type* pValue,
                      std::string* pMessage = nullptr) const;

    std::vector<std::string> get_dependencies(const std::string& value) const override;
};

/**
 * ParamSize
 */
class ParamSize : public ParamNumber
{
public:
    ParamSize(Specification* pSpecification,
              const char* zName,
              const char* zDescription,
              Modifiable modifiable = Modifiable::AT_STARTUP)
        : ParamSize(pSpecification, zName, zDescription, modifiable, Param::MANDATORY,
                    value_type(),
                    0,
                    std::numeric_limits<value_type>::max())
    {
    }

    ParamSize(Specification* pSpecification,
              const char* zName,
              const char* zDescription,
              value_type min_value,
              value_type max_value,
              Modifiable modifiable = Modifiable::AT_STARTUP)
        : ParamSize(pSpecification, zName, zDescription, modifiable, Param::MANDATORY,
                    value_type(),
                    min_value, max_value)
    {
    }

    ParamSize(Specification* pSpecification,
              const char* zName,
              const char* zDescription,
              value_type default_value,
              Modifiable modifiable = Modifiable::AT_STARTUP)
        : ParamSize(pSpecification, zName, zDescription, modifiable, Param::OPTIONAL,
                    default_value,
                    0,
                    std::numeric_limits<value_type>::max())
    {
    }

    ParamSize(Specification* pSpecification,
              const char* zName,
              const char* zDescription,
              value_type default_value,
              value_type min_value,
              value_type max_value,
              Modifiable modifiable = Modifiable::AT_STARTUP)
        : ParamSize(pSpecification, zName, zDescription, modifiable, Param::OPTIONAL, default_value,
                    min_value, max_value)
    {
    }

    std::string type() const override;

    std::string to_string(value_type value) const override;
    bool        from_string(const std::string& value, value_type* pValue,
                            std::string* pMessage = nullptr) const override;

    json_t* to_json(value_type value) const override;
    bool    from_json(const json_t* pJson, value_type* pValue,
                      std::string* pMessage = nullptr) const override;

private:
    ParamSize(Specification* pSpecification,
              const char* zName,
              const char* zDescription,
              Modifiable modifiable,
              Kind kind,
              value_type default_value,
              value_type min_value,
              value_type max_value)
        : ParamNumber(pSpecification, zName, zDescription, modifiable, kind, MXS_MODULE_PARAM_SIZE,
                      default_value, min_value, max_value)
    {
    }
};

/**
 * ParamString
 */
class ParamString : public ConcreteParam<ParamString, std::string>
{
public:
    enum Quotes
    {
        REQUIRED,   // The string *must* be surrounded by quotes.
        DESIRED,    // If there are no surrounding quotes, a warning is logged.
        IGNORED,    // The string may, but need not be surrounded by quotes. No warning.
    };

    ParamString(Specification* pSpecification,
                const char* zName,
                const char* zDescription,
                Modifiable modifiable = Modifiable::AT_STARTUP)
        : ParamString(pSpecification, zName, zDescription, IGNORED, modifiable, Param::MANDATORY,
                      value_type())
    {
    }

    ParamString(Specification* pSpecification,
                const char* zName,
                const char* zDescription,
                Quotes quotes,
                Modifiable modifiable = Modifiable::AT_STARTUP)
        : ParamString(pSpecification, zName, zDescription, quotes, modifiable, Param::MANDATORY, value_type())
    {
    }

    ParamString(Specification* pSpecification,
                const char* zName,
                const char* zDescription,
                value_type default_value,
                Modifiable modifiable = Modifiable::AT_STARTUP)
        : ParamString(pSpecification, zName, zDescription, IGNORED, modifiable, Param::OPTIONAL,
                      default_value)
    {
    }

    ParamString(Specification* pSpecification,
                const char* zName,
                const char* zDescription,
                value_type default_value,
                Quotes quotes,
                Modifiable modifiable = Modifiable::AT_STARTUP)
        : ParamString(pSpecification, zName, zDescription, quotes, modifiable, Param::OPTIONAL, default_value)
    {
    }

    std::string type() const override;

    virtual std::string to_string(value_type value) const;
    virtual bool         from_string(const std::string& value, value_type* pValue,
                                    std::string* pMessage = nullptr) const;

    virtual json_t* to_json(value_type value) const;
    virtual bool     from_json(const json_t* pJson, value_type* pValue,
                              std::string* pMessage = nullptr) const;

private:
    ParamString(Specification* pSpecification,
                const char* zName,
                const char* zDescription,
                Quotes quotes,
                Modifiable modifiable,
                Kind kind,
                value_type default_value)
        : ConcreteParam<ParamString, std::string>(pSpecification, zName, zDescription,
                                                  modifiable, kind,
                                                  quotes != REQUIRED ?
                                                  MXS_MODULE_PARAM_STRING :
                                                  MXS_MODULE_PARAM_QUOTEDSTRING,
                                                  default_value)
        , m_quotes(quotes)
    {
    }

    Quotes m_quotes;
};

/**
<<<<<<< HEAD
 * ParamStringList
 */
class ParamStringList : public ConcreteParam<ParamStringList, std::vector<std::string>>
{
public:
    ParamStringList(Specification* pSpecification,
                    const char* zName,
                    const char* zDescription,
                    const char* zDelimiter,
                    Modifiable modifiable = Modifiable::AT_STARTUP)
        : ParamStringList(pSpecification, zName, zDescription, zDelimiter,
                          modifiable, Param::MANDATORY, value_type())
    {
    }

    ParamStringList(Specification* pSpecification,
                    const char* zName,
                    const char* zDescription,
                    const char* zDelimiter,
                    value_type default_value,
                    Modifiable modifiable = Modifiable::AT_STARTUP)
        : ParamStringList(pSpecification, zName, zDescription, zDelimiter,
                          modifiable, Param::OPTIONAL, default_value)
    {
    }

    std::string type() const override;

    std::string to_string(value_type value) const;
    bool        from_string(const std::string& value, value_type* pValue,
                            std::string* pMessage = nullptr) const;

    json_t* to_json(value_type value) const;
    bool    from_json(const json_t* pJson, value_type* pValue,
                      std::string* pMessage = nullptr) const;

private:
    ParamStringList(Specification* pSpecification,
                    const char* zName,
                    const char* zDescription,
                    const char* zDelimiter,
                    Modifiable modifiable,
                    Kind kind,
                    value_type default_value)
        : ConcreteParam<ParamStringList, std::vector<std::string>>(
            pSpecification, zName, zDescription, modifiable, kind, MXS_MODULE_PARAM_STRING, default_value)
        , m_delimiter(zDelimiter)
    {
    }

    const char* m_delimiter;
};

/**
 * ParamModule
 */
class ParamModule : public ConcreteParam<ParamModule, const MXS_MODULE*>
{
public:
    ParamModule(Specification* pSpecification,
                const char* zName,
                const char* zDescription,
                mxs::ModuleType module_type)
        : ConcreteParam<ParamModule, const MXS_MODULE*>(pSpecification, zName, zDescription,
                                                        Param::AT_STARTUP, Param::MANDATORY,
                                                        MXS_MODULE_PARAM_STRING, nullptr)
        , m_module_type(module_type)
    {
    }

    ParamModule(Specification* pSpecification,
                const char* zName,
                const char* zDescription,
                mxs::ModuleType module_type,
                const std::string& default_value)
        : ConcreteParam<ParamModule, const MXS_MODULE*>(pSpecification, zName, zDescription,
                                                        Param::AT_STARTUP, Param::OPTIONAL,
                                                        MXS_MODULE_PARAM_STRING, nullptr)
        , m_module_type(module_type)
        , m_default_module(default_value)
    {
    }

    value_type default_value() const override;

    std::string type() const override;

    bool takes_parameters() const override;

    bool validate_parameters(const std::string& value,
                             const mxs::ConfigParameters& params,
                             mxs::ConfigParameters* pUnrecognized = nullptr) const override;

    bool validate_parameters(const std::string& value,
                             json_t* pParams,
                             std::set<std::string>* pUnrecognized = nullptr) const override;

    std::string to_string(value_type value) const;
    bool        from_string(const std::string& value, value_type* pValue,
                            std::string* pMessage = nullptr) const;

    json_t* to_json(value_type value) const;
    bool    from_json(const json_t* pJson, value_type* pValue,
                      std::string* pMessage = nullptr) const;

private:
    mxs::ModuleType m_module_type;
    std::string     m_default_module;
=======
 * ParamPassword
 */
class ParamPassword : public ParamString
{
public:
    using ParamString::ParamString;

    std::string type() const override;

    std::string to_string(value_type value) const override;
    bool        from_string(const std::string& value, value_type* pValue,
                            std::string* pMessage = nullptr) const override;

    json_t* to_json(value_type value) const override;
    bool    from_json(const json_t* pJson, value_type* pValue,
                      std::string* pMessage = nullptr) const override;
>>>>>>> a03cba8c
};

/**
 * ParamBitMask
 */
using ParamBitMask = ParamCount;

/**
 * An instance of the class Configuration specifies the configuration of a particular
 * instance of a module.
 *
 * Walks hand in hand with Specification.
 */
template<class ParamType, class ConfigurationType>
class Native;

class Configuration
{
public:
    using ValuesByName = std::map<std::string, Type*>;      // We want to have them ordered by name.
    using const_iterator = ValuesByName::const_iterator;
    using value_type = ValuesByName::value_type;

    Configuration(Configuration&& rhs);
    Configuration& operator=(Configuration&& rhs);

    /**
     * Constructor
     *
     * @param name            The object (i.e. section name) of this configuration.
     * @param pSpecification  The specification this instance is a configuration of.
     */
    Configuration(const std::string& name, const Specification* pSpecification);

    /**
     * @return The The object (i.e. section name) of this configuration.
     */
    const std::string& name() const;

    /**
     * @return The specification of this configuration.
     */
    const Specification& specification() const;

    /**
     * Configure this configuration
     *
     * @param params         The parameters that should be used, will be validated.
     * @param pUnrecognized  If non-null:
     *                       - Will contain on return parameters that were not used.
     *                       - An unrecognized parameter will not cause the configuring
     *                         to fail.
     *
     * @return True if could be configured.
     */
    virtual bool configure(const mxs::ConfigParameters& params,
                           mxs::ConfigParameters* pUnrecognized = nullptr);

    /**
     * Configure this configuration
     *
     * @param params         The JSON parameter object that should be used, will be validated.
     * @param pUnrecognized  If non-null:
     *                       - Will contain on return object keys that were not used.
     *                       - An unrecognized parameter will not cause the configuring
     *                         to fail.
     *
     * @return True if could be configured.
     */
    virtual bool configure(json_t* json, std::set<std::string>* pUnrecognized = nullptr);

    /**
     * @param name  The name of the parameter to look up.
     *
     * @return The corresponding @c Value or NULL if @c name is unknown.
     */
    Type*       find_value(const std::string& name);
    const Type* find_value(const std::string& name) const;

    /**
     * Persist the configuration to a stream.
     *
     * @param out           The stream to persist to.
     * @param force_persist Names of parameters that are always persisted
     */
    std::ostream& persist(std::ostream& out, const std::set<std::string>& force_persist = {}) const;

    /**
     * Append the configuration to an already persisted configuration.
     *
     * @param out           The stream to persist to.
     * @param force_persist Names of parameters that are always persisted
     */
    std::ostream& persist_append(std::ostream& out, const std::set<std::string>& force_persist = {}) const;

    /**
     * Fill the object with the param-name/param-value pairs of the configuration.
     *
     * @param pJson  The json object to be filled.
     */
    void fill(json_t* pJson) const;

    /**
     * @return The number of values in the configuration.
     */
    size_t size() const;

    /**
     * @return Const iterator to first parameter.
     */
    const_iterator begin() const
    {
        return m_values.cbegin();
    }

    /**
     * @return Const iterator to one past last parameter.
     */
    const_iterator end() const
    {
        return m_values.cend();
    }

    /**
     * @return Const iterator to first parameter.
     */
    const_iterator cbegin() const
    {
        return m_values.cbegin();
    }

    /**
     * @return Const iterator to one past last parameter.
     */
    const_iterator cend() const
    {
        return m_values.cend();
    }

    /**
     * @return Return the configuration as a json object.
     */
    json_t* to_json() const;

    /**
     * @return The configuration as mxs::ConfigParameters
     */
    mxs::ConfigParameters to_params() const;

protected:
    /**
     * Called when configuration has initially been configured, to allow a Configuration to configure
     * nested parameters, check any interdependencies between values or to calculate derived ones.
     *
     * @param nested_params  Parameters intended for nested parameters.
     *
     * @return True, if everything is ok.
     *
     * @note The default implementation returns true if @c nested_params is empty, false otherwise.
     */
    virtual bool post_configure(const std::map<std::string, mxs::ConfigParameters>& nested_params);

    /**
     * Add a native parameter value:
     * - will be configured at startup
     * - assumed not to be modified at runtime via admin interface
     *
     * @param pValue  Pointer to the parameter value.
     * @param pParam  Pointer to paramter describing value.
     * @param onSet   Optional functor to be called when value is set (at startup).
     */
    template<class ParamType,
             class ConcreteConfiguration,
             class NativeParamType = Native<ParamType, ConcreteConfiguration>>
    void add_native(typename ParamType::value_type ConcreteConfiguration::* pValue,
                    ParamType* pParam,
                    std::function<void(typename ParamType::value_type)> on_set = nullptr);

    /**
     * Add a contained native parameter value:
     * - will be configured at startup
     * - assumed not to be modified at runtime via admin interface
     *
     * @param pContainer  Pointer to the container containing the parameter.
     * @param pValue      Memeber pointer to the parameter value.
     * @param pParam      Pointer to paramter describing value.
     * @param onSet       Optional functor to be called when value is set (at startup).
     */
    template<class ParamType, class ConcreteConfiguration, class Container>
    void add_native(Container ConcreteConfiguration::* pContainer,
                    typename ParamType::value_type Container::* pValue,
                    ParamType* pParam,
                    std::function<void(typename ParamType::value_type)> on_set = nullptr);

    /**
     * Add an indexed contained native parameter value:
     * - will be configured at startup
     * - assumed not to be modified at runtime via admin interface
     *
     * @param pArray   Member pointer to array of containers containing parameter.
     * @param index    Index of container in array.
     * @param pValue   Member pointer to the parameter value.
     * @param pParam   Pointer to paramter describing value.
     * @param onSet    Optional functor to be called when value is set (at startup).
     */
    template<class ParamType, class ConcreteConfiguration, class Container, int N>
    void add_native(Container (ConcreteConfiguration::* pArray)[N],
                    int index,
                    typename ParamType::value_type Container::* pValue,
                    ParamType * pParam,
                    std::function<void(typename ParamType::value_type)> on_set = nullptr);

private:
    friend Type;

    void insert(Type* pValue);
    void remove(Type* pValue, const std::string& name);

private:
    using Natives = std::vector<std::unique_ptr<Type>>;

    std::string          m_name;
    const Specification* m_pSpecification;
    ValuesByName         m_values;
    Natives              m_natives;
    bool                 m_first_time {true};
};


/**
 * Base-class of all configuration value types.
 *
 * In the description of this class, "value" should be read as
 * "an instance of this type".
 */
class Type
{
public:
    Type(const Type& rhs) = delete;
    Type& operator=(const Type&) = delete;

    // Type is move-only
    Type(Type&& rhs);
    Type& operator=(Type&&);

    virtual ~Type();

    /**
     * Get parameter describing this value.
     *
     * @return Param of the value.
     */
    virtual const Param& parameter() const;

    /**
     * Persist this value as a string. It will be written as
     *
     *    name=value
     *
     * where @c value will be formatted in the correct way.
     *
     * @return @c The formatted value.
     */
    std::string persist() const;

    /**
     * Convert this value into its string representation.
     *
     * @return The value as it should appear in a configuration file.
     */
    virtual std::string to_string() const = 0;

    /**
     * Convert this value to a json object.
     *
     * @return The value as a json object.
     */
    virtual json_t* to_json() const = 0;

    /**
     * Set value.
     *
     * @param value_as_string  The new value expressed as a string.
     * @param pMessage         If non-null, on failure will contain
     *                         reason why.
     *
     * @return True, if the value could be set, false otherwise.
     */
    virtual bool set_from_string(const std::string& value_as_string,
                                 std::string* pMessage = nullptr) = 0;

    /**
     * Set value.
     *
     * @param json      The new value expressed as a json object.
     * @param pMessage  If non-null, on failure will contain reason why.
     *
     * @return True, if the value could be set, false otherwise.
     */
    virtual bool set_from_json(const json_t* pJson,
                               std::string* pMessage = nullptr) = 0;

    /**
     * Compare equality to a JSON value.
     *
     * This function is used to detect whether a parameter is being modified to a new value.
     *
     * @param json The JSON value to compare to
     *
     * @return True, if the value is equal to the given JSON value.
     */
    virtual bool is_equal(const json_t* pJson) const = 0;

protected:
    Type(Configuration* pConfiguration, const Param* pParam);

    friend Configuration;

    Configuration* m_pConfiguration;
    const Param*   m_pParam;
    std::string    m_name;
};

/**
 * Wrapper for native configuration value, not to be instantiated explicitly.
 */
template<class ParamType, class ConfigurationType>
class Native : public Type
{
public:
    using value_type = typename ParamType::value_type;

    Native(const Type& rhs) = delete;
    Native& operator=(const Native&) = delete;

    Native(ConfigurationType* pConfiguration,
           ParamType* pParam,
           typename ParamType::value_type ConfigurationType::* pValue,
           std::function<void(value_type)> on_set = nullptr)
        : Type(pConfiguration, pParam)
        , m_pValue(pValue)
        , m_on_set(on_set)
    {
    }

    // Native is move-only
    Native(Native&& rhs)
        : Type(rhs)
        , m_pValue(rhs.m_pValue)
        , m_on_set(rhs.m_on_set)
    {
        rhs.m_pValue = nullptr;
        rhs.m_on_set = nullptr;
    }

    Native& operator=(Native&& rhs)
    {
        if (this != &rhs)
        {
            Type::operator=(rhs);
            m_pValue = rhs.m_pValue;
            m_on_set = rhs.m_on_set;

            rhs.m_pValue = nullptr;
            rhs.m_on_set = nullptr;
        }

        return *this;
    }

    ~Native() = default;

    const ParamType& parameter() const override final
    {
        return static_cast<const ParamType&>(*m_pParam);
    }

    std::string to_string() const override
    {
        ConfigurationType* pConfiguration = static_cast<ConfigurationType*>(m_pConfiguration);

        return parameter().to_string(pConfiguration->*m_pValue);
    }

    json_t* to_json() const override final
    {
        ConfigurationType* pConfiguration = static_cast<ConfigurationType*>(m_pConfiguration);

        return parameter().to_json(pConfiguration->*m_pValue);
    }

    bool set_from_string(const std::string& value_as_string,
                         std::string* pMessage = nullptr) override
    {
        value_type value;
        bool rv = parameter().from_string(value_as_string, &value, pMessage);

        if (rv)
        {
            rv = set(value);
        }

        return rv;
    }

    bool set_from_json(const json_t* pJson,
                       std::string* pMessage = nullptr) override final
    {
        value_type value;
        bool rv = parameter().from_json(pJson, &value, pMessage);

        if (rv)
        {
            rv = set(value);
        }

        return rv;
    }

    bool is_equal(const json_t* pJson) const override final
    {
        value_type value;
        return parameter().from_json(pJson, &value) && get() == value;
    }

    value_type get() const
    {
        return static_cast<ConfigurationType*>(m_pConfiguration)->*m_pValue;
    }

    bool set(const value_type& value)
    {
        bool rv = parameter().is_valid(value);

        if (rv)
        {
            static_cast<ConfigurationType*>(m_pConfiguration)->*m_pValue = value;

            if (m_on_set)
            {
                m_on_set(value);
            }
        }

        return rv;
    }

protected:
    typename ParamType::value_type ConfigurationType::* m_pValue;
    std::function<void(value_type)>                     m_on_set;
};

/**
 * Wrapper for contained native configuration value, not to be instantiated explicitly.
 */
template<class ParamType, class ConfigurationType, class Container>
class ContainedNative : public Type
{
public:
    using value_type = typename ParamType::value_type;

    ContainedNative(const Type& rhs) = delete;
    ContainedNative& operator=(const ContainedNative&) = delete;

    ContainedNative(ConfigurationType* pConfiguration,
                    ParamType* pParam,
                    Container ConfigurationType::* pContainer,
                    typename ParamType::value_type Container::* pValue,
                    std::function<void(value_type)> on_set = nullptr)
        : Type(pConfiguration, pParam)
        , m_pContainer(pContainer)
        , m_pValue(pValue)
        , m_on_set(on_set)
    {
    }

    // Native is move-only
    ContainedNative(ContainedNative&& rhs)
        : Type(rhs)
        , m_pContainer(rhs.m_pContainer)
        , m_pValue(rhs.m_pValue)
        , m_on_set(rhs.m_on_set)
    {
        rhs.m_pContainer = nullptr;
        rhs.m_pValue = nullptr;
        rhs.m_on_set = nullptr;
    }

    ContainedNative& operator=(ContainedNative&& rhs)
    {
        if (this != &rhs)
        {
            Type::operator=(rhs);
            m_pContainer = rhs.m_pContainer;
            m_pValue = rhs.m_pValue;
            m_on_set = rhs.m_on_set;

            rhs.m_pContainer = nullptr;
            rhs.m_pValue = nullptr;
            rhs.m_on_set = nullptr;
        }

        return *this;
    }

    ~ContainedNative() = default;

    const ParamType& parameter() const override final
    {
        return static_cast<const ParamType&>(*m_pParam);
    }

    std::string to_string() const override
    {
        ConfigurationType* pConfiguration = static_cast<ConfigurationType*>(m_pConfiguration);

        return parameter().to_string((pConfiguration->*m_pContainer).*m_pValue);
    }

    json_t* to_json() const override final
    {
        ConfigurationType* pConfiguration = static_cast<ConfigurationType*>(m_pConfiguration);

        return parameter().to_json((pConfiguration->*m_pContainer).*m_pValue);
    }

    bool set_from_string(const std::string& value_as_string,
                         std::string* pMessage = nullptr) override final
    {
        value_type value;
        bool rv = parameter().from_string(value_as_string, &value, pMessage);

        if (rv)
        {
            rv = set(value);
        }

        return rv;
    }

    bool set_from_json(const json_t* pJson,
                       std::string* pMessage = nullptr) override final
    {
        value_type value;
        bool rv = parameter().from_json(pJson, &value, pMessage);

        if (rv)
        {
            rv = set(value);
        }

        return rv;
    }

    bool is_equal(const json_t* pJson) const override final
    {
        value_type value;
        return parameter().from_json(pJson, &value) && get() == value;
    }

    value_type get() const
    {
        return (static_cast<ConfigurationType*>(m_pConfiguration)->*m_pContainer).*m_pValue;
    }

    bool set(const value_type& value)
    {
        bool rv = parameter().is_valid(value);

        if (rv)
        {
            (static_cast<ConfigurationType*>(m_pConfiguration)->*m_pContainer).*m_pValue = value;

            if (m_on_set)
            {
                m_on_set(value);
            }
        }

        return rv;
    }

protected:
    Container ConfigurationType::*              m_pContainer;
    typename ParamType::value_type Container::* m_pValue;
    std::function<void(value_type)>             m_on_set;
};

/**
 * Wrapper for indexed native configuration value, not to be instantiated explicitly.
 */
template<class ParamType, class ConfigurationType, class Container, int N>
class IndexedContainedNative : public Type
{
public:
    using value_type = typename ParamType::value_type;

    IndexedContainedNative(const Type& rhs) = delete;
    IndexedContainedNative& operator=(const IndexedContainedNative&) = delete;

    IndexedContainedNative(ConfigurationType* pConfiguration,
                           ParamType* pParam,
                           Container(ConfigurationType::* pArray)[N],
                           int index,
                           typename ParamType::value_type Container::* pValue,
                           std::function<void(value_type)> on_set = nullptr)
        : Type(pConfiguration, pParam)
        , m_pArray(pArray)
        , m_index(index)
        , m_pValue(pValue)
        , m_on_set(on_set)
    {
    }

    // Native is move-only
    IndexedContainedNative(IndexedContainedNative&& rhs)
        : Type(rhs)
        , m_pArray(rhs.m_pArray)
        , m_index(rhs.m_index)
        , m_pValue(rhs.m_pValue)
        , m_on_set(rhs.m_on_set)
    {
        rhs.m_pArray = nullptr;
        rhs.m_index = 0;
        rhs.m_pValue = nullptr;
        rhs.m_on_set = nullptr;
    }

    IndexedContainedNative& operator=(IndexedContainedNative&& rhs)
    {
        if (this != &rhs)
        {
            Type::operator=(rhs);
            m_pArray = rhs.m_pArray;
            m_index = rhs.m_index;
            m_pValue = rhs.m_pValue;
            m_on_set = rhs.m_on_set;

            rhs.m_pArray = nullptr;
            rhs.m_index = 0;
            rhs.m_pValue = nullptr;
            rhs.m_on_set = nullptr;
        }

        return *this;
    }

    ~IndexedContainedNative() = default;

    const ParamType& parameter() const override final
    {
        return static_cast<const ParamType&>(*m_pParam);
    }

    std::string to_string() const override
    {
        ConfigurationType* pConfiguration = static_cast<ConfigurationType*>(m_pConfiguration);

        return parameter().to_string((pConfiguration->*m_pArray)[m_index].*m_pValue);
    }

    json_t* to_json() const override final
    {
        ConfigurationType* pConfiguration = static_cast<ConfigurationType*>(m_pConfiguration);

        return parameter().to_json((pConfiguration->*m_pArray)[m_index].*m_pValue);
    }

    bool set_from_string(const std::string& value_as_string,
                         std::string* pMessage = nullptr) override final
    {
        value_type value;
        bool rv = parameter().from_string(value_as_string, &value, pMessage);

        if (rv)
        {
            rv = set(value);
        }

        return rv;
    }

    bool set_from_json(const json_t* pJson,
                       std::string* pMessage = nullptr) override final
    {
        value_type value;
        bool rv = parameter().from_json(pJson, &value, pMessage);

        if (rv)
        {
            rv = set(value);
        }

        return rv;
    }

    bool is_equal(const json_t* pJson) const override final
    {
        value_type value;
        return parameter().from_json(pJson, &value) && get() == value;
    }

    value_type get() const
    {
        return (static_cast<ConfigurationType*>(m_pConfiguration)->*m_pArray)[m_index].*m_pValue;
    }

    bool set(const value_type& value)
    {
        bool rv = parameter().is_valid(value);

        if (rv)
        {
            (static_cast<ConfigurationType*>(m_pConfiguration)->*m_pArray)[m_index].*m_pValue = value;

            if (m_on_set)
            {
                m_on_set(value);
            }
        }

        return rv;
    }

protected:
    Container (ConfigurationType::* m_pArray)[N];
    int                                         m_index;
    typename ParamType::value_type Container::* m_pValue;
    std::function<void(value_type)>             m_on_set;
};

/**
 * A concrete Value. Instantiated with a derived class and the
 * corresponding param type.
 */
template<class ParamType>
class ConcreteTypeBase : public Type
{
public:
    using value_type = typename ParamType::value_type;

    ConcreteTypeBase(const ConcreteTypeBase&) = delete;
    ConcreteTypeBase& operator=(const ConcreteTypeBase& value) = delete;

    ConcreteTypeBase(ConcreteTypeBase&& rhs)
        : Type(std::forward<ConcreteTypeBase &&>(rhs))
        , m_value(std::move(rhs.m_value))
        , m_on_set(std::move(rhs.m_on_set))
    {
    }

    ConcreteTypeBase(Configuration* pConfiguration,
                     const ParamType* pParam,
                     std::function<void(value_type)> on_set = nullptr)
        : Type(pConfiguration, pParam)
        , m_value(pParam->default_value())
        , m_on_set(on_set)
    {
    }

    const ParamType& parameter() const override
    {
        return static_cast<const ParamType&>(*m_pParam);
    }

    bool set_from_string(const std::string& value_as_string,
                         std::string* pMessage = nullptr) override
    {
        value_type value;
        bool rv = parameter().from_string(value_as_string, &value, pMessage);

        if (rv)
        {
            rv = set(value);
        }

        return rv;
    }

    bool set_from_json(const json_t* pJson,
                       std::string* pMessage = nullptr) override
    {
        value_type value;
        bool rv = parameter().from_json(pJson, &value, pMessage);

        if (rv)
        {
            rv = set(value);
        }

        return rv;
    }

    bool is_equal(const json_t* pJson) const override final
    {
        value_type value;
        return parameter().from_json(pJson, &value) && get() == value;
    }

    value_type get() const
    {
        return parameter().is_modifiable_at_runtime() ? atomic_get() : non_atomic_get();
    }

    bool set(const value_type& value)
    {
        bool rv = parameter().is_valid(value);

        if (rv)
        {
            if (parameter().is_modifiable_at_runtime())
            {
                atomic_set(value);
            }
            else
            {
                non_atomic_set(value);
            }

            if (m_on_set)
            {
                m_on_set(value);
            }
        }

        return rv;
    }

    std::string to_string() const override
    {
        return parameter().to_string(m_value);
    }

    json_t* to_json() const override
    {
        return parameter().to_json(m_value);
    }

protected:
    void non_atomic_set(const value_type& value)
    {
        m_value = value;
    }

    value_type non_atomic_get() const
    {
        return m_value;
    }

protected:
    value_type                      m_value;
    std::function<void(value_type)> m_on_set;

    virtual value_type atomic_get() const = 0;
    virtual void       atomic_set(const value_type& value) = 0;
};

template<class ParamType, class EnableIf = void>
class ConcreteType : public ConcreteTypeBase<ParamType>
{
public:
    using ConcreteTypeBase<ParamType>::ConcreteTypeBase;
    using typename ConcreteTypeBase<ParamType>::value_type;

    value_type atomic_get() const override
    {
        std::lock_guard<std::mutex> guard(m_mutex);
        return this->non_atomic_get();
    }

    void atomic_set(const value_type& value) override
    {
        std::lock_guard<std::mutex> guard(m_mutex);
        this->non_atomic_set(value);
    }
private:
    mutable std::mutex m_mutex;
};

template<class ParamType>
class ConcreteType<ParamType,
                   typename std::enable_if<
                       std::is_enum<typename ParamType::value_type>::value
                       || std::is_arithmetic<typename ParamType::value_type>::value
                       >::type>
    : public ConcreteTypeBase<ParamType>
{
public:
    using ConcreteTypeBase<ParamType>::ConcreteTypeBase;
    using typename ConcreteTypeBase<ParamType>::value_type;

    value_type atomic_get() const override
    {
        return mxb::atomic::load(&this->m_value, mxb::atomic::RELAXED);
    }

    void atomic_set(const value_type& value) override
    {
        mxb::atomic::store(&this->m_value, value, mxb::atomic::RELAXED);
    }
};

/**
 * Count
 */
using Count = ConcreteType<ParamCount>;

/**
 * Integer
 */
using Integer = ConcreteType<ParamInteger>;

/**
 * BitMask
 */
using BitMask = Count;

/**
 * Bool
 */
using Bool = ConcreteType<ParamBool>;

/**
 * Duration
 */
template<class T>
class Duration : public Type
{
public:
    using value_type = T;
    using ParamType = ParamDuration<T>;

    Duration(Duration&& rhs)
        : Type(std::forward<Duration &&>(rhs))
        , m_on_set(std::move(rhs.m_on_set))
    {
        m_value.store(rhs.m_value.load(std::memory_order_relaxed), std::memory_order_relaxed);
    }

    Duration(Configuration* pConfiguration,
             const ParamType* pParam,
             std::function<void(value_type)> on_set = nullptr)
        : Type(pConfiguration, pParam)
        , m_on_set(on_set)
    {
        m_value.store(pParam->default_value().count(), std::memory_order_relaxed);
    }

    const ParamType& parameter() const override
    {
        return static_cast<const ParamType&>(*m_pParam);
    }

    bool set_from_string(const std::string& value_as_string,
                         std::string* pMessage = nullptr) override
    {
        value_type value;
        bool rv = parameter().from_string(value_as_string, &value, pMessage);

        if (rv)
        {
            rv = set(value);
        }

        return rv;
    }

    bool set_from_json(const json_t* pJson,
                       std::string* pMessage = nullptr) override
    {
        value_type value;
        bool rv = parameter().from_json(pJson, &value, pMessage);

        if (rv)
        {
            rv = set(value);
        }

        return rv;
    }

    bool is_equal(const json_t* pJson) const override final
    {
        value_type value;
        return parameter().from_json(pJson, &value) && get() == value;
    }

    value_type get() const
    {
        return value_type(m_value.load(std::memory_order_relaxed));
    }

    bool set(const value_type& value)
    {
        bool rv = parameter().is_valid(value);

        if (rv)
        {
            m_value.store(value.count(), std::memory_order_relaxed);

            if (m_on_set)
            {
                m_on_set(value);
            }
        }

        return rv;
    }

    std::string to_string() const override
    {
        return parameter().to_string(get());
    }

    json_t* to_json() const override
    {
        return parameter().to_json(get());
    }

protected:
    std::atomic<int64_t>            m_value;
    std::function<void(value_type)> m_on_set;
};

using Milliseconds = Duration<std::chrono::milliseconds>;
using Seconds = Duration<std::chrono::seconds>;

/**
 * Enum
 */
template<class T>
using Enum = ConcreteType<ParamEnum<T>>;

/**
 * EnumMask
 */
template<class T>
using EnumMask = ConcreteType<ParamEnumMask<T>>;

/**
 * Host
 */
using Host = ConcreteType<ParamHost>;

/**
 * Module
 */
using Module = ConcreteType<ParamModule>;

/**
 * Path
 */
using Path = ConcreteType<ParamPath>;

/**
 * Regex
 */
using Regex = ConcreteType<ParamRegex>;

/**
 * Size
 */
using Size = ConcreteType<ParamSize>;

/**
 * Server
 */
using Server = ConcreteType<ParamServer>;

/**
 * Target
 */
using Target = ConcreteType<ParamTarget>;

/**
 * Service
 */
using Service = ConcreteType<ParamService>;

/**
 * String
 */
using String = ConcreteType<ParamString>;

/**
 * StringList
 */
using StringList = ConcreteType<ParamStringList>;

/**
 * IMPLEMENTATION DETAILS
 */
struct DurationSuffix
{
    static const char* of(const std::chrono::seconds&)
    {
        return "s";
    }

    static const char* of(const std::chrono::milliseconds&)
    {
        return "ms";
    }
};

template<class T>
std::string ParamDuration<T>::type() const
{
    return "duration";
}

template<class T>
std::string ParamDuration<T>::to_string(const value_type& value) const
{
    std::stringstream ss;
    ss << std::chrono::duration_cast<std::chrono::milliseconds>(value).count() << "ms";
    return ss.str();
}

template<class T>
bool ParamDuration<T>::from_string(const std::string& value_as_string,
                                   value_type* pValue,
                                   std::string* pMessage) const
{
    mxs::config::DurationUnit unit;

    std::chrono::milliseconds duration;
    const char* str = value_as_string.c_str();
    bool negate = false;

    if (*str == '-' && m_duration_type == DurationType::SIGNED)
    {
        negate = true;
        ++str;
    }

    bool valid = get_suffixed_duration(str, m_interpretation, &duration, &unit);

    if (valid)
    {
        if (unit == mxs::config::DURATION_IN_DEFAULT)
        {
            if (pMessage)
            {
                *pMessage = "Specifying durations without a suffix denoting the unit has been deprecated ";
                *pMessage += "and will be removed in Maxscale 2.7.0: ";
                *pMessage += value_as_string;
                *pMessage += ". Use the suffixes 'h' (hour), 'm' (minute) 's' (second) or ";
                *pMessage += "'ms' (milliseconds).";
            }
        }
        else if (unit == mxs::config::DURATION_IN_MILLISECONDS && m_interpretation == INTERPRET_AS_SECONDS)
        {
            if (duration < std::chrono::seconds(1) && duration > std::chrono::seconds(0))
            {
                if (pMessage)
                {
                    *pMessage = "Cannot set '" + this->name() + "' to " + value_as_string
                        + ": value must be defined in seconds.";
                }

                valid = false;
            }
            else if (duration.count() % 1000 && pMessage)
            {
                std::chrono::seconds sec = std::chrono::duration_cast<std::chrono::seconds>(duration);
                *pMessage = "Ignoring fractional part of '" + value_as_string + " for '" + this->name()
                    + "': value converted to " + std::to_string(sec.count()) + "s.";
            }
        }

        if (negate)
        {
            duration = -duration;
        }

        *pValue = std::chrono::duration_cast<value_type>(duration);
    }
    else if (pMessage)
    {
        *pMessage = "Invalid duration: ";
        *pMessage += value_as_string;
    }

    return valid;
}

template<class T>
json_t* ParamDuration<T>::to_json(const value_type& value) const
{
    return json_string(to_string(value).c_str());
}

template<class T>
json_t* ParamDuration<T>::to_json() const
{
    auto rv = ConcreteParam<ParamDuration<T>, T>::to_json();

    json_object_set_new(rv, "unit", json_string("ms"));

    return rv;
}

template<class T>
bool ParamDuration<T>::from_json(const json_t* pJson,
                                 value_type* pValue,
                                 std::string* pMessage) const
{
    bool rv = false;

    if (json_is_string(pJson))
    {
        return from_string(json_string_value(pJson), pValue, pMessage);
    }
    else
    {
        *pMessage = "Expected a json string with a duration, but got a json ";
        *pMessage += mxs::json_type_to_string(pJson);
        *pMessage += ".";
    }

    return rv;
}

template<class T>
ParamEnum<T>::ParamEnum(Specification* pSpecification,
                        const char* zName,
                        const char* zDescription,
                        Param::Modifiable modifiable,
                        Param::Kind kind,
                        const std::vector<std::pair<T, const char*>>& enumeration,
                        value_type default_value)
    : ConcreteParam<ParamEnum<T>, T>(pSpecification, zName, zDescription,
                                     modifiable, kind, MXS_MODULE_PARAM_ENUM, default_value)
    , m_enumeration(enumeration)
{
    m_enum_values.reserve(m_enumeration.size() + 1);

    for (const auto& entry : enumeration)
    {
        MXS_ENUM_VALUE x {};
        x.name = entry.second;
        x.enum_value = static_cast<uint64_t>(entry.first);

        m_enum_values.emplace_back(x);
    }

    MXS_ENUM_VALUE end {NULL};
    m_enum_values.emplace_back(end);
}

template<class T>
std::string ParamEnum<T>::type() const
{
    return "enum";
}

template<class T>
json_t* ParamEnum<T>::to_json() const
{
    auto rv = ConcreteParam<ParamEnum<T>, T>::to_json();
    auto arr = json_array();

    for (const auto& a : m_enumeration)
    {
        json_array_append_new(arr, json_string(a.second));
    }

    json_object_set_new(rv, "enum_values", arr);

    return rv;
}

template<class T>
std::string ParamEnum<T>::to_string(value_type value) const
{
    auto it = std::find_if(m_enumeration.begin(), m_enumeration.end(),
                           [value](const std::pair<T, const char*>& entry) {
                               return entry.first == value;
                           });

    return it != m_enumeration.end() ? it->second : "unknown";
}

template<class T>
bool ParamEnum<T>::from_string(const std::string& value_as_string,
                               value_type* pValue,
                               std::string* pMessage) const
{
    auto it = std::find_if(m_enumeration.begin(), m_enumeration.end(),
                           [value_as_string](const std::pair<T, const char*>& elem) {
                               return value_as_string == elem.second;
                           });

    if (it != m_enumeration.end())
    {
        *pValue = it->first;
    }
    else if (pMessage)
    {
        std::string s;
        for (size_t i = 0; i < m_enumeration.size(); ++i)
        {
            s += "'";
            s += m_enumeration[i].second;
            s += "'";

            if (i == m_enumeration.size() - 2)
            {
                s += " and ";
            }
            else if (i != m_enumeration.size() - 1)
            {
                s += ", ";
            }
        }

        *pMessage = "Invalid enumeration value: ";
        *pMessage += value_as_string;
        *pMessage += ", valid values are: ";
        *pMessage += s;
        *pMessage += ".";
    }

    return it != m_enumeration.end();
}

template<class T>
json_t* ParamEnum<T>::to_json(value_type value) const
{
    auto it = std::find_if(m_enumeration.begin(), m_enumeration.end(),
                           [value](const std::pair<T, const char*>& entry) {
                               return entry.first == value;
                           });

    return it != m_enumeration.end() ? json_string(it->second) : nullptr;
}

template<class T>
bool ParamEnum<T>::from_json(const json_t* pJson, value_type* pValue,
                             std::string* pMessage) const
{
    bool rv = false;

    if (json_is_string(pJson))
    {
        const char* z = json_string_value(pJson);

        rv = from_string(z, pValue, pMessage);
    }
    else
    {
        *pMessage = "Expected a json string, but got a json ";
        *pMessage += mxs::json_type_to_string(pJson);
        *pMessage += ".";
    }

    return rv;
}

template<class T>
ParamEnumMask<T>::ParamEnumMask(Specification* pSpecification,
                                const char* zName,
                                const char* zDescription,
                                Param::Modifiable modifiable,
                                Param::Kind kind,
                                const std::vector<std::pair<T, const char*>>& enumeration,
                                value_type default_value)
    : ConcreteParam<ParamEnumMask<T>, uint32_t>(pSpecification, zName, zDescription,
                                                modifiable, kind, MXS_MODULE_PARAM_ENUM, default_value)
    , m_enumeration(enumeration)
{
    m_enum_values.reserve(m_enumeration.size() + 1);

    for (const auto& entry : enumeration)
    {
        MXS_ENUM_VALUE x {};
        x.name = entry.second;
        x.enum_value = entry.first;

        m_enum_values.emplace_back(x);
    }

    MXS_ENUM_VALUE end {NULL};
    m_enum_values.emplace_back(end);
}

template<class T>
std::string ParamEnumMask<T>::type() const
{
    return "enum_mask";
}

template<class T>
json_t* ParamEnumMask<T>::to_json() const
{
    auto rv = ConcreteParam<ParamEnumMask<T>, uint32_t>::to_json();
    auto arr = json_array();

    for (const auto& a : m_enumeration)
    {
        json_array_append_new(arr, json_string(a.second));
    }

    json_object_set_new(rv, "enum_values", arr);

    return rv;
}

template<class T>
std::string ParamEnumMask<T>::to_string(value_type value) const
{
    std::vector<std::string> values;

    for (const auto& entry : m_enumeration)
    {
        if (value & entry.first)
        {
            values.push_back(entry.second);
        }
    }

    return mxb::join(values, ",");
}

template<class T>
bool ParamEnumMask<T>::from_string(const std::string& value_as_string,
                                   value_type* pValue,
                                   std::string* pMessage) const
{
    bool rv = true;

    value_type value = 0;

    auto enum_values = mxb::strtok(value_as_string, ",");

    for (auto enum_value : enum_values)
    {
        mxb::trim(enum_value);

        auto it = std::find_if(m_enumeration.begin(), m_enumeration.end(),
                               [enum_value](const std::pair<T, const char*>& elem) {
                                   return enum_value == elem.second;
                               });

        if (it != m_enumeration.end())
        {
            value |= it->first;
        }
        else
        {
            rv = false;
            break;
        }
    }

    if (rv)
    {
        *pValue = value;
    }
    else if (pMessage)
    {
        std::string s;
        for (size_t i = 0; i < m_enumeration.size(); ++i)
        {
            s += "'";
            s += m_enumeration[i].second;
            s += "'";

            if (i == m_enumeration.size() - 2)
            {
                s += " and ";
            }
            else if (i != m_enumeration.size() - 1)
            {
                s += ", ";
            }
        }

        *pMessage = "Invalid enumeration value: ";
        *pMessage += value_as_string;
        *pMessage += ", valid values are a combination of: ";
        *pMessage += s;
        *pMessage += ".";
    }

    return rv;
}

template<class T>
json_t* ParamEnumMask<T>::to_json(value_type value) const
{
    return json_string(to_string(value).c_str());
}

template<class T>
bool ParamEnumMask<T>::from_json(const json_t* pJson, value_type* pValue,
                                 std::string* pMessage) const
{
    bool rv = false;

    if (json_is_string(pJson))
    {
        const char* z = json_string_value(pJson);

        rv = from_string(z, pValue, pMessage);
    }
    else
    {
        *pMessage = "Expected a json string, but got a json ";
        *pMessage += mxs::json_type_to_string(pJson);
        *pMessage += ".";
    }

    return rv;
}

template<class ParamType, class ConcreteConfiguration, class NativeParamType>
void Configuration::add_native(typename ParamType::value_type ConcreteConfiguration::* pValue,
                               ParamType* pParam,
                               std::function<void(typename ParamType::value_type)> on_set)
{
    ConcreteConfiguration* pThis = static_cast<ConcreteConfiguration*>(this);
    pThis->*pValue = pParam->default_value();
    m_natives.push_back(std::unique_ptr<Type>(new NativeParamType(pThis, pParam, pValue, on_set)));
}

template<class ParamType, class ConcreteConfiguration, class Container>
void
Configuration::add_native(Container ConcreteConfiguration::* pContainer,
                          typename ParamType::value_type Container::* pValue,
                          ParamType* pParam,
                          std::function<void(typename ParamType::value_type)> on_set)
{
    ConcreteConfiguration* pThis = static_cast<ConcreteConfiguration*>(this);
    (pThis->*pContainer).*pValue = pParam->default_value();

    auto* pType = new ContainedNative<ParamType, ConcreteConfiguration, Container>(
        pThis, pParam, pContainer, pValue, on_set);
    m_natives.push_back(std::unique_ptr<Type>(pType));
}

template<class ParamType, class ConcreteConfiguration, class Container, int N>
void
Configuration::add_native(Container(ConcreteConfiguration::* pArray)[N],
                          int index,
                          typename ParamType::value_type Container::* pValue,
                          ParamType* pParam,
                          std::function<void(typename ParamType::value_type)> on_set)
{
    ConcreteConfiguration* pThis = static_cast<ConcreteConfiguration*>(this);
    (pThis->*pArray)[index].*pValue = pParam->default_value();

    auto* pType = new IndexedContainedNative<ParamType, ConcreteConfiguration, Container, N>(
        pThis, pParam, pArray, index, pValue, on_set);
    m_natives.push_back(std::unique_ptr<Type>(pType));
}
}
}

inline std::ostream& operator<<(std::ostream& out, const mxs::config::RegexValue& value)
{
    out << value.pattern();
    return out;
}<|MERGE_RESOLUTION|>--- conflicted
+++ resolved
@@ -1490,7 +1490,6 @@
 };
 
 /**
-<<<<<<< HEAD
  * ParamStringList
  */
 class ParamStringList : public ConcreteParam<ParamStringList, std::vector<std::string>>
@@ -1599,7 +1598,9 @@
 private:
     mxs::ModuleType m_module_type;
     std::string     m_default_module;
-=======
+};
+
+/*
  * ParamPassword
  */
 class ParamPassword : public ParamString
@@ -1616,7 +1617,6 @@
     json_t* to_json(value_type value) const override;
     bool    from_json(const json_t* pJson, value_type* pValue,
                       std::string* pMessage = nullptr) const override;
->>>>>>> a03cba8c
 };
 
 /**
