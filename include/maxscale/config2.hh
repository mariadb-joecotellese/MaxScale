/*
 * Copyright (c) 2018 MariaDB Corporation Ab
 *
 * Use of this software is governed by the Business Source License included
 * in the LICENSE.TXT file and at www.mariadb.com/bsl11.
 *
 * Change Date: 2025-08-17
 *
 * On the date above, in accordance with the Business Source License, use
 * of this software will be governed by version 2 or later of the General
 * Public License.
 */
#pragma once

#include <maxscale/ccdefs.hh>

#include <atomic>
#include <chrono>
#include <iostream>
#include <map>
#include <set>
#include <sstream>
#include <string>
#include <vector>
#include <maxbase/alloc.h>
#include <maxbase/assert.h>
#include <maxbase/atomic.hh>
#include <maxbase/host.hh>
#include <maxbase/log.hh>
#include <maxscale/config_common.hh>
#include <maxscale/modinfo.hh>

namespace maxscale
{

namespace config
{

class Configuration;
class Param;
class Type;

// An instance of Specification specifies what parameters a particular module expects
// and of what type they are.
class Specification
{
public:
    enum Kind
    {
        FILTER,
        MONITOR,
        ROUTER,
        GLOBAL,
        SERVER,
        LISTENER,
        PROTOCOL
    };

    using ParamsByName = std::map<std::string, Param*>;     // We want to have them ordered by name.
    using const_iterator = ParamsByName::const_iterator;
    using value_type = ParamsByName::value_type;

    /**
     * Construct a specification
     *
     * A specification with a prefix expects the parameters to be defined in the form  of "prefix.name" when
     * configured in the configuration file or inside of a nested object when configured from JSON.
     *
     * @param zModule The the name of the module, e.g. "cachefilter".
     * @param kind    The type of the module.
     * @param zPrefix The prefix to use. This is added to all parameters used by this specification.
     */
    Specification(const char* zModule, Kind kind, const char* zPrefix = "");

    ~Specification();

    /**
     * @return What kind of specification.
     */
    Kind kind() const
    {
        return m_kind;
    }

    /**
     * @return The module name of this specification.
     */
    const std::string& module() const;

    /**
     * The prefix of this module or an empty string if no prefix is specified.
     */
    const std::string& prefix() const;

    /**
     *  Validate parameters
     *
     * @param params         Parameters as found in the configuration file.
     * @param pUnrecognized  If non-null:
     *                       - Will contain on return parameters that were not used.
     *                       - An unrecognized parameter will not cause the configuring
     *                         to fail.
     *
     * @return True, if `params` represent valid parameters - all mandatory are
     *         present, all present ones are of correct type - for this specification.
     */
    virtual bool validate(const mxs::ConfigParameters& params,
                          mxs::ConfigParameters* pUnrecognized = nullptr) const;

    /**
     *  Validate JSON
     *
     * @param pJson          JSON parameter object to validate
     * @param pUnrecognized  If non-null:
     *                       - Will contain on return object keys that were not used.
     *                       - An unrecognized parameter will not cause the configuring
     *                         to fail.
     *
     * @return True, if `pJson` represent valid JSON parameters - all mandatory are
     *         present, all present ones are of correct type - for this specification.
     */
    virtual bool validate(json_t* pJson, std::set<std::string>* pUnrecognized = nullptr) const;

    /**
     * Find given parameter of the specification.
     *
     * @param name  The name of the parameter.
     *
     * @return The corresponding parameter object or NULL if the name is not a
     *         parameter of the specification.
     */
    const Param* find_param(const std::string& name) const;

    /**
     * Document this specification.
     *
     * @param out  The stream the documentation should be written to.
     *
     * @return @c out
     */
    std::ostream& document(std::ostream& out) const;

    /**
     * @return The number of parameters in the specification.
     */
    size_t size() const;

    /**
     * @return Const iterator to first parameter.
     */
    const_iterator cbegin() const
    {
        return m_params.cbegin();
    }

    /**
     * @return Const iterator to one past last parameter.
     */
    const_iterator cend() const
    {
        return m_params.cend();
    }

    /**
     * @return Const iterator to first parameter.
     */
    const_iterator begin() const
    {
        return m_params.begin();
    }

    /**
     * @return Const iterator to one past last parameter.
     */
    const_iterator end() const
    {
        return m_params.end();
    }

    /**
     * @return Specification as a json array.
     */
    json_t* to_json() const;

protected:

    /**
     * Post validation step
     *
     * This can be overridden to check dependencies between parameters.
     *
     * @param params The set of validated parameters
     *
     * @return True, if the post validation check is successful.
     *
     * @note The default implementation always returns true
     */
    virtual bool post_validate(const mxs::ConfigParameters& params) const
    {
        return true;
    }

    /**
     * Post validation step
     *
     * This can be overridden to check dependencies between parameters.
     *
     * @param json The JSON parameter object to validate
     *
     * @return True, if the post validation check is successful.
     *
     * @note The default implementation always returns true
     */
    virtual bool post_validate(json_t* json) const
    {
        return true;
    }

private:
    friend Param;

    void insert(Param* pParam);
    void remove(Param* pParam);

    bool mandatory_params_defined(const std::set<std::string>& provided) const;

private:
    std::string  m_module;
    Kind         m_kind;
    ParamsByName m_params;
    std::string  m_prefix;
};


/**
 * A instance of Param specifies a parameter of a module, that is, its name,
 * type, default value and whether it is mandatory or optional.
 */
class Param
{
public:
    enum Kind
    {
        MANDATORY,
        OPTIONAL
    };

    enum Modifiable
    {
        AT_STARTUP,     // The parameter can be modified only at startup.
        AT_RUNTIME      // The parameter can be modified also at runtime.
    };

    ~Param();

    /**
     * @return The name of the parameter.
     */
    const std::string& name() const;

    /**
     * @return The type of the parameter (human readable).
     */
    virtual std::string type() const = 0;

    /**
     * @return The description of the parameter.
     */
    const std::string& description() const;

    /**
     * Document the parameter.
     *
     * The documentation of a parameters consists of its name, its type,
     * whether it is mandatory or optional (default value documented in
     * that case), and its description.
     *
     * @return The documentation.
     */
    std::string documentation() const;

    /**
     * @return The kind - mandatory or optional - of the parameter.
     */
    Kind kind() const;

    /**
     * @return True, if the parameter is mandatory.
     */
    bool is_mandatory() const;

    /**
     * @return True, if the parameter is optional.
     */
    bool is_optional() const;

    /**
     * @return True if the parameter is deprecated
     */
    bool is_deprecated() const;

    /**
     * Synonym for @c is_optional.
     *
     * @return True, if the parameter has a default value.
     */
    bool has_default_value() const;

    /**
     * Specifies whether the value specified by this parameter takes parameters.
     * Currently only ParamModule takes parameters.
     *
     * @return True, if the value takes parameters. The default implementation returns false.
     */
    virtual bool takes_parameters() const;

    /**
     * Validate parameters of a parameter. Only applicable to parameters that takes
     * parameters and whose @c takes_parameters() returns true.
     *
     * @param value          The value identifying the parameter itself.
     * @param [pP|p]arams    The (nested) parameters of the parameter identified by @c value.
     * @param pUnrecognized  If provided, will on output contain the parameters that were not
     *                       recognized.
     *
     * @return True, if the parameters could be validated, false otherwise. If @c pUnrecognized
     *         is provided, then an unrecognized parameter will not cause the validation to fail.
     */
    virtual bool validate_parameters(const std::string& value,
                                     const mxs::ConfigParameters& params,
                                     mxs::ConfigParameters* pUnrecognized = nullptr) const;

    virtual bool validate_parameters(const std::string& value,
                                     json_t* pParams,
                                     std::set<std::string>* pUnrecognized = nullptr) const;

    /**
     * @return Modifiable::AT_RUNTIME or Modifiable::AT_STARTUP.
     */
    Modifiable modifiable() const;

    /**
     * @return True, if the parameter can be modified at runtime.
     */
    bool is_modifiable_at_runtime() const
    {
        return m_modifiable == Modifiable::AT_RUNTIME;
    }

    /**
     * @return Default value as string.
     *
     * @note Meaningful only if @c has_default_value returns true.
     */
    virtual std::string default_to_string() const = 0;

    /**
     * Validate a string.
     *
     * @param value_as_string  The string to validate.
     *
     * @return True, if @c value_as_string can be converted into a value of this type.
     */
    virtual bool validate(const std::string& value_as_string, std::string* pMessage) const = 0;

    /**
     * Validate JSON.
     *
     * @param value_as_json  The JSON to validate.
     *
     * @return True, if @c value_as_json can be converted into a value of this type.
     */
    virtual bool validate(json_t* value_as_json, std::string* pMessage) const = 0;

    /**
     * @return Parameter as json object.
     */
    virtual json_t* to_json() const;

protected:
    Param(Specification* pSpecification,
          const char* zName,
          const char* zDescription,
          Modifiable modifiable,
          Kind kind,
          mxs_module_param_type legacy_type);

protected:
    Specification&              m_specification;
    const std::string           m_name;
    const std::string           m_description;
    const Modifiable            m_modifiable;
    const Kind                  m_kind;
    const mxs_module_param_type m_legacy_type;
};

/**
 * Deprecated parameter. Causes a warning to be logged if it is used.
 */
class ParamDeprecated : public Param
{
public:
    ParamDeprecated(Specification* pSpecification, const char* zName)
        : Param(pSpecification, zName, "This parameter is deprecated",
                AT_STARTUP, OPTIONAL, MXS_MODULE_PARAM_DEPRECATED)
    {
    }

    std::string type() const override
    {
        return "deprecated";
    }

    std::string default_to_string() const override
    {
        return "deprecated";
    }

    bool validate(const std::string& value_as_string, std::string* pMessage) const override
    {
        return true;
    }

    bool validate(json_t* value_as_json, std::string* pMessage) const override
    {
        return true;
    }
};

/**
 * Concrete Param, helper class to be derived from with the actual
 * concrete parameter class.
 */
template<class ParamType, class NativeType>
class ConcreteParam : public Param
{
public:
    using value_type = NativeType;

    virtual value_type default_value() const
    {
        return m_default_value;
    }

    std::string default_to_string() const override
    {
        return static_cast<const ParamType*>(this)->to_string(m_default_value);
    }

    bool validate(const std::string& value_as_string, std::string* pMessage) const override
    {
        value_type value;
        return static_cast<const ParamType*>(this)->from_string(value_as_string, &value, pMessage);
    }

    bool validate(json_t* value_as_json, std::string* pMessage) const override
    {
        value_type value;
        return static_cast<const ParamType*>(this)->from_json(value_as_json, &value, pMessage);
    }

    bool is_valid(const value_type&) const
    {
        return true;
    }

    /**
     * Returns the value of this parameter as specified in the provided
     * collection of parameters, or default value if none specified.
     *
     * @note Before calling this member function @params should have been
     *       validated by calling @c Specification::validate(params).
     *
     * @param params The provided configuration parameters.
     *
     * @return The value of this parameter.
     */
    value_type get(const mxs::ConfigParameters& params) const
    {
        value_type rv {m_default_value};

        bool contains = params.contains(name());
        mxb_assert(!is_mandatory() || contains);

        if (contains)
        {
            const ParamType* pThis = static_cast<const ParamType*>(this);

            MXB_AT_DEBUG(bool valid = ) pThis->from_string(params.get_string(name()), &rv);
            mxb_assert(valid);
        }

        return rv;
    }

    /**
     * Get the parameter value from JSON
     *
     * @note Before calling this member function the JSON should have been
     *       validated by calling `Specification::validate(json)`.
     *
     * @param json The JSON object that defines the parameters.
     *
     * @return The value of this parameter if `json` contains a key with the name of this parameter. The
     *         default value if no key was found or the key was a JSON null.
     */
    value_type get(json_t* json) const
    {
        value_type rv {m_default_value};

        json_t* value = json_object_get(json, name().c_str());
        bool contains = value && !json_is_null(value);
        mxb_assert(!is_mandatory() || contains);

        if (contains)
        {
            const ParamType* pThis = static_cast<const ParamType*>(this);

            MXB_AT_DEBUG(bool valid = ) pThis->from_json(value, &rv);
            mxb_assert(valid);
        }

        return rv;
    }

    json_t* to_json() const override
    {
        auto rv = Param::to_json();

        if (kind() == Kind::OPTIONAL)
        {
            auto self = static_cast<const ParamType*>(this);
            auto val = self->to_json(m_default_value);

            if (json_is_null(val))
            {
                // "empty" default values aren't added
                json_decref(val);
            }
            else
            {
                json_object_set_new(rv, "default_value", val);
            }
        }

        return rv;
    }

protected:
    ConcreteParam(Specification* pSpecification,
                  const char* zName,
                  const char* zDescription,
                  Modifiable modifiable,
                  Kind kind,
                  mxs_module_param_type legacy_type,
                  value_type default_value)
        : Param(pSpecification, zName, zDescription, modifiable, kind, legacy_type)
        , m_default_value(default_value)
    {
    }

    value_type m_default_value;
};

/**
 * ParamBool
 */
class ParamBool : public ConcreteParam<ParamBool, bool>
{
public:
    ParamBool(Specification* pSpecification,
              const char* zName,
              const char* zDescription,
              Modifiable modifiable = Modifiable::AT_STARTUP)
        : ParamBool(pSpecification, zName, zDescription, modifiable, Param::MANDATORY, value_type())
    {
    }

    ParamBool(Specification* pSpecification,
              const char* zName,
              const char* zDescription,
              value_type default_value,
              Modifiable modifiable = Modifiable::AT_STARTUP)
        : ParamBool(pSpecification, zName, zDescription, modifiable, Param::OPTIONAL, default_value)
    {
    }

    std::string type() const override;

    std::string to_string(value_type value) const;
    bool        from_string(const std::string& value, value_type* pValue,
                            std::string* pMessage = nullptr) const;

    json_t* to_json(value_type value) const;
    bool    from_json(const json_t* pJson, value_type* pValue,
                      std::string* pMessage = nullptr) const;

private:
    ParamBool(Specification* pSpecification,
              const char* zName,
              const char* zDescription,
              Modifiable modifiable,
              Kind kind,
              value_type default_value)
        : ConcreteParam<ParamBool, bool>(pSpecification, zName, zDescription,
                                         modifiable, kind, MXS_MODULE_PARAM_BOOL, default_value)
    {
    }
};

class ParamNumber : public ConcreteParam<ParamNumber, int64_t>
{
public:
    virtual std::string to_string(value_type value) const;
    virtual bool        from_string(const std::string& value, value_type* pValue,
                                    std::string* pMessage = nullptr) const;

    virtual json_t* to_json(value_type value) const;
    virtual bool    from_json(const json_t* pJson, value_type* pValue,
                              std::string* pMessage = nullptr) const;

    bool is_valid(value_type value) const
    {
        return value >= m_min_value && value <= m_max_value;
    }

    value_type min_value() const
    {
        return m_min_value;
    }

    value_type max_value() const
    {
        return m_max_value;
    }

protected:
    ParamNumber(Specification* pSpecification,
                const char* zName,
                const char* zDescription,
                Modifiable modifiable,
                Kind kind,
                mxs_module_param_type legacy_type,
                value_type default_value,
                value_type min_value,
                value_type max_value)
        : ConcreteParam<ParamNumber, int64_t>(pSpecification, zName, zDescription,
                                              modifiable, kind, legacy_type, default_value)
        , m_min_value(min_value <= max_value ? min_value : max_value)
        , m_max_value(max_value)
    {
        mxb_assert(min_value <= max_value);
    }

    bool from_value(value_type value,
                    value_type* pValue,
                    std::string* pMessage) const;

protected:
    value_type m_min_value;
    value_type m_max_value;
};

/**
 * ParamCount
 */
class ParamCount : public ParamNumber
{
public:
    ParamCount(Specification* pSpecification,
               const char* zName,
               const char* zDescription,
               Modifiable modifiable = Modifiable::AT_STARTUP)
        : ParamCount(pSpecification, zName, zDescription, modifiable, Param::MANDATORY,
                     value_type(), 0, std::numeric_limits<value_type>::max())
    {
    }

    ParamCount(Specification* pSpecification,
               const char* zName,
               const char* zDescription,
               value_type min_value,
               value_type max_value,
               Modifiable modifiable = Modifiable::AT_STARTUP)
        : ParamCount(pSpecification, zName, zDescription, modifiable, Param::MANDATORY,
                     value_type(), min_value, max_value)
    {
    }

    ParamCount(Specification* pSpecification,
               const char* zName,
               const char* zDescription,
               value_type default_value,
               Modifiable modifiable = Modifiable::AT_STARTUP)
        : ParamCount(pSpecification, zName, zDescription, modifiable, Param::OPTIONAL,
                     default_value, 0, std::numeric_limits<value_type>::max())
    {
    }

    ParamCount(Specification* pSpecification,
               const char* zName,
               const char* zDescription,
               value_type default_value,
               value_type min_value,
               value_type max_value,
               Modifiable modifiable = Modifiable::AT_STARTUP)
        : ParamCount(pSpecification, zName, zDescription, modifiable, Param::OPTIONAL,
                     default_value, min_value, max_value)
    {
    }

    std::string type() const override;

private:
    ParamCount(Specification* pSpecification,
               const char* zName,
               const char* zDescription,
               Modifiable modifiable,
               Kind kind,
               value_type default_value,
               value_type min_value,
               value_type max_value)
        : ParamNumber(pSpecification, zName, zDescription, modifiable, kind, MXS_MODULE_PARAM_COUNT,
                      default_value,
                      min_value >= 0 ? min_value : 0,
                      max_value <= std::numeric_limits<value_type>::max() ?
                      max_value : std::numeric_limits<value_type>::max())
    {
        mxb_assert(min_value >= 0);
        mxb_assert(max_value <= std::numeric_limits<value_type>::max());
    }
};

using ParamNatural = ParamCount;

/**
 * ParamInteger
 */
class ParamInteger : public ParamNumber
{
public:
    ParamInteger(Specification* pSpecification,
                 const char* zName,
                 const char* zDescription,
                 Modifiable modifiable = Modifiable::AT_STARTUP)
        : ParamInteger(pSpecification, zName, zDescription, modifiable, Param::MANDATORY,
                       value_type(),
                       std::numeric_limits<value_type>::min(),
                       std::numeric_limits<value_type>::max())
    {
    }

    ParamInteger(Specification* pSpecification,
                 const char* zName,
                 const char* zDescription,
                 value_type min_value,
                 value_type max_value,
                 Modifiable modifiable = Modifiable::AT_STARTUP)
        : ParamInteger(pSpecification, zName, zDescription, modifiable, Param::MANDATORY,
                       value_type(), min_value, max_value)
    {
    }

    ParamInteger(Specification* pSpecification,
                 const char* zName,
                 const char* zDescription,
                 value_type default_value,
                 Modifiable modifiable = Modifiable::AT_STARTUP)
        : ParamInteger(pSpecification, zName, zDescription, modifiable, Param::OPTIONAL,
                       default_value,
                       std::numeric_limits<value_type>::min(),
                       std::numeric_limits<value_type>::max())
    {
    }

    ParamInteger(Specification* pSpecification,
                 const char* zName,
                 const char* zDescription,
                 value_type default_value,
                 value_type min_value,
                 value_type max_value,
                 Modifiable modifiable = Modifiable::AT_STARTUP)
        : ParamInteger(pSpecification, zName, zDescription, modifiable, Param::OPTIONAL,
                       default_value, min_value, max_value)
    {
    }

    std::string type() const override;

private:
    ParamInteger(Specification* pSpecification,
                 const char* zName,
                 const char* zDescription,
                 Modifiable modifiable,
                 Kind kind,
                 value_type default_value,
                 value_type min_value,
                 value_type max_value)
        : ParamNumber(pSpecification, zName, zDescription, modifiable, kind, MXS_MODULE_PARAM_INT,
                      default_value,
                      min_value >= std::numeric_limits<value_type>::min() ?
                      min_value : std::numeric_limits<value_type>::min(),
                      max_value <= std::numeric_limits<value_type>::max() ?
                      max_value : std::numeric_limits<value_type>::max())
    {
        mxb_assert(min_value >= std::numeric_limits<value_type>::min());
        mxb_assert(max_value <= std::numeric_limits<value_type>::max());
    }
};

/**
 * ParamDuration
 */
template<class T>
class ParamDuration : public ConcreteParam<ParamDuration<T>, T>
{
public:
    using value_type = T;

    enum class DurationType
    {
        UNSIGNED,   // Negative durations are not allowed
        SIGNED      // Negative durations are allowed
    };

    ParamDuration(Specification* pSpecification,
                  const char* zName,
                  const char* zDescription,
                  mxs::config::DurationInterpretation interpretation,
                  Param::Modifiable modifiable = Param::Modifiable::AT_STARTUP)
        : ParamDuration(pSpecification, zName, zDescription, modifiable, Param::MANDATORY,
                        interpretation, DurationType::UNSIGNED, value_type())
    {
    }

    ParamDuration(Specification* pSpecification,
                  const char* zName,
                  const char* zDescription,
                  mxs::config::DurationInterpretation interpretation,
                  value_type default_value,
                  Param::Modifiable modifiable = Param::Modifiable::AT_STARTUP)
        : ParamDuration(pSpecification, zName, zDescription, modifiable, Param::OPTIONAL,
                        interpretation, DurationType::UNSIGNED, default_value)
    {
    }

    ParamDuration(Specification* pSpecification,
                  const char* zName,
                  const char* zDescription,
                  mxs::config::DurationInterpretation interpretation,
                  value_type default_value,
                  DurationType duration_type,
                  Param::Modifiable modifiable = Param::Modifiable::AT_STARTUP)
        : ParamDuration(pSpecification, zName, zDescription, modifiable, Param::OPTIONAL,
                        interpretation, duration_type, default_value)
    {
    }

    std::string type() const override;

    std::string to_string(const value_type& value) const;
    bool        from_string(const std::string& value, value_type* pValue,
                            std::string* pMessage = nullptr) const;

    json_t* to_json(const value_type& value) const;
    json_t* to_json() const override;
    bool    from_json(const json_t* pJson, value_type* pValue,
                      std::string* pMessage = nullptr) const;

private:
    ParamDuration(Specification* pSpecification,
                  const char* zName,
                  const char* zDescription,
                  Param::Modifiable modifiable,
                  Param::Kind kind,
                  mxs::config::DurationInterpretation interpretation,
                  DurationType duration_type,
                  value_type default_value)
        : ConcreteParam<ParamDuration<T>, T>(pSpecification, zName, zDescription,
                                             modifiable, kind, MXS_MODULE_PARAM_DURATION, default_value)
        , m_interpretation(interpretation)
        , m_duration_type(duration_type)
    {
    }

private:
    mxs::config::DurationInterpretation m_interpretation;
    DurationType                        m_duration_type;
};

using ParamMilliseconds = ParamDuration<std::chrono::milliseconds>;
using ParamSeconds = ParamDuration<std::chrono::seconds>;

/**
 * ParamEnum
 */
template<class T>
class ParamEnum : public ConcreteParam<ParamEnum<T>, T>
{
public:
    using value_type = T;

    ParamEnum(Specification* pSpecification,
              const char* zName,
              const char* zDescription,
              const std::vector<std::pair<T, const char*>>& enumeration,
              Param::Modifiable modifiable = Param::Modifiable::AT_STARTUP)
        : ParamEnum(pSpecification, zName, zDescription, modifiable, Param::MANDATORY,
                    enumeration, value_type())
    {
    }

    ParamEnum(Specification* pSpecification,
              const char* zName,
              const char* zDescription,
              const std::vector<std::pair<T, const char*>>& enumeration,
              value_type default_value,
              Param::Modifiable modifiable = Param::Modifiable::AT_STARTUP)
        : ParamEnum(pSpecification, zName, zDescription, modifiable, Param::OPTIONAL,
                    enumeration, default_value)
    {
    }

    std::string type() const override;
    const std::vector<std::pair<T, const char*>>& values() const
    {
        return m_enumeration;
    }

    std::string to_string(value_type value) const;
    bool        from_string(const std::string& value, value_type* pValue,
                            std::string* pMessage = nullptr) const;

    json_t* to_json(value_type value) const;
    bool    from_json(const json_t* pJson, value_type* pValue,
                      std::string* pMessage = nullptr) const;

    json_t* to_json() const override;

private:
    ParamEnum(Specification* pSpecification,
              const char* zName,
              const char* zDescription,
              Param::Modifiable modifiable,
              Param::Kind kind,
              const std::vector<std::pair<T, const char*>>& enumeration,
              value_type default_value);

private:
    std::vector<std::pair<T, const char*>> m_enumeration;
    std::vector<MXS_ENUM_VALUE>            m_enum_values;
};

/**
 * ParamEnumMask
 */
template<class T>
class ParamEnumMask : public ConcreteParam<ParamEnumMask<T>, uint32_t>
{
public:
    using value_type = uint32_t;

    ParamEnumMask(Specification* pSpecification,
                  const char* zName,
                  const char* zDescription,
                  const std::vector<std::pair<T, const char*>>& enumeration,
                  Param::Modifiable modifiable = Param::Modifiable::AT_STARTUP)
        : ParamEnumMask(pSpecification, zName, zDescription, modifiable, Param::MANDATORY,
                        enumeration, value_type())
    {
    }

    ParamEnumMask(Specification* pSpecification,
                  const char* zName,
                  const char* zDescription,
                  const std::vector<std::pair<T, const char*>>& enumeration,
                  value_type default_value,
                  Param::Modifiable modifiable = Param::Modifiable::AT_STARTUP)
        : ParamEnumMask(pSpecification, zName, zDescription, modifiable, Param::OPTIONAL,
                        enumeration, default_value)
    {
    }

    std::string type() const override;
    const std::vector<std::pair<T, const char*>>& values() const
    {
        return m_enumeration;
    }

    std::string to_string(value_type value) const;
    bool        from_string(const std::string& value, value_type* pValue,
                            std::string* pMessage = nullptr) const;

    json_t* to_json(value_type value) const;
    bool    from_json(const json_t* pJson, value_type* pValue,
                      std::string* pMessage = nullptr) const;

    json_t* to_json() const override;

private:
    ParamEnumMask(Specification* pSpecification,
                  const char* zName,
                  const char* zDescription,
                  Param::Modifiable modifiable,
                  Param::Kind kind,
                  const std::vector<std::pair<T, const char*>>& enumeration,
                  value_type default_value);

private:
    std::vector<std::pair<T, const char*>> m_enumeration;
    std::vector<MXS_ENUM_VALUE>            m_enum_values;
};

/**
 * ParamHost
 */
class ParamHost : public ConcreteParam<ParamHost, maxbase::Host>
{
public:
    ParamHost(Specification* pSpecification,
              const char* zName,
              const char* zDescription,
              Modifiable modifiable = Modifiable::AT_STARTUP)
        : ParamHost(pSpecification, zName, zDescription, modifiable, Param::MANDATORY, value_type())
    {
    }

    ParamHost(Specification* pSpecification,
              const char* zName,
              const char* zDescription,
              value_type default_value,
              Modifiable modifiable = Modifiable::AT_STARTUP)
        : ParamHost(pSpecification, zName, zDescription, modifiable, Param::OPTIONAL, default_value)
    {
    }

    std::string type() const override;

    std::string to_string(const value_type& value) const;
    bool        from_string(const std::string& value, value_type* pValue,
                            std::string* pMessage = nullptr) const;

    json_t* to_json(const value_type& value) const;
    bool    from_json(const json_t* pJson, value_type* pValue,
                      std::string* pMessage = nullptr) const;

private:
    ParamHost(Specification* pSpecification,
              const char* zName,
              const char* zDescription,
              Modifiable modifiable,
              Kind kind,
              const value_type& default_value)
        : ConcreteParam<ParamHost, maxbase::Host>(pSpecification, zName, zDescription,
                                                  modifiable, kind, MXS_MODULE_PARAM_STRING, default_value)
    {
    }
};

/**
 * ParamPath
 */
class ParamPath : public ConcreteParam<ParamPath, std::string>
{
public:
    enum Options
    {
        X = MXS_MODULE_OPT_PATH_X_OK,   // Execute permission required.
        R = MXS_MODULE_OPT_PATH_R_OK,   // Read permission required.
        W = MXS_MODULE_OPT_PATH_W_OK,   // Write permission required.
        F = MXS_MODULE_OPT_PATH_F_OK,   // File existence required.
        C = MXS_MODULE_OPT_PATH_CREAT   // Create path if does not exist.
    };

    const uint32_t MASK = X | R | W | F | C;


    ParamPath(Specification* pSpecification,
              const char* zName,
              const char* zDescription,
              uint32_t options,
              Modifiable modifiable = Modifiable::AT_STARTUP)
        : ParamPath(pSpecification, zName, zDescription, modifiable, Param::MANDATORY, options, value_type())
    {
    }

    ParamPath(Specification* pSpecification,
              const char* zName,
              const char* zDescription,
              uint32_t options,
              value_type default_value,
              Modifiable modifiable = Modifiable::AT_STARTUP)
        : ParamPath(pSpecification, zName, zDescription, modifiable, Param::OPTIONAL, options, default_value)
    {
    }

    std::string type() const override;

    std::string to_string(const value_type& value) const;
    bool        from_string(const std::string& value, value_type* pValue,
                            std::string* pMessage = nullptr) const;

    json_t* to_json(const value_type& value) const;
    bool    from_json(const json_t* pJson, value_type* pValue,
                      std::string* pMessage = nullptr) const;

    bool is_valid(const value_type& value) const;

private:
    ParamPath(Specification* pSpecification,
              const char* zName,
              const char* zDescription,
              Modifiable modifiable,
              Kind kind,
              uint32_t options,
              value_type default_value)
        : ConcreteParam<ParamPath, std::string>(pSpecification, zName, zDescription,
                                                modifiable, kind, MXS_MODULE_PARAM_PATH, default_value)
        , m_options(options)
    {
    }

private:
    uint32_t m_options;
};

/**
 * ParamRegex
 */

class RegexValue : public mxb::Regex
{
public:
    RegexValue() = default;
    RegexValue(const RegexValue&) = default;
    RegexValue& operator=(const RegexValue&) = default;

    /**
     * Creates a new RegexValue from a text pattern
     */
    RegexValue(const std::string& text, uint32_t options);

    /**
     * Creates a RegexValue from an already compiled pattern
     */
    RegexValue(const std::string& text,
               std::unique_ptr<pcre2_code> sCode,
               uint32_t ovec_size,
               uint32_t options)
        : mxb::Regex(text, sCode.release(), options)
        , ovec_size(ovec_size)
    {
    }

    bool operator==(const RegexValue& rhs) const
    {
        return this->pattern() == rhs.pattern()
               && this->ovec_size == rhs.ovec_size
               && this->options() == rhs.options()
               && (!this->valid() == !rhs.valid());     // Both have the same validity.
    }

    bool operator!=(const RegexValue& rhs) const
    {
        return !(*this == rhs);
    }

<<<<<<< HEAD
    uint32_t ovec_size {0};
=======
    std::string                 text;
    std::shared_ptr<pcre2_code> sCode;
    uint32_t                    ovec_size {0};
    uint32_t                    options {0};
>>>>>>> af829d6f
};

class ParamRegex : public ConcreteParam<ParamRegex, RegexValue>
{
public:
    ParamRegex(Specification* pSpecification,
               const char* zName,
               const char* zDescription,
               Modifiable modifiable = Modifiable::AT_STARTUP)
        : ConcreteParam<ParamRegex, RegexValue>(pSpecification, zName, zDescription,
                                                modifiable, Param::MANDATORY, MXS_MODULE_PARAM_REGEX,
                                                value_type())
    {
    }

    ParamRegex(Specification* pSpecification,
               const char* zName,
               const char* zDescription,
               const char* zRegex,
               Modifiable modifiable = Modifiable::AT_STARTUP)
        : ConcreteParam<ParamRegex, RegexValue>(pSpecification, zName, zDescription,
                                                modifiable, Param::OPTIONAL, MXS_MODULE_PARAM_REGEX,
                                                create_default(zRegex))
    {
    }

    uint32_t options() const
    {
        return m_options;
    }

    void set_options(uint32_t options)
    {
        m_options = options;
    }

    std::string type() const override;

    std::string to_string(const value_type& value) const;
    bool        from_string(const std::string& value, value_type* pValue,
                            std::string* pMessage = nullptr) const;

    json_t* to_json(const value_type& value) const;
    bool    from_json(const json_t* pJson, value_type* pValue,
                      std::string* pMessage = nullptr) const;

private:
    static RegexValue create_default(const char* zRegex);

    uint32_t m_options = 0;
};

/**
 * ParamServer
 */
class ParamServer : public ConcreteParam<ParamServer, SERVER*>
{
public:
    ParamServer(Specification* pSpecification,
                const char* zName,
                const char* zDescription,
                Modifiable modifiable = Modifiable::AT_STARTUP)
        : ConcreteParam<ParamServer, SERVER*>(pSpecification, zName, zDescription,
                                              modifiable, Param::MANDATORY, MXS_MODULE_PARAM_SERVER,
                                              nullptr)
    {
    }

    ParamServer(Specification* pSpecification,
                const char* zName,
                const char* zDescription,
                Param::Kind kind,
                Modifiable modifiable = Modifiable::AT_STARTUP)
        : ConcreteParam<ParamServer, SERVER*>(pSpecification, zName, zDescription,
                                              modifiable, kind, MXS_MODULE_PARAM_SERVER,
                                              nullptr)
    {
    }

    std::string type() const override;

    std::string to_string(value_type value) const;
    bool        from_string(const std::string& value, value_type* pValue,
                            std::string* pMessage = nullptr) const;

    json_t* to_json(value_type value) const;
    bool    from_json(const json_t* pJson, value_type* pValue,
                      std::string* pMessage = nullptr) const;
};

/**
 * ParamTarget
 */
class ParamTarget : public ConcreteParam<ParamTarget, mxs::Target*>
{
public:
    ParamTarget(Specification* pSpecification,
                const char* zName,
                const char* zDescription,
                Param::Kind kind = Param::MANDATORY,
                Modifiable modifiable = Modifiable::AT_STARTUP)
        : ConcreteParam<ParamTarget, mxs::Target*>(pSpecification, zName, zDescription,
                                                   modifiable, kind, MXS_MODULE_PARAM_TARGET,
                                                   nullptr)
    {
    }

    std::string type() const override;

    std::string to_string(value_type value) const;
    bool        from_string(const std::string& value, value_type* pValue,
                            std::string* pMessage = nullptr) const;

    json_t* to_json(value_type value) const;
    bool    from_json(const json_t* pJson, value_type* pValue,
                      std::string* pMessage = nullptr) const;
};

/**
 * ParamService
 */
class ParamService : public ConcreteParam<ParamService, SERVICE*>
{
public:
    ParamService(Specification* pSpecification,
                 const char* zName,
                 const char* zDescription,
                 Param::Kind kind = Param::MANDATORY,
                 Modifiable modifiable = Modifiable::AT_STARTUP)
        : ConcreteParam<ParamService, SERVICE*>(pSpecification, zName, zDescription,
                                                modifiable, kind, MXS_MODULE_PARAM_SERVICE,
                                                nullptr)
    {
    }

    std::string type() const override;

    std::string to_string(value_type value) const;
    bool        from_string(const std::string& value, value_type* pValue,
                            std::string* pMessage = nullptr) const;

    json_t* to_json(value_type value) const;
    bool    from_json(const json_t* pJson, value_type* pValue,
                      std::string* pMessage = nullptr) const;
};

/**
 * ParamSize
 */
class ParamSize : public ParamNumber
{
public:
    ParamSize(Specification* pSpecification,
              const char* zName,
              const char* zDescription,
              Modifiable modifiable = Modifiable::AT_STARTUP)
        : ParamSize(pSpecification, zName, zDescription, modifiable, Param::MANDATORY,
                    value_type(),
                    0,
                    std::numeric_limits<value_type>::max())
    {
    }

    ParamSize(Specification* pSpecification,
              const char* zName,
              const char* zDescription,
              value_type min_value,
              value_type max_value,
              Modifiable modifiable = Modifiable::AT_STARTUP)
        : ParamSize(pSpecification, zName, zDescription, modifiable, Param::MANDATORY,
                    value_type(),
                    min_value, max_value)
    {
    }

    ParamSize(Specification* pSpecification,
              const char* zName,
              const char* zDescription,
              value_type default_value,
              Modifiable modifiable = Modifiable::AT_STARTUP)
        : ParamSize(pSpecification, zName, zDescription, modifiable, Param::OPTIONAL,
                    default_value,
                    0,
                    std::numeric_limits<value_type>::max())
    {
    }

    ParamSize(Specification* pSpecification,
              const char* zName,
              const char* zDescription,
              value_type default_value,
              value_type min_value,
              value_type max_value,
              Modifiable modifiable = Modifiable::AT_STARTUP)
        : ParamSize(pSpecification, zName, zDescription, modifiable, Param::OPTIONAL, default_value,
                    min_value, max_value)
    {
    }

    std::string type() const override;

    std::string to_string(value_type value) const override;
    bool        from_string(const std::string& value, value_type* pValue,
                            std::string* pMessage = nullptr) const override;

    json_t* to_json(value_type value) const override;
    bool    from_json(const json_t* pJson, value_type* pValue,
                      std::string* pMessage = nullptr) const override;

private:
    ParamSize(Specification* pSpecification,
              const char* zName,
              const char* zDescription,
              Modifiable modifiable,
              Kind kind,
              value_type default_value,
              value_type min_value,
              value_type max_value)
        : ParamNumber(pSpecification, zName, zDescription, modifiable, kind, MXS_MODULE_PARAM_SIZE,
                      default_value, min_value, max_value)
    {
    }
};

/**
 * ParamString
 */
class ParamString : public ConcreteParam<ParamString, std::string>
{
public:
    enum Quotes
    {
        REQUIRED,   // The string *must* be surrounded by quotes.
        DESIRED,    // If there are no surrounding quotes, a warning is logged.
        IGNORED,    // The string may, but need not be surrounded by quotes. No warning.
    };

    ParamString(Specification* pSpecification,
                const char* zName,
                const char* zDescription,
                Modifiable modifiable = Modifiable::AT_STARTUP)
        : ParamString(pSpecification, zName, zDescription, IGNORED, modifiable, Param::MANDATORY,
                      value_type())
    {
    }

    ParamString(Specification* pSpecification,
                const char* zName,
                const char* zDescription,
                Quotes quotes,
                Modifiable modifiable = Modifiable::AT_STARTUP)
        : ParamString(pSpecification, zName, zDescription, quotes, modifiable, Param::MANDATORY, value_type())
    {
    }

    ParamString(Specification* pSpecification,
                const char* zName,
                const char* zDescription,
                value_type default_value,
                Modifiable modifiable = Modifiable::AT_STARTUP)
        : ParamString(pSpecification, zName, zDescription, IGNORED, modifiable, Param::OPTIONAL,
                      default_value)
    {
    }

    ParamString(Specification* pSpecification,
                const char* zName,
                const char* zDescription,
                value_type default_value,
                Quotes quotes,
                Modifiable modifiable = Modifiable::AT_STARTUP)
        : ParamString(pSpecification, zName, zDescription, quotes, modifiable, Param::OPTIONAL, default_value)
    {
    }

    std::string type() const override;

    std::string to_string(value_type value) const;
    bool        from_string(const std::string& value, value_type* pValue,
                            std::string* pMessage = nullptr) const;

    json_t* to_json(value_type value) const;
    bool    from_json(const json_t* pJson, value_type* pValue,
                      std::string* pMessage = nullptr) const;

private:
    ParamString(Specification* pSpecification,
                const char* zName,
                const char* zDescription,
                Quotes quotes,
                Modifiable modifiable,
                Kind kind,
                value_type default_value)
        : ConcreteParam<ParamString, std::string>(pSpecification, zName, zDescription,
                                                  modifiable, kind,
                                                  quotes != REQUIRED ?
                                                  MXS_MODULE_PARAM_STRING :
                                                  MXS_MODULE_PARAM_QUOTEDSTRING,
                                                  default_value)
        , m_quotes(quotes)
    {
    }

    Quotes m_quotes;
};

/**
 * ParamStringList
 */
class ParamStringList : public ConcreteParam<ParamStringList, std::vector<std::string>>
{
public:
    ParamStringList(Specification* pSpecification,
                    const char* zName,
                    const char* zDescription,
                    const char* zDelimiter,
                    Modifiable modifiable = Modifiable::AT_STARTUP)
        : ParamStringList(pSpecification, zName, zDescription, zDelimiter,
                          modifiable, Param::MANDATORY, value_type())
    {
    }

    ParamStringList(Specification* pSpecification,
                    const char* zName,
                    const char* zDescription,
                    const char* zDelimiter,
                    value_type default_value,
                    Modifiable modifiable = Modifiable::AT_STARTUP)
        : ParamStringList(pSpecification, zName, zDescription, zDelimiter,
                          modifiable, Param::OPTIONAL, default_value)
    {
    }

    std::string type() const override;

    std::string to_string(value_type value) const;
    bool        from_string(const std::string& value, value_type* pValue,
                            std::string* pMessage = nullptr) const;

    json_t* to_json(value_type value) const;
    bool    from_json(const json_t* pJson, value_type* pValue,
                      std::string* pMessage = nullptr) const;

private:
    ParamStringList(Specification* pSpecification,
                    const char* zName,
                    const char* zDescription,
                    const char* zDelimiter,
                    Modifiable modifiable,
                    Kind kind,
                    value_type default_value)
        : ConcreteParam<ParamStringList, std::vector<std::string>>(
            pSpecification, zName, zDescription, modifiable, kind, MXS_MODULE_PARAM_STRING, default_value)
        , m_delimiter(zDelimiter)
    {
    }

    const char* m_delimiter;
};

/**
 * ParamModule
 */
class ParamModule : public ConcreteParam<ParamModule, const MXS_MODULE*>
{
public:
    ParamModule(Specification* pSpecification,
                const char* zName,
                const char* zDescription,
                mxs::ModuleType module_type)
        : ConcreteParam<ParamModule, const MXS_MODULE*>(pSpecification, zName, zDescription,
                                                        Param::AT_STARTUP, Param::MANDATORY,
                                                        MXS_MODULE_PARAM_STRING, nullptr)
        , m_module_type(module_type)
    {
    }

    ParamModule(Specification* pSpecification,
                const char* zName,
                const char* zDescription,
                mxs::ModuleType module_type,
                const std::string& default_value)
        : ConcreteParam<ParamModule, const MXS_MODULE*>(pSpecification, zName, zDescription,
                                                        Param::AT_STARTUP, Param::OPTIONAL,
                                                        MXS_MODULE_PARAM_STRING, nullptr)
        , m_module_type(module_type)
        , m_default_module(default_value)
    {
    }

    value_type default_value() const override;

    std::string type() const override;

    bool takes_parameters() const override;

    bool validate_parameters(const std::string& value,
                             const mxs::ConfigParameters& params,
                             mxs::ConfigParameters* pUnrecognized = nullptr) const override;

    bool validate_parameters(const std::string& value,
                             json_t* pParams,
                             std::set<std::string>* pUnrecognized = nullptr) const override;

    std::string to_string(value_type value) const;
    bool        from_string(const std::string& value, value_type* pValue,
                            std::string* pMessage = nullptr) const;

    json_t* to_json(value_type value) const;
    bool    from_json(const json_t* pJson, value_type* pValue,
                      std::string* pMessage = nullptr) const;

private:
    mxs::ModuleType m_module_type;
    std::string     m_default_module;
};

/**
 * ParamBitMask
 */
using ParamBitMask = ParamCount;

/**
 * An instance of the class Configuration specifies the configuration of a particular
 * instance of a module.
 *
 * Walks hand in hand with Specification.
 */
template<class ParamType, class ConfigurationType>
class Native;

class Configuration
{
public:
    using ValuesByName = std::map<std::string, Type*>;      // We want to have them ordered by name.
    using const_iterator = ValuesByName::const_iterator;
    using value_type = ValuesByName::value_type;

    Configuration(Configuration&& rhs);
    Configuration& operator=(Configuration&& rhs);

    /**
     * Constructor
     *
     * @param name            The object (i.e. section name) of this configuration.
     * @param pSpecification  The specification this instance is a configuration of.
     */
    Configuration(const std::string& name, const Specification* pSpecification);

    /**
     * @return The The object (i.e. section name) of this configuration.
     */
    const std::string& name() const;

    /**
     * @return The specification of this configuration.
     */
    const Specification& specification() const;

    /**
     * Configure this configuration
     *
     * @param params         The parameters that should be used, will be validated.
     * @param pUnrecognized  If non-null:
     *                       - Will contain on return parameters that were not used.
     *                       - An unrecognized parameter will not cause the configuring
     *                         to fail.
     *
     * @return True if could be configured.
     */
    virtual bool configure(const mxs::ConfigParameters& params,
                           mxs::ConfigParameters* pUnrecognized = nullptr);

    /**
     * Configure this configuration
     *
     * @param params         The JSON parameter object that should be used, will be validated.
     * @param pUnrecognized  If non-null:
     *                       - Will contain on return object keys that were not used.
     *                       - An unrecognized parameter will not cause the configuring
     *                         to fail.
     *
     * @return True if could be configured.
     */
    virtual bool configure(json_t* json, std::set<std::string>* pUnrecognized = nullptr);

    /**
     * @param name  The name of the parameter to look up.
     *
     * @return The corresponding @c Value or NULL if @c name is unknown.
     */
    Type*       find_value(const std::string& name);
    const Type* find_value(const std::string& name) const;

    /**
     * Persist the configuration to a stream.
     *
     * @param out  The stream to persist to.
     */
    std::ostream& persist(std::ostream& out) const;

    /**
     * Append the configuration to an already persisted configuration.
     *
     * @param out  The stream to persist to.
     */
    std::ostream& persist_append(std::ostream& out) const;

    /**
     * Fill the object with the param-name/param-value pairs of the configuration.
     *
     * @param pJson  The json object to be filled.
     */
    void fill(json_t* pJson) const;

    /**
     * @return The number of values in the configuration.
     */
    size_t size() const;

    /**
     * @return Const iterator to first parameter.
     */
    const_iterator begin() const
    {
        return m_values.cbegin();
    }

    /**
     * @return Const iterator to one past last parameter.
     */
    const_iterator end() const
    {
        return m_values.cend();
    }

    /**
     * @return Const iterator to first parameter.
     */
    const_iterator cbegin() const
    {
        return m_values.cbegin();
    }

    /**
     * @return Const iterator to one past last parameter.
     */
    const_iterator cend() const
    {
        return m_values.cend();
    }

    /**
     * @return Return the configuration as a json object.
     */
    json_t* to_json() const;

protected:
    /**
     * Called when configuration has initially been configured, to allow a Configuration to configure
     * nested parameters, check any interdependencies between values or to calculate derived ones.
     *
     * @param nested_params  Parameters intended for nested parameters.
     *
     * @return True, if everything is ok.
     *
     * @note The default implementation returns true if @c nested_params is empty, false otherwise.
     */
    virtual bool post_configure(const std::map<std::string, mxs::ConfigParameters>& nested_params);

    /**
     * Add a native parameter value:
     * - will be configured at startup
     * - assumed not to be modified at runtime via admin interface
     *
     * @param pValue  Pointer to the parameter value.
     * @param pParam  Pointer to paramter describing value.
     * @param onSet   Optional functor to be called when value is set (at startup).
     */
    template<class ParamType,
             class ConcreteConfiguration,
             class NativeParamType = Native<ParamType, ConcreteConfiguration>>
    void add_native(typename ParamType::value_type ConcreteConfiguration::* pValue,
                    ParamType* pParam,
                    std::function<void(typename ParamType::value_type)> on_set = nullptr);

    /**
     * Add a contained native parameter value:
     * - will be configured at startup
     * - assumed not to be modified at runtime via admin interface
     *
     * @param pContainer  Pointer to the container containing the parameter.
     * @param pValue      Memeber pointer to the parameter value.
     * @param pParam      Pointer to paramter describing value.
     * @param onSet       Optional functor to be called when value is set (at startup).
     */
    template<class ParamType, class ConcreteConfiguration, class Container>
    void add_native(Container ConcreteConfiguration::* pContainer,
                    typename ParamType::value_type Container::* pValue,
                    ParamType* pParam,
                    std::function<void(typename ParamType::value_type)> on_set = nullptr);

    /**
     * Add an indexed contained native parameter value:
     * - will be configured at startup
     * - assumed not to be modified at runtime via admin interface
     *
     * @param pArray   Member pointer to array of containers containing parameter.
     * @param index    Index of container in array.
     * @param pValue   Member pointer to the parameter value.
     * @param pParam   Pointer to paramter describing value.
     * @param onSet    Optional functor to be called when value is set (at startup).
     */
    template<class ParamType, class ConcreteConfiguration, class Container, int N>
    void add_native(Container (ConcreteConfiguration::* pArray)[N],
                    int index,
                    typename ParamType::value_type Container::* pValue,
                    ParamType * pParam,
                    std::function<void(typename ParamType::value_type)> on_set = nullptr);

private:
    friend Type;

    void insert(Type* pValue);
    void remove(Type* pValue, const std::string& name);

private:
    using Natives = std::vector<std::unique_ptr<Type>>;

    std::string          m_name;
    const Specification* m_pSpecification;
    ValuesByName         m_values;
    Natives              m_natives;
    bool                 m_first_time {true};
};


/**
 * Base-class of all configuration value types.
 *
 * In the description of this class, "value" should be read as
 * "an instance of this type".
 */
class Type
{
public:
    Type(const Type& rhs) = delete;
    Type& operator=(const Type&) = delete;

    // Type is move-only
    Type(Type&& rhs);
    Type& operator=(Type&&);

    virtual ~Type();

    /**
     * Get parameter describing this value.
     *
     * @return Param of the value.
     */
    virtual const Param& parameter() const;

    /**
     * Persist this value as a string. It will be written as
     *
     *    name=value
     *
     * where @c value will be formatted in the correct way.
     *
     * @return @c The formatted value.
     */
    std::string persist() const;

    /**
     * Convert this value into its string representation.
     *
     * @return The value as it should appear in a configuration file.
     */
    virtual std::string to_string() const = 0;

    /**
     * Convert this value to a json object.
     *
     * @return The value as a json object.
     */
    virtual json_t* to_json() const = 0;

    /**
     * Set value.
     *
     * @param value_as_string  The new value expressed as a string.
     * @param pMessage         If non-null, on failure will contain
     *                         reason why.
     *
     * @return True, if the value could be set, false otherwise.
     */
    virtual bool set_from_string(const std::string& value_as_string,
                                 std::string* pMessage = nullptr) = 0;

    /**
     * Set value.
     *
     * @param json      The new value expressed as a json object.
     * @param pMessage  If non-null, on failure will contain reason why.
     *
     * @return True, if the value could be set, false otherwise.
     */
    virtual bool set_from_json(const json_t* pJson,
                               std::string* pMessage = nullptr) = 0;

protected:
    Type(Configuration* pConfiguration, const Param* pParam);

    friend Configuration;

    Configuration* m_pConfiguration;
    const Param*   m_pParam;
    std::string    m_name;
};

/**
 * Wrapper for native configuration value, not to be instantiated explicitly.
 */
template<class ParamType, class ConfigurationType>
class Native : public Type
{
public:
    using value_type = typename ParamType::value_type;

    Native(const Type& rhs) = delete;
    Native& operator=(const Native&) = delete;

    Native(ConfigurationType* pConfiguration,
           ParamType* pParam,
           typename ParamType::value_type ConfigurationType::* pValue,
           std::function<void(value_type)> on_set = nullptr)
        : Type(pConfiguration, pParam)
        , m_pValue(pValue)
        , m_on_set(on_set)
    {
    }

    // Native is move-only
    Native(Native&& rhs)
        : Type(rhs)
        , m_pValue(rhs.m_pValue)
        , m_on_set(rhs.m_on_set)
    {
        rhs.m_pValue = nullptr;
        rhs.m_on_set = nullptr;
    }

    Native& operator=(Native&& rhs)
    {
        if (this != &rhs)
        {
            Type::operator=(rhs);
            m_pValue = rhs.m_pValue;
            m_on_set = rhs.m_on_set;

            rhs.m_pValue = nullptr;
            rhs.m_on_set = nullptr;
        }

        return *this;
    }

    ~Native() = default;

    const ParamType& parameter() const override final
    {
        return static_cast<const ParamType&>(*m_pParam);
    }

    std::string to_string() const override
    {
        ConfigurationType* pConfiguration = static_cast<ConfigurationType*>(m_pConfiguration);

        return parameter().to_string(pConfiguration->*m_pValue);
    }

    json_t* to_json() const override final
    {
        ConfigurationType* pConfiguration = static_cast<ConfigurationType*>(m_pConfiguration);

        return parameter().to_json(pConfiguration->*m_pValue);
    }

    bool set_from_string(const std::string& value_as_string,
                         std::string* pMessage = nullptr) override
    {
        value_type value;
        bool rv = parameter().from_string(value_as_string, &value, pMessage);

        if (rv)
        {
            rv = set(value);
        }

        return rv;
    }

    bool set_from_json(const json_t* pJson,
                       std::string* pMessage = nullptr) override final
    {
        value_type value;
        bool rv = parameter().from_json(pJson, &value, pMessage);

        if (rv)
        {
            rv = set(value);
        }

        return rv;
    }

    value_type get() const
    {
        return static_cast<ConfigurationType*>(m_pConfiguration)->*m_pValue;
    }

    bool set(const value_type& value)
    {
        bool rv = parameter().is_valid(value);

        if (rv)
        {
            static_cast<ConfigurationType*>(m_pConfiguration)->*m_pValue = value;

            if (m_on_set)
            {
                m_on_set(value);
            }
        }

        return rv;
    }

protected:
    typename ParamType::value_type ConfigurationType::* m_pValue;
    std::function<void(value_type)>                     m_on_set;
};

/**
 * Wrapper for contained native configuration value, not to be instantiated explicitly.
 */
template<class ParamType, class ConfigurationType, class Container>
class ContainedNative : public Type
{
public:
    using value_type = typename ParamType::value_type;

    ContainedNative(const Type& rhs) = delete;
    ContainedNative& operator=(const ContainedNative&) = delete;

    ContainedNative(ConfigurationType* pConfiguration,
                    ParamType* pParam,
                    Container ConfigurationType::* pContainer,
                    typename ParamType::value_type Container::* pValue,
                    std::function<void(value_type)> on_set = nullptr)
        : Type(pConfiguration, pParam)
        , m_pContainer(pContainer)
        , m_pValue(pValue)
        , m_on_set(on_set)
    {
    }

    // Native is move-only
    ContainedNative(ContainedNative&& rhs)
        : Type(rhs)
        , m_pContainer(rhs.m_pContainer)
        , m_pValue(rhs.m_pValue)
        , m_on_set(rhs.m_on_set)
    {
        rhs.m_pContainer = nullptr;
        rhs.m_pValue = nullptr;
        rhs.m_on_set = nullptr;
    }

    ContainedNative& operator=(ContainedNative&& rhs)
    {
        if (this != &rhs)
        {
            Type::operator=(rhs);
            m_pContainer = rhs.m_pContainer;
            m_pValue = rhs.m_pValue;
            m_on_set = rhs.m_on_set;

            rhs.m_pContainer = nullptr;
            rhs.m_pValue = nullptr;
            rhs.m_on_set = nullptr;
        }

        return *this;
    }

    ~ContainedNative() = default;

    const ParamType& parameter() const override final
    {
        return static_cast<const ParamType&>(*m_pParam);
    }

    std::string to_string() const override
    {
        ConfigurationType* pConfiguration = static_cast<ConfigurationType*>(m_pConfiguration);

        return parameter().to_string((pConfiguration->*m_pContainer).*m_pValue);
    }

    json_t* to_json() const override final
    {
        ConfigurationType* pConfiguration = static_cast<ConfigurationType*>(m_pConfiguration);

        return parameter().to_json((pConfiguration->*m_pContainer).*m_pValue);
    }

    bool set_from_string(const std::string& value_as_string,
                         std::string* pMessage = nullptr) override final
    {
        value_type value;
        bool rv = parameter().from_string(value_as_string, &value, pMessage);

        if (rv)
        {
            rv = set(value);
        }

        return rv;
    }

    bool set_from_json(const json_t* pJson,
                       std::string* pMessage = nullptr) override final
    {
        value_type value;
        bool rv = parameter().from_json(pJson, &value, pMessage);

        if (rv)
        {
            rv = set(value);
        }

        return rv;
    }

    value_type get() const
    {
        return (static_cast<ConfigurationType*>(m_pConfiguration)->*m_pContainer).*m_pValue;
    }

    bool set(const value_type& value)
    {
        bool rv = parameter().is_valid(value);

        if (rv)
        {
            (static_cast<ConfigurationType*>(m_pConfiguration)->*m_pContainer).*m_pValue = value;

            if (m_on_set)
            {
                m_on_set(value);
            }
        }

        return rv;
    }

protected:
    Container ConfigurationType::*              m_pContainer;
    typename ParamType::value_type Container::* m_pValue;
    std::function<void(value_type)>             m_on_set;
};

/**
 * Wrapper for indexed native configuration value, not to be instantiated explicitly.
 */
template<class ParamType, class ConfigurationType, class Container, int N>
class IndexedContainedNative : public Type
{
public:
    using value_type = typename ParamType::value_type;

    IndexedContainedNative(const Type& rhs) = delete;
    IndexedContainedNative& operator=(const IndexedContainedNative&) = delete;

    IndexedContainedNative(ConfigurationType* pConfiguration,
                           ParamType* pParam,
                           Container(ConfigurationType::* pArray)[N],
                           int index,
                           typename ParamType::value_type Container::* pValue,
                           std::function<void(value_type)> on_set = nullptr)
        : Type(pConfiguration, pParam)
        , m_pArray(pArray)
        , m_index(index)
        , m_pValue(pValue)
        , m_on_set(on_set)
    {
    }

    // Native is move-only
    IndexedContainedNative(IndexedContainedNative&& rhs)
        : Type(rhs)
        , m_pArray(rhs.m_pArray)
        , m_index(rhs.m_index)
        , m_pValue(rhs.m_pValue)
        , m_on_set(rhs.m_on_set)
    {
        rhs.m_pArray = nullptr;
        rhs.m_index = 0;
        rhs.m_pValue = nullptr;
        rhs.m_on_set = nullptr;
    }

    IndexedContainedNative& operator=(IndexedContainedNative&& rhs)
    {
        if (this != &rhs)
        {
            Type::operator=(rhs);
            m_pArray = rhs.m_pArray;
            m_index = rhs.m_index;
            m_pValue = rhs.m_pValue;
            m_on_set = rhs.m_on_set;

            rhs.m_pArray = nullptr;
            rhs.m_index = 0;
            rhs.m_pValue = nullptr;
            rhs.m_on_set = nullptr;
        }

        return *this;
    }

    ~IndexedContainedNative() = default;

    const ParamType& parameter() const override final
    {
        return static_cast<const ParamType&>(*m_pParam);
    }

    std::string to_string() const override
    {
        ConfigurationType* pConfiguration = static_cast<ConfigurationType*>(m_pConfiguration);

        return parameter().to_string((pConfiguration->*m_pArray)[m_index].*m_pValue);
    }

    json_t* to_json() const override final
    {
        ConfigurationType* pConfiguration = static_cast<ConfigurationType*>(m_pConfiguration);

        return parameter().to_json((pConfiguration->*m_pArray)[m_index].*m_pValue);
    }

    bool set_from_string(const std::string& value_as_string,
                         std::string* pMessage = nullptr) override final
    {
        value_type value;
        bool rv = parameter().from_string(value_as_string, &value, pMessage);

        if (rv)
        {
            rv = set(value);
        }

        return rv;
    }

    bool set_from_json(const json_t* pJson,
                       std::string* pMessage = nullptr) override final
    {
        value_type value;
        bool rv = parameter().from_json(pJson, &value, pMessage);

        if (rv)
        {
            rv = set(value);
        }

        return rv;
    }

    value_type get() const
    {
        return (static_cast<ConfigurationType*>(m_pConfiguration)->*m_pArray)[m_index].*m_pValue;
    }

    bool set(const value_type& value)
    {
        bool rv = parameter().is_valid(value);

        if (rv)
        {
            (static_cast<ConfigurationType*>(m_pConfiguration)->*m_pArray)[m_index].*m_pValue = value;

            if (m_on_set)
            {
                m_on_set(value);
            }
        }

        return rv;
    }

protected:
    Container (ConfigurationType::* m_pArray)[N];
    int                                         m_index;
    typename ParamType::value_type Container::* m_pValue;
    std::function<void(value_type)>             m_on_set;
};

/**
 * A concrete Value. Instantiated with a derived class and the
 * corresponding param type.
 */
template<class ParamType>
class ConcreteTypeBase : public Type
{
public:
    using value_type = typename ParamType::value_type;

    ConcreteTypeBase(const ConcreteTypeBase&) = delete;
    ConcreteTypeBase& operator=(const ConcreteTypeBase& value) = delete;

    ConcreteTypeBase(ConcreteTypeBase&& rhs)
        : Type(std::forward<ConcreteTypeBase &&>(rhs))
        , m_value(std::move(rhs.m_value))
        , m_on_set(std::move(rhs.m_on_set))
    {
    }

    ConcreteTypeBase(Configuration* pConfiguration,
                     const ParamType* pParam,
                     std::function<void(value_type)> on_set = nullptr)
        : Type(pConfiguration, pParam)
        , m_value(pParam->default_value())
        , m_on_set(on_set)
    {
    }

    const ParamType& parameter() const override
    {
        return static_cast<const ParamType&>(*m_pParam);
    }

    bool set_from_string(const std::string& value_as_string,
                         std::string* pMessage = nullptr) override
    {
        value_type value;
        bool rv = parameter().from_string(value_as_string, &value, pMessage);

        if (rv)
        {
            rv = set(value);
        }

        return rv;
    }

    bool set_from_json(const json_t* pJson,
                       std::string* pMessage = nullptr) override
    {
        value_type value;
        bool rv = parameter().from_json(pJson, &value, pMessage);

        if (rv)
        {
            rv = set(value);
        }

        return rv;
    }

    value_type get() const
    {
        return parameter().is_modifiable_at_runtime() ? atomic_get() : non_atomic_get();
    }

    bool set(const value_type& value)
    {
        bool rv = parameter().is_valid(value);

        if (rv)
        {
            if (parameter().is_modifiable_at_runtime())
            {
                atomic_set(value);
            }
            else
            {
                non_atomic_set(value);
            }

            if (m_on_set)
            {
                m_on_set(value);
            }
        }

        return rv;
    }

    std::string to_string() const override
    {
        return parameter().to_string(m_value);
    }

    json_t* to_json() const override
    {
        return parameter().to_json(m_value);
    }

protected:
    void non_atomic_set(const value_type& value)
    {
        m_value = value;
    }

    value_type non_atomic_get() const
    {
        return m_value;
    }

protected:
    value_type                      m_value;
    std::function<void(value_type)> m_on_set;

    virtual value_type atomic_get() const = 0;
    virtual void       atomic_set(const value_type& value) = 0;
};

template<class ParamType, class EnableIf = void>
class ConcreteType : public ConcreteTypeBase<ParamType>
{
public:
    using ConcreteTypeBase<ParamType>::ConcreteTypeBase;
    using typename ConcreteTypeBase<ParamType>::value_type;

    value_type atomic_get() const override
    {
        std::lock_guard<std::mutex> guard(m_mutex);
        return this->non_atomic_get();
    }

    void atomic_set(const value_type& value) override
    {
        std::lock_guard<std::mutex> guard(m_mutex);
        this->non_atomic_set(value);
    }
private:
    mutable std::mutex m_mutex;
};

template<class ParamType>
class ConcreteType<ParamType,
                   typename std::enable_if<
                       std::is_enum<typename ParamType::value_type>::value
                       || std::is_arithmetic<typename ParamType::value_type>::value
                       >::type>
    : public ConcreteTypeBase<ParamType>
{
public:
    using ConcreteTypeBase<ParamType>::ConcreteTypeBase;
    using typename ConcreteTypeBase<ParamType>::value_type;

    value_type atomic_get() const override
    {
        return mxb::atomic::load(&this->m_value, mxb::atomic::RELAXED);
    }

    void atomic_set(const value_type& value) override
    {
        mxb::atomic::store(&this->m_value, value, mxb::atomic::RELAXED);
    }
};

/**
 * Count
 */
using Count = ConcreteType<ParamCount>;

/**
 * Integer
 */
using Integer = ConcreteType<ParamInteger>;

/**
 * BitMask
 */
using BitMask = Count;

/**
 * Bool
 */
using Bool = ConcreteType<ParamBool>;

/**
 * Duration
 */
template<class T>
class Duration : public Type
{
public:
    using value_type = T;
    using ParamType = ParamDuration<T>;

    Duration(Duration&& rhs)
        : Type(std::forward<Duration &&>(rhs))
        , m_on_set(std::move(rhs.m_on_set))
    {
        m_value.store(rhs.m_value.load(std::memory_order_relaxed), std::memory_order_relaxed);
    }

    Duration(Configuration* pConfiguration,
             const ParamType* pParam,
             std::function<void(value_type)> on_set = nullptr)
        : Type(pConfiguration, pParam)
        , m_on_set(on_set)
    {
        m_value.store(pParam->default_value().count(), std::memory_order_relaxed);
    }

    const ParamType& parameter() const override
    {
        return static_cast<const ParamType&>(*m_pParam);
    }

    bool set_from_string(const std::string& value_as_string,
                         std::string* pMessage = nullptr) override
    {
        value_type value;
        bool rv = parameter().from_string(value_as_string, &value, pMessage);

        if (rv)
        {
            rv = set(value);
        }

        return rv;
    }

    bool set_from_json(const json_t* pJson,
                       std::string* pMessage = nullptr) override
    {
        value_type value;
        bool rv = parameter().from_json(pJson, &value, pMessage);

        if (rv)
        {
            rv = set(value);
        }

        return rv;
    }

    value_type get() const
    {
        return value_type(m_value.load(std::memory_order_relaxed));
    }

    bool set(const value_type& value)
    {
        bool rv = parameter().is_valid(value);

        if (rv)
        {
            m_value.store(value.count(), std::memory_order_relaxed);

            if (m_on_set)
            {
                m_on_set(value);
            }
        }

        return rv;
    }

    std::string to_string() const override
    {
        return parameter().to_string(get());
    }

    json_t* to_json() const override
    {
        return parameter().to_json(get());
    }

protected:
    std::atomic<int64_t>            m_value;
    std::function<void(value_type)> m_on_set;
};

using Milliseconds = Duration<std::chrono::milliseconds>;
using Seconds = Duration<std::chrono::seconds>;

/**
 * Enum
 */
template<class T>
using Enum = ConcreteType<ParamEnum<T>>;

/**
 * EnumMask
 */
template<class T>
using EnumMask = ConcreteType<ParamEnumMask<T>>;

/**
 * Host
 */
using Host = ConcreteType<ParamHost>;

/**
 * Module
 */
using Module = ConcreteType<ParamModule>;

/**
 * Path
 */
using Path = ConcreteType<ParamPath>;

/**
 * Regex
 */
using Regex = ConcreteType<ParamRegex>;

/**
 * Size
 */
using Size = ConcreteType<ParamSize>;

/**
 * Server
 */
using Server = ConcreteType<ParamServer>;

/**
 * Target
 */
using Target = ConcreteType<ParamTarget>;

/**
 * Service
 */
using Service = ConcreteType<ParamService>;

/**
 * String
 */
using String = ConcreteType<ParamString>;

/**
 * StringList
 */
using StringList = ConcreteType<ParamStringList>;

/**
 * IMPLEMENTATION DETAILS
 */
struct DurationSuffix
{
    static const char* of(const std::chrono::seconds&)
    {
        return "s";
    }

    static const char* of(const std::chrono::milliseconds&)
    {
        return "ms";
    }
};

template<class T>
std::string ParamDuration<T>::type() const
{
    return "duration";
}

template<class T>
std::string ParamDuration<T>::to_string(const value_type& value) const
{
    std::stringstream ss;
    ss << std::chrono::duration_cast<std::chrono::milliseconds>(value).count() << "ms";
    return ss.str();
}

template<class T>
bool ParamDuration<T>::from_string(const std::string& value_as_string,
                                   value_type* pValue,
                                   std::string* pMessage) const
{
    mxs::config::DurationUnit unit;

    std::chrono::milliseconds duration;
    const char* str = value_as_string.c_str();
    bool negate = false;

    if (*str == '-' && m_duration_type == DurationType::SIGNED)
    {
        negate = true;
        ++str;
    }

    bool valid = get_suffixed_duration(str, m_interpretation, &duration, &unit);

    if (valid)
    {
        if (unit == mxs::config::DURATION_IN_DEFAULT)
        {
            if (pMessage)
            {
                *pMessage = "Specifying durations without a suffix denoting the unit has been deprecated ";
                *pMessage += "and will be removed in Maxscale 2.7.0: ";
                *pMessage += value_as_string;
                *pMessage += ". Use the suffixes 'h' (hour), 'm' (minute) 's' (second) or ";
                *pMessage += "'ms' (milliseconds).";
            }
        }
        else if (unit == mxs::config::DURATION_IN_MILLISECONDS && m_interpretation == INTERPRET_AS_SECONDS)
        {
            if (duration < std::chrono::seconds(1) && duration > std::chrono::seconds(0))
            {
                if (pMessage)
                {
                    *pMessage = "Cannot set '" + this->name() + "' to " + value_as_string
                        + ": value must be defined in seconds.";
                }

                valid = false;
            }
            else if (duration.count() % 1000 && pMessage)
            {
                std::chrono::seconds sec = std::chrono::duration_cast<std::chrono::seconds>(duration);
                *pMessage = "Ignoring fractional part of '" + value_as_string + " for '" + this->name()
                    + "': value converted to " + std::to_string(sec.count()) + "s.";
            }
        }

        if (negate)
        {
            duration = -duration;
        }

        *pValue = std::chrono::duration_cast<value_type>(duration);
    }
    else if (pMessage)
    {
        *pMessage = "Invalid duration: ";
        *pMessage += value_as_string;
    }

    return valid;
}

template<class T>
json_t* ParamDuration<T>::to_json(const value_type& value) const
{
    return json_string(to_string(value).c_str());
}

template<class T>
json_t* ParamDuration<T>::to_json() const
{
    auto rv = ConcreteParam<ParamDuration<T>, T>::to_json();

    json_object_set_new(rv, "unit", json_string("ms"));

    return rv;
}

template<class T>
bool ParamDuration<T>::from_json(const json_t* pJson,
                                 value_type* pValue,
                                 std::string* pMessage) const
{
    bool rv = false;

    if (json_is_string(pJson))
    {
        return from_string(json_string_value(pJson), pValue, pMessage);
    }
    else
    {
        *pMessage = "Expected a json string with a duration, but got a json ";
        *pMessage += mxs::json_type_to_string(pJson);
        *pMessage += ".";
    }

    return rv;
}

template<class T>
ParamEnum<T>::ParamEnum(Specification* pSpecification,
                        const char* zName,
                        const char* zDescription,
                        Param::Modifiable modifiable,
                        Param::Kind kind,
                        const std::vector<std::pair<T, const char*>>& enumeration,
                        value_type default_value)
    : ConcreteParam<ParamEnum<T>, T>(pSpecification, zName, zDescription,
                                     modifiable, kind, MXS_MODULE_PARAM_ENUM, default_value)
    , m_enumeration(enumeration)
{
    m_enum_values.reserve(m_enumeration.size() + 1);

    for (const auto& entry : enumeration)
    {
        MXS_ENUM_VALUE x {};
        x.name = entry.second;
        x.enum_value = static_cast<uint64_t>(entry.first);

        m_enum_values.emplace_back(x);
    }

    MXS_ENUM_VALUE end {NULL};
    m_enum_values.emplace_back(end);
}

template<class T>
std::string ParamEnum<T>::type() const
{
    return "enum";
}

template<class T>
json_t* ParamEnum<T>::to_json() const
{
    auto rv = ConcreteParam<ParamEnum<T>, T>::to_json();
    auto arr = json_array();

    for (const auto& a : m_enumeration)
    {
        json_array_append_new(arr, json_string(a.second));
    }

    json_object_set_new(rv, "enum_values", arr);

    return rv;
}

template<class T>
std::string ParamEnum<T>::to_string(value_type value) const
{
    auto it = std::find_if(m_enumeration.begin(), m_enumeration.end(),
                           [value](const std::pair<T, const char*>& entry) {
                               return entry.first == value;
                           });

    return it != m_enumeration.end() ? it->second : "unknown";
}

template<class T>
bool ParamEnum<T>::from_string(const std::string& value_as_string,
                               value_type* pValue,
                               std::string* pMessage) const
{
    auto it = std::find_if(m_enumeration.begin(), m_enumeration.end(),
                           [value_as_string](const std::pair<T, const char*>& elem) {
                               return value_as_string == elem.second;
                           });

    if (it != m_enumeration.end())
    {
        *pValue = it->first;
    }
    else if (pMessage)
    {
        std::string s;
        for (size_t i = 0; i < m_enumeration.size(); ++i)
        {
            s += "'";
            s += m_enumeration[i].second;
            s += "'";

            if (i == m_enumeration.size() - 2)
            {
                s += " and ";
            }
            else if (i != m_enumeration.size() - 1)
            {
                s += ", ";
            }
        }

        *pMessage = "Invalid enumeration value: ";
        *pMessage += value_as_string;
        *pMessage += ", valid values are: ";
        *pMessage += s;
        *pMessage += ".";
    }

    return it != m_enumeration.end();
}

template<class T>
json_t* ParamEnum<T>::to_json(value_type value) const
{
    auto it = std::find_if(m_enumeration.begin(), m_enumeration.end(),
                           [value](const std::pair<T, const char*>& entry) {
                               return entry.first == value;
                           });

    return it != m_enumeration.end() ? json_string(it->second) : nullptr;
}

template<class T>
bool ParamEnum<T>::from_json(const json_t* pJson, value_type* pValue,
                             std::string* pMessage) const
{
    bool rv = false;

    if (json_is_string(pJson))
    {
        const char* z = json_string_value(pJson);

        rv = from_string(z, pValue, pMessage);
    }
    else
    {
        *pMessage = "Expected a json string, but got a json ";
        *pMessage += mxs::json_type_to_string(pJson);
        *pMessage += ".";
    }

    return rv;
}

template<class T>
ParamEnumMask<T>::ParamEnumMask(Specification* pSpecification,
                                const char* zName,
                                const char* zDescription,
                                Param::Modifiable modifiable,
                                Param::Kind kind,
                                const std::vector<std::pair<T, const char*>>& enumeration,
                                value_type default_value)
    : ConcreteParam<ParamEnumMask<T>, uint32_t>(pSpecification, zName, zDescription,
                                                modifiable, kind, MXS_MODULE_PARAM_ENUM, default_value)
    , m_enumeration(enumeration)
{
    m_enum_values.reserve(m_enumeration.size() + 1);

    for (const auto& entry : enumeration)
    {
        MXS_ENUM_VALUE x {};
        x.name = entry.second;
        x.enum_value = entry.first;

        m_enum_values.emplace_back(x);
    }

    MXS_ENUM_VALUE end {NULL};
    m_enum_values.emplace_back(end);
}

template<class T>
std::string ParamEnumMask<T>::type() const
{
    return "enum_mask";
}

template<class T>
json_t* ParamEnumMask<T>::to_json() const
{
    auto rv = ConcreteParam<ParamEnumMask<T>, uint32_t>::to_json();
    auto arr = json_array();

    for (const auto& a : m_enumeration)
    {
        json_array_append_new(arr, json_string(a.second));
    }

    json_object_set_new(rv, "enum_values", arr);

    return rv;
}

template<class T>
std::string ParamEnumMask<T>::to_string(value_type value) const
{
    std::vector<std::string> values;

    for (const auto& entry : m_enumeration)
    {
        if (value & entry.first)
        {
            values.push_back(entry.second);
        }
    }

    return mxb::join(values, ",");
}

template<class T>
bool ParamEnumMask<T>::from_string(const std::string& value_as_string,
                                   value_type* pValue,
                                   std::string* pMessage) const
{
    bool rv = true;

    value_type value = 0;

    auto enum_values = mxb::strtok(value_as_string, ",");

    for (auto enum_value : enum_values)
    {
        mxb::trim(enum_value);

        auto it = std::find_if(m_enumeration.begin(), m_enumeration.end(),
                               [enum_value](const std::pair<T, const char*>& elem) {
                                   return enum_value == elem.second;
                               });

        if (it != m_enumeration.end())
        {
            value |= it->first;
        }
        else
        {
            rv = false;
            break;
        }
    }

    if (rv)
    {
        *pValue = value;
    }
    else if (pMessage)
    {
        std::string s;
        for (size_t i = 0; i < m_enumeration.size(); ++i)
        {
            s += "'";
            s += m_enumeration[i].second;
            s += "'";

            if (i == m_enumeration.size() - 2)
            {
                s += " and ";
            }
            else if (i != m_enumeration.size() - 1)
            {
                s += ", ";
            }
        }

        *pMessage = "Invalid enumeration value: ";
        *pMessage += value_as_string;
        *pMessage += ", valid values are a combination of: ";
        *pMessage += s;
        *pMessage += ".";
    }

    return rv;
}

template<class T>
json_t* ParamEnumMask<T>::to_json(value_type value) const
{
    return json_string(to_string(value).c_str());
}

template<class T>
bool ParamEnumMask<T>::from_json(const json_t* pJson, value_type* pValue,
                                 std::string* pMessage) const
{
    bool rv = false;

    if (json_is_string(pJson))
    {
        const char* z = json_string_value(pJson);

        rv = from_string(z, pValue, pMessage);
    }
    else
    {
        *pMessage = "Expected a json string, but got a json ";
        *pMessage += mxs::json_type_to_string(pJson);
        *pMessage += ".";
    }

    return rv;
}

template<class ParamType,
         class ConcreteConfiguration,
         class NativeParamType = Native<ParamType, ConcreteConfiguration>>
void Configuration::add_native(typename ParamType::value_type ConcreteConfiguration::* pValue,
                               ParamType* pParam,
                               std::function<void(typename ParamType::value_type)> on_set)
{
    ConcreteConfiguration* pThis = static_cast<ConcreteConfiguration*>(this);
    pThis->*pValue = pParam->default_value();
    m_natives.push_back(std::unique_ptr<Type>(new NativeParamType(pThis, pParam, pValue, on_set)));
}

template<class ParamType, class ConcreteConfiguration, class Container>
void
Configuration::add_native(Container ConcreteConfiguration::* pContainer,
                          typename ParamType::value_type Container::* pValue,
                          ParamType* pParam,
                          std::function<void(typename ParamType::value_type)> on_set)
{
    ConcreteConfiguration* pThis = static_cast<ConcreteConfiguration*>(this);
    (pThis->*pContainer).*pValue = pParam->default_value();

    auto* pType = new ContainedNative<ParamType, ConcreteConfiguration, Container>(
        pThis, pParam, pContainer, pValue, on_set);
    m_natives.push_back(std::unique_ptr<Type>(pType));
}

template<class ParamType, class ConcreteConfiguration, class Container, int N>
void
Configuration::add_native(Container(ConcreteConfiguration::* pArray)[N],
                          int index,
                          typename ParamType::value_type Container::* pValue,
                          ParamType* pParam,
                          std::function<void(typename ParamType::value_type)> on_set)
{
    ConcreteConfiguration* pThis = static_cast<ConcreteConfiguration*>(this);
    (pThis->*pArray)[index].*pValue = pParam->default_value();

    auto* pType = new IndexedContainedNative<ParamType, ConcreteConfiguration, Container, N>(
        pThis, pParam, pArray, index, pValue, on_set);
    m_natives.push_back(std::unique_ptr<Type>(pType));
}
}
}

inline std::ostream& operator<<(std::ostream& out, const mxs::config::RegexValue& value)
{
    out << value.pattern();
    return out;
}<|MERGE_RESOLUTION|>--- conflicted
+++ resolved
@@ -1165,14 +1165,7 @@
         return !(*this == rhs);
     }
 
-<<<<<<< HEAD
     uint32_t ovec_size {0};
-=======
-    std::string                 text;
-    std::shared_ptr<pcre2_code> sCode;
-    uint32_t                    ovec_size {0};
-    uint32_t                    options {0};
->>>>>>> af829d6f
 };
 
 class ParamRegex : public ConcreteParam<ParamRegex, RegexValue>
@@ -1202,11 +1195,6 @@
     uint32_t options() const
     {
         return m_options;
-    }
-
-    void set_options(uint32_t options)
-    {
-        m_options = options;
     }
 
     std::string type() const override;
