/*
 * Copyright (c) 2018 MariaDB Corporation Ab
 * Copyright (c) 2023 MariaDB plc, Finnish Branch
 *
 * Use of this software is governed by the Business Source License included
 * in the LICENSE.TXT file and at www.mariadb.com/bsl11.
 *
 * Change Date: 2028-02-27
 *
 * On the date above, in accordance with the Business Source License, use
 * of this software will be governed by version 2 or later of the General
 * Public License.
 */
#pragma once

#include <maxscale/ccdefs.hh>
#include <maxscale/config2.hh>
#include <maxscale/session.hh>
#include <maxscale/query_classifier.hh>
#include <maxscale/key_manager.hh>
#include <maxbase/ssl.hh>

namespace maxscale
{

// JSON Web Token signature algorithms
enum class JwtAlgo
{
    // Auto-selects a suitable algorithm. If public keys are used, uses them to generate the signatures. If
    // none are specified, uses a random symmetric key.
    AUTO,

    // HMAC with SHA-2
    // https://datatracker.ietf.org/doc/html/rfc7518#section-3.2
    HS256,
    HS384,
    HS512,

    // Digital Signature with RSASSA-PKCS1-v1_5
    // https://datatracker.ietf.org/doc/html/rfc7518#section-3.3
    RS256,
    RS384,
    RS512,

    // Digital Signature with ECDSA
    // https://datatracker.ietf.org/doc/html/rfc7518#section-3.4
    ES256,
    ES384,
    ES512,

    // Digital Signature with RSASSA-PSS
    // https://datatracker.ietf.org/doc/html/rfc7518#section-3.5
    PS256,
    PS384,
    PS512,

    // Edwards-curve Digital Signature Algorithm (EdDSA)
    // https://www.rfc-editor.org/rfc/rfc8037#section-3
    ED25519,
    ED448,
};

/**
 * The gateway global configuration data
 */
class Config : public config::Configuration
{
public:
    Config(const Config&) = delete;
    Config& operator=(const Config&) = delete;

    using seconds = std::chrono::seconds;
    using milliseconds = std::chrono::milliseconds;

    /**
     * Initialize the config object. To be called *once* at program startup.
     *
     * @param argc  The argc provided to main.
     * @param argv  The argv procided to main.
     *
     * @return The MaxScale global configuration.
     */
    static Config& init(int argc, char** argv);

    /**
     * @return The MaxScale global configuration.
     */
    static Config& get();

    /**
     * Check if an object was read from a static configuration file
     *
     * @param name Name of the object
     *
     * @return True if an object with the given name was read from the configuration
     */
    static bool is_static_object(const std::string& name);

    /**
     * Check if an object was created at runtime or read from a persisted configuration file
     *
     * @param name Name of the object
     *
     * @return True if an object with the given name was created at runtime or read from a persisted
     *         configuration file
     */
    static bool is_dynamic_object(const std::string& name);

    /**
     * Set the file where the object is stored in
     *
     * @param name The object name
     * @param file The file where the object is stored in
     */
    static void set_object_source_file(const std::string& name, const std::string& file);

    /**
     * Get object source type and file as a JSON object
     *
     * @param name Name of the object
     *
     * @return A JSON object that contains the source type and the file the object was read from
     */
    static json_t* object_source_to_json(const std::string& name);

    /**
     * Persists global MaxScale options to a stream
     *
     * @param os The stream where the configuration is written to
     *
     * @return The same output stream
     */
    std::ostream& persist_maxscale(std::ostream& os) const;

    /**
     * Get global MaxScale configuration as JSON
     *
     * @param host Hostname of this server
     *
     * @return The global MaxScale configuration as a JSON object
     */
    json_t* maxscale_to_json(const char* host) const;

    /**
     * Get parameters as JSON
     *
     * @return The parameters as JSON
     */
    json_t* params_to_json() const;

    /**
     * Get system information as a JSON object.
     *
     * @return System information as a JSON object.
     */
    json_t* system_to_json() const;

    class ParamAutoTune : public config::ParamStringList
    {
    public:
        using config::ParamStringList::ParamStringList;

        bool from_string(const std::string& value_as_string,
                         value_type* pValue,
                         std::string* pMessage) const;
    };

    class ParamUsersRefreshTime : public config::ParamSeconds
    {
    public:
        using config::ParamSeconds::ParamSeconds;

        bool from_string(const std::string& value_as_string,
                         value_type* pValue,
                         std::string* pMessage) const;
    };

    class ParamKeyManager : public config::ParamEnum<mxs::KeyManager::Type>
    {
    public:
        using config::ParamEnum<mxs::KeyManager::Type>::ParamEnum;

        bool takes_parameters() const override;

        bool validate_parameters(const std::string& value,
                                 const mxs::ConfigParameters& params,
                                 mxs::ConfigParameters* pUnrecognized = nullptr) const override;

        bool validate_parameters(const std::string& value,
                                 json_t* pParams,
                                 std::set<std::string>* pUnrecognized = nullptr) const override;

    private:
        template<class Params, class Unknown>
        bool do_validate_parameters(const std::string& value, Params params, Unknown* pUnrecognized) const;
    };

    class ParamLogThrottling : public config::ConcreteParam<ParamLogThrottling, MXB_LOG_THROTTLING>
    {
    public:
        using value_type = MXB_LOG_THROTTLING;

        ParamLogThrottling(config::Specification* pSpecification,
                           const char* zName,
                           const char* zDescription)
            : config::ConcreteParam<ParamLogThrottling, MXB_LOG_THROTTLING>(
                pSpecification, zName, zDescription,
                Modifiable::AT_RUNTIME,
                Param::OPTIONAL,
                MXB_LOG_THROTTLING {10, 1000, 10000})
        {
        }

        std::string type() const override final;

        std::string to_string(const value_type& value) const;
        bool        from_string(const std::string& value, value_type* pValue,
                                std::string* pMessage = nullptr) const;

        json_t* to_json(const value_type& value) const;
        bool    from_json(const json_t* pJson, value_type* pValue, std::string* pMessage = nullptr) const;
    };

    class LogThrottling : public config::ConcreteType<ParamLogThrottling>
    {
    public:
        LogThrottling(Configuration* pConfiguration,
                      const ParamLogThrottling* pParam,
                      std::function<void(value_type)> on_set = nullptr)
            : config::ConcreteType<ParamLogThrottling>(pConfiguration, pParam, on_set)
        {
        }
    };

    class ParamThreadsCount : public config::ParamCount
    {
    public:
        using config::ParamCount::ParamCount;

        static const value_type MAX_COUNT = 256; // If this is changed, update documentation as well.

        bool from_string(const std::string& value_as_string,
                         value_type* pValue,
                         std::string* pMessage) const override final;
    };

    class ThreadsCount;

    using SessionDumpStatements = config::Enum<session_dump_statements_t>;

    std::vector<std::string> argv;                  /**< Copy of the argv array given to main. */

    // RUNTIME-modifiable automatically configured parameters.
    config::Bool          log_debug;                /**< Whether debug messages are logged. */
    config::Bool          log_info;                 /**< Whether info messages are logged. */
    config::Bool          log_notice;               /**< Whether notice messages are logged. */
    config::Bool          log_warning;              /**< Whether warning messages are logged. */
    LogThrottling         log_throttling;           /**< When and how to throttle logged messaged. */
    SessionDumpStatements dump_statements;          /**< Whether to dump last statements. */
    config::Count         session_trace;            /**< How entries stored to session trace log.*/
    config::Regex         session_trace_match;      /**< Regex that controls when to log session traces. */
    config::Bool          ms_timestamp;             /**< Enable or disable high precision timestamps */
    config::Count         retain_last_statements;   /**< How many statements should be retained. */
    config::Bool          syslog;                   /**< Log to syslog */
    config::Bool          maxlog;                   /**< Log to MaxScale's own logs */
    config::Seconds       auth_conn_timeout;        /**< Connection timeout for the user authentication */
    config::Seconds       auth_read_timeout;        /**< Read timeout for the user authentication */
    config::Seconds       auth_write_timeout;       /**< Write timeout for the user authentication */
    config::Bool          skip_permission_checks;   /**< Skip service and monitor permission checks */
    config::Bool          passive;                  /**< True if MaxScale is in passive mode */
    config::Size          qc_cache_max_size;        /**< Maximum amount of memory used by qc */
    config::Bool          admin_log_auth_failures;  /**< Log admin interface authentication failures */
    config::Integer       query_retries;            /**< Number of times a interrupted query is
                                                     * retried */
    config::Seconds query_retry_timeout;            /**< Timeout for query retries */
    config::Seconds users_refresh_time;             /**< How often the users can be refreshed */
    config::Seconds users_refresh_interval;         /**< How often the users will be refreshed */
    config::Size    writeq_high_water;              /**< High water mark of dcb write queue */
    config::Size    writeq_low_water;               /**< Low water mark of dcb write queue */
    config::Integer max_auth_errors_until_block;    /**< Host is blocked once this limit is reached */
    config::Integer rebalance_threshold;            /**< If load of particular worker differs more than
                                                     * this % amount from load-average, rebalancing will
                                                     * be made.
                                                     */
    config::Milliseconds  rebalance_period;         /**< How often should rebalancing be made. */
    config::Count         rebalance_window;         /**< How many seconds should be taken into account. */
    config::Bool          skip_name_resolve;        /**< Reverse DNS lookups */
    mxs::KeyManager::Type key_manager;

    // NON-modifiable automatically configured parameters.
    ParamAutoTune::value_type auto_tune;        /**< Vector of parameter names. */

    int64_t       n_threads;                    /**< Number of polling threads */
    std::string   qc_name;                      /**< The name of the query classifier to load */
    std::string   qc_args;                      /**< Arguments for the query classifieer */
    qc_sql_mode_t qc_sql_mode;                  /**< The query classifier sql mode */
    std::string   admin_host;                   /**< Admin interface host */
    int64_t       admin_port;                   /**< Admin interface port */
    bool          admin_auth;                   /**< Admin interface authentication */
    bool          admin_enabled;                /**< Admin interface is enabled */
    std::string   admin_pam_rw_service;         /**< PAM service for read-write users */
    std::string   admin_pam_ro_service;         /**< PAM service for read-only users */

<<<<<<< HEAD
    std::string               admin_ssl_key;        /**< Admin SSL key */
    std::string               admin_ssl_cert;       /**< Admin SSL cert */
    std::string               admin_ssl_ca;         /**< Admin SSL CA cert */
    mxb::ssl_version::Version admin_ssl_version;    /**< Admin allowed SSL versions */
    mxs::JwtAlgo              admin_jwt_algorithm;  /**< JWT signature key */
    std::string               admin_jwt_key;        /**< Key used with symmetric JWT algorithms */
    std::string               admin_oidc_url;       /**< OIDC server for for external JWTs */
    std::string               admin_verify_url;     /**< URL that points to a verification server */
=======
    std::string               admin_ssl_key;    /**< Admin SSL key */
    std::string               admin_ssl_cert;   /**< Admin SSL cert */
    std::string               admin_ssl_ca_cert;/**< Admin SSL CA cert */
    uint32_t                  admin_ssl_version;/**< Admin allowed SSL versions */
>>>>>>> 8ecdb237

    std::string  local_address;                 /**< Local address to use when connecting */
    bool         load_persisted_configs;        /**< Load persisted configuration files on startup */
    bool         persist_runtime_changes;       /**< Persist runtime changes */
    std::string  config_sync_cluster;           /**< Cluster used for config sync */
    std::string  config_sync_user;              /**< User used for config sync */
    std::string  config_sync_password;          /**< Password used for config sync */
    std::string  config_sync_db;                /**< Database for config sync */
    seconds      config_sync_timeout;           /**< Timeout for the config sync database operations */
    milliseconds config_sync_interval;          /**< How often to  sync the config */
    bool         log_warn_super_user;           /**< Log a warning if incoming client has super-priv. */
    bool         gui;                           /**< Enable admin GUI */
    bool         secure_gui;                    /**< Serve GUI only over HTTPS */
    std::string  debug;
    int64_t      max_read_amount;               /**< Max amount read before return to epoll_wait. */

    // The following will not be configured via the configuration mechanism.
    mxs::ConfigParameters key_manager_options;
    bool                  config_check;         /**< Only check config */
    std::string           release_string;       /**< The release name string of the system */

    std::string sysname {"undefined"};      // Name of the implementation of the operating system
    std::string nodename {"undefined"};     // Name of this node on the network (i.e. hostname)
    std::string release {"undefined"};      // Current release level of this implementation
    std::string version {"undefined"};      // Current version level of this release
    std::string machine {"undefined"};      // Name of the hardware type the system is running on

    uint8_t mac_sha1[SHA_DIGEST_LENGTH];                /**< The SHA1 digest of an interface MAC address */

    mxb_log_target_t    log_target;                 /**< Log type */
    bool                substitute_variables;       /**< Should environment variables be substituted */
    QC_CACHE_PROPERTIES qc_cache_properties;        /**< The query classifier cache properties. */
    int64_t             promoted_at;                /**< Time when this Maxscale instance was
                                                    * promoted from a passive to an active */

    using config::Configuration::configure;

    // Overload that does some extra checks when starting up
    bool configure(const mxs::ConfigParameters& params,
                   mxs::ConfigParameters* pUnrecognized = nullptr) override;

    // Check if TLS certificates need to be reloaded
    bool need_tls_reload(json_t* json) const;
private:
    Config(int argc, char** argv);

    void check_cpu_situation() const;
    void check_memory_situation() const;

    bool post_configure(const std::map<std::string, mxs::ConfigParameters>& nested_params) override;

private:
    class Specification : public config::Specification
    {
    public:
        using config::Specification::Specification;

        bool validate(const mxs::ConfigParameters& params,
                      mxs::ConfigParameters* pUnrecognized = nullptr) const override final;
        bool validate(json_t* pJson, std::set<std::string>* pUnrecognized = nullptr) const override final;
    };

    static Specification s_specification;

    static ParamAutoTune                                s_auto_tune;
    static config::ParamBool                            s_log_debug;
    static config::ParamBool                            s_log_info;
    static config::ParamBool                            s_log_notice;
    static config::ParamBool                            s_log_warning;
    static ParamLogThrottling                           s_log_throttling;
    static config::ParamEnum<session_dump_statements_t> s_dump_statements;
    static config::ParamCount                           s_session_trace;
    static config::ParamRegex                           s_session_trace_match;
    static config::ParamBool                            s_ms_timestamp;
    static config::ParamCount                           s_retain_last_statements;
    static config::ParamBool                            s_syslog;
    static config::ParamBool                            s_maxlog;
    static config::ParamSeconds                         s_auth_conn_timeout;
    static config::ParamSeconds                         s_auth_read_timeout;
    static config::ParamSeconds                         s_auth_write_timeout;
    static config::ParamBool                            s_skip_permission_checks;
    static config::ParamBool                            s_passive;
    static config::ParamSize                            s_qc_cache_max_size;
    static config::ParamBool                            s_admin_log_auth_failures;
    static config::ParamInteger                         s_query_retries;
    static config::ParamSeconds                         s_query_retry_timeout;
    static ParamUsersRefreshTime                        s_users_refresh_time;
    static config::ParamSeconds                         s_users_refresh_interval;
    static config::ParamSize                            s_writeq_high_water;
    static config::ParamSize                            s_writeq_low_water;
    static config::ParamInteger                         s_max_auth_errors_until_block;
    static config::ParamInteger                         s_rebalance_threshold;
    static config::ParamMilliseconds                    s_rebalance_period;
    static config::ParamCount                           s_rebalance_window;
    static config::ParamBool                            s_skip_name_resolve;

    static ParamThreadsCount                            s_n_threads;
    static config::ParamString                          s_qc_name;
    static config::ParamString                          s_qc_args;
    static config::ParamEnum<qc_sql_mode_t>             s_qc_sql_mode;
    static config::ParamString                          s_admin_host;
    static config::ParamInteger                         s_admin_port;
    static config::ParamBool                            s_admin_auth;
    static config::ParamBool                            s_admin_enabled;
    static config::ParamString                          s_admin_pam_rw_service;
    static config::ParamString                          s_admin_pam_ro_service;
<<<<<<< HEAD
    static config::ParamPath                            s_admin_ssl_key;
    static config::ParamPath                            s_admin_ssl_cert;
    static config::ParamEnum<mxb::ssl_version::Version> s_admin_ssl_version;
    static config::ParamPath                            s_admin_ssl_ca;
    static config::ParamDeprecated<config::ParamAlias>  s_admin_ssl_ca_cert;// -> s_admin_ca
    static config::ParamEnum<mxs::JwtAlgo>              s_admin_jwt_algorithm;
    static config::ParamString                          s_admin_jwt_key;
    static config::ParamString                          s_admin_oidc_url;
    static config::ParamString                          s_admin_verify_url;
=======
    static config::ParamString                          s_admin_ssl_key;
    static config::ParamString                          s_admin_ssl_cert;
    static config::ParamEnumMask<uint32_t>              s_admin_ssl_version;
    static config::ParamString                          s_admin_ssl_ca_cert;
>>>>>>> 8ecdb237
    static config::ParamString                          s_local_address;
    static config::ParamBool                            s_load_persisted_configs;
    static config::ParamBool                            s_persist_runtime_changes;
    static config::ParamString                          s_config_sync_cluster;
    static config::ParamString                          s_config_sync_user;
    static config::ParamPassword                        s_config_sync_password;
    static config::ParamString                          s_config_sync_db;
    static config::ParamSeconds                         s_config_sync_timeout;
    static config::ParamMilliseconds                    s_config_sync_interval;
    static config::ParamBool                            s_log_warn_super_user;
    static config::ParamBool                            s_gui;
    static config::ParamBool                            s_secure_gui;
    static config::ParamString                          s_debug;
    static config::ParamSize                            s_max_read_amount;
    static ParamKeyManager                              s_key_manager;
};
}<|MERGE_RESOLUTION|>--- conflicted
+++ resolved
@@ -301,21 +301,14 @@
     std::string   admin_pam_rw_service;         /**< PAM service for read-write users */
     std::string   admin_pam_ro_service;         /**< PAM service for read-only users */
 
-<<<<<<< HEAD
     std::string               admin_ssl_key;        /**< Admin SSL key */
     std::string               admin_ssl_cert;       /**< Admin SSL cert */
     std::string               admin_ssl_ca;         /**< Admin SSL CA cert */
-    mxb::ssl_version::Version admin_ssl_version;    /**< Admin allowed SSL versions */
+    uint32_t                  admin_ssl_version;    /**< Admin allowed SSL versions */
     mxs::JwtAlgo              admin_jwt_algorithm;  /**< JWT signature key */
     std::string               admin_jwt_key;        /**< Key used with symmetric JWT algorithms */
     std::string               admin_oidc_url;       /**< OIDC server for for external JWTs */
     std::string               admin_verify_url;     /**< URL that points to a verification server */
-=======
-    std::string               admin_ssl_key;    /**< Admin SSL key */
-    std::string               admin_ssl_cert;   /**< Admin SSL cert */
-    std::string               admin_ssl_ca_cert;/**< Admin SSL CA cert */
-    uint32_t                  admin_ssl_version;/**< Admin allowed SSL versions */
->>>>>>> 8ecdb237
 
     std::string  local_address;                 /**< Local address to use when connecting */
     bool         load_persisted_configs;        /**< Load persisted configuration files on startup */
@@ -422,22 +415,15 @@
     static config::ParamBool                            s_admin_enabled;
     static config::ParamString                          s_admin_pam_rw_service;
     static config::ParamString                          s_admin_pam_ro_service;
-<<<<<<< HEAD
     static config::ParamPath                            s_admin_ssl_key;
     static config::ParamPath                            s_admin_ssl_cert;
-    static config::ParamEnum<mxb::ssl_version::Version> s_admin_ssl_version;
+    static config::ParamEnumMask<uint32_t>              s_admin_ssl_version;
     static config::ParamPath                            s_admin_ssl_ca;
     static config::ParamDeprecated<config::ParamAlias>  s_admin_ssl_ca_cert;// -> s_admin_ca
     static config::ParamEnum<mxs::JwtAlgo>              s_admin_jwt_algorithm;
     static config::ParamString                          s_admin_jwt_key;
     static config::ParamString                          s_admin_oidc_url;
     static config::ParamString                          s_admin_verify_url;
-=======
-    static config::ParamString                          s_admin_ssl_key;
-    static config::ParamString                          s_admin_ssl_cert;
-    static config::ParamEnumMask<uint32_t>              s_admin_ssl_version;
-    static config::ParamString                          s_admin_ssl_ca_cert;
->>>>>>> 8ecdb237
     static config::ParamString                          s_local_address;
     static config::ParamBool                            s_load_persisted_configs;
     static config::ParamBool                            s_persist_runtime_changes;
