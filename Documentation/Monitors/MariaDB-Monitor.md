--- conflicted
+++ resolved
@@ -1034,12 +1034,7 @@
 cluster of five needs three.
 This scheme is resistant against split-brain situations in the sense
 that multiple monitors cannot be primary simultaneously. However, a split may
-<<<<<<< HEAD
 cause both monitors to consider themselves secondary, in which case a primary
-server won't be detected. Also, if too many servers go down, neither monitor can
-claim lock majority.
-=======
-cause both monitors to consider themselves secondary, in which case a master
 server won't be detected.
 
 Even without a network split, `cooperative_monitoring_locks=majority_of_all`
@@ -1050,7 +1045,6 @@
 read-only mode. If the primary server is down, no failover is performed either.
 
 <img src="images/coop_lock_no_majority.png" alt="Neither MaxScale can claim majority if too many servers go down when using majority_of_all"/>
->>>>>>> 2beaae30
 
 Setting `cooperative_monitoring_locks=majority_of_running` changes the way
 *n_servers* is calculated. Instead of using the total number of servers, only
