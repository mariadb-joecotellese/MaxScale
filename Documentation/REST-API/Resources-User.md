# Admin User Resource

Admin users represent administrative users that are able to query and change
MaxScale's configuration.

[TOC]

## Resource Operations

### Get network user

```
GET /v1/users/inet/:name
```

Get a single network user. The The _:name_ in the URI must be a valid network
user name.

#### Response

`Status: 200 OK`

```javascript
{
    "data": {
        "attributes": {
            "account": "admin",
<<<<<<< HEAD
            "created": "Fri, 27 Jan 2023 13:21:28 GMT",
            "last_login": "Fri, 27 Jan 2023 13:21:45 GMT",
=======
            "created": "Thu, 20 Jul 2023 15:29:02 GMT",
            "last_login": "Thu, 20 Jul 2023 15:29:12 GMT",
>>>>>>> 0cfaeec4
            "last_update": null,
            "name": "admin"
        },
        "id": "admin",
        "links": {
            "self": "http://localhost:8989/v1/users/inet/admin/"
        },
        "type": "inet"
    },
    "links": {
        "self": "http://localhost:8989/v1/users/inet/admin/"
    }
}
```

### Get all network users

```
GET /v1/users/inet
```

Get all network users.

#### Response

`Status: 200 OK`

```javascript
{
    "data": [
        {
            "attributes": {
                "account": "admin",
<<<<<<< HEAD
                "created": "Fri, 27 Jan 2023 13:21:28 GMT",
                "last_login": "Fri, 27 Jan 2023 13:21:45 GMT",
=======
                "created": "Thu, 20 Jul 2023 15:29:02 GMT",
                "last_login": "Thu, 20 Jul 2023 15:29:12 GMT",
>>>>>>> 0cfaeec4
                "last_update": null,
                "name": "admin"
            },
            "id": "admin",
            "links": {
                "self": "http://localhost:8989/v1/users/inet/admin/"
            },
            "type": "inet"
        }
    ],
    "links": {
        "self": "http://localhost:8989/v1/users/inet/"
    }
}
```

### Get enabled UNIX account

```
GET /v1/users/unix/:name
```

**Note:** This endpoint has been deprecated and does nothing.

### Get all enabled UNIX accounts

```
GET /v1/users/unix
```

**Note:** This endpoint has been deprecated and does nothing.

### Get all users

```
GET /v1/users
```

Get all administrative users.

#### Response

`Status: 200 OK`

```javascript
{
    "data": [
        {
            "attributes": {
                "account": "admin",
<<<<<<< HEAD
                "created": "Fri, 27 Jan 2023 13:21:28 GMT",
                "last_login": "Fri, 27 Jan 2023 13:21:45 GMT",
=======
                "created": "Thu, 20 Jul 2023 15:29:02 GMT",
                "last_login": "Thu, 20 Jul 2023 15:29:12 GMT",
>>>>>>> 0cfaeec4
                "last_update": null,
                "name": "admin"
            },
            "id": "admin",
            "links": {
                "self": "http://localhost:8989/v1/users/inet/admin/"
            },
            "type": "inet"
        }
    ],
    "links": {
        "self": "http://localhost:8989/v1/users/inet/"
    }
}
```

### Create a network user

```
POST /v1/users/inet
```

Create a new network user. The request body must define at least the
following fields.

* `data.id`
  * The username

* `data.type`
  * Type of the object, must be `inet`

* `data.attributes.password`
  * The password for this user

* `data.attributes.account`
  * Set to `admin` for administrative users and `basic` to read-only users

Only admin accounts can perform POST, PUT, DELETE and PATCH requests. If a basic
account performs one of the aforementioned request, the REST API will respond
with a `401 Unauthorized` error.

Here is an example request body defining the network user _my-user_ with the
password _my-password_ that is allowed to execute only read-only operations.

```javascript
{
    "data": {
        "id": "my-user", // The user to create
        "type": "inet", // The type of the user
        "attributes": {
            "password": "my-password", // The password to use for the user
            "account": "basic" // The type of the account
        }
    }
}
```

#### Response

```
Status: 204 No Content
```

### Enable a UNIX account

```
POST /v1/users/unix
```

This enables an existing UNIX account on the system for administrative
operations. The request body must define at least the following fields.

* `data.id`
  * The username

* `data.type`
  * Type of the object, must be `unix`

* `data.attributes.account`
  * Set to `admin` for administrative users and `basic` to read-only users

Here is an example request body enabling the UNIX account _jdoe_ for read-only operations.

```javascript
{
    "data": {
        "id": "jdoe", // Account name
        "type": "unix" // Account type
        "attributes": {
            "account": "basic" // Type of the user account in MaxScale
        }
    }
}
```

#### Response

```
Status: 204 No Content
```

### Delete a network user

```
DELETE /v1/users/inet/:name
```

The _:name_ part of the URI must be a valid user name.

#### Response

```
Status: 204 No Content
```

### Disable a UNIX account

```
DELETE /v1/users/unix/:name
```

The _:name_ part of the URI must be a valid user name.

#### Response

```
Status: 204 No Content
```

### Update a network user

```
PATCH /v1/users/inet/:name
```

Update network user. Currently, only the password can be updated. This
means that the request body must define the `data.attributes.password`
field.

Here is an example request body that updates the password.

```javascript
{
    "data": {
        "attributes": {
            "password": "new-password"
        }
    }
}
```

#### Response

```
Status: 204 No Content
```<|MERGE_RESOLUTION|>--- conflicted
+++ resolved
@@ -25,13 +25,8 @@
     "data": {
         "attributes": {
             "account": "admin",
-<<<<<<< HEAD
-            "created": "Fri, 27 Jan 2023 13:21:28 GMT",
-            "last_login": "Fri, 27 Jan 2023 13:21:45 GMT",
-=======
-            "created": "Thu, 20 Jul 2023 15:29:02 GMT",
-            "last_login": "Thu, 20 Jul 2023 15:29:12 GMT",
->>>>>>> 0cfaeec4
+            "created": "Fri, 21 Jul 2023 06:46:32 GMT",
+            "last_login": "Fri, 21 Jul 2023 06:46:49 GMT",
             "last_update": null,
             "name": "admin"
         },
@@ -65,13 +60,8 @@
         {
             "attributes": {
                 "account": "admin",
-<<<<<<< HEAD
-                "created": "Fri, 27 Jan 2023 13:21:28 GMT",
-                "last_login": "Fri, 27 Jan 2023 13:21:45 GMT",
-=======
-                "created": "Thu, 20 Jul 2023 15:29:02 GMT",
-                "last_login": "Thu, 20 Jul 2023 15:29:12 GMT",
->>>>>>> 0cfaeec4
+                "created": "Fri, 21 Jul 2023 06:46:32 GMT",
+                "last_login": "Fri, 21 Jul 2023 06:46:49 GMT",
                 "last_update": null,
                 "name": "admin"
             },
@@ -122,13 +112,8 @@
         {
             "attributes": {
                 "account": "admin",
-<<<<<<< HEAD
-                "created": "Fri, 27 Jan 2023 13:21:28 GMT",
-                "last_login": "Fri, 27 Jan 2023 13:21:45 GMT",
-=======
-                "created": "Thu, 20 Jul 2023 15:29:02 GMT",
-                "last_login": "Thu, 20 Jul 2023 15:29:12 GMT",
->>>>>>> 0cfaeec4
+                "created": "Fri, 21 Jul 2023 06:46:32 GMT",
+                "last_login": "Fri, 21 Jul 2023 06:46:49 GMT",
                 "last_update": null,
                 "name": "admin"
             },
