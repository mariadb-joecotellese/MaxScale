# Upgrading MariaDB MaxScale

For more information about what has changed, please refer to the
[ChangeLog](../Changelog.md) and to the
[release notes](../Release-Notes/).

Before starting the upgrade, any existing configuration files should
be backed up.

[TOC]

<<<<<<< HEAD
# Upgrading MariaDB MaxScale from 6 to 22.08

## Removed Features

* The support for legacy encryption keys generated with `maxkeys` from pre-2.5
  versions has been removed. This feature was deprecated in MaxScale 2.5 when
  the new key storage format was introduced. To migrate to the new key storage
  format, create a new key file with `maxkeys` and re-encrypt the passwords with
  `maxpasswd`.

* The deprecated Database Firewall filter has been removed.


# Upgrading MariaDB MaxScale from 2.5 to 6

Note that the versioning scheme has changed and that version 6 immediately
follows version 2.5. Effectively, the non-changing `2.`-prefix has been dropped
and henceforth at a major release, the _major_, instead of the _minor_ version
number, will be bumped.  This change also affects how maintenance releases are
versioned. For instance, 2.5.1, the first GA version of MaxScale 2.5, was
followed by the maintenace release 2.5.2. 6.1, the first GA version of MaxScale
6, will be followed by the maintenance release 6.2.
=======
# Upgrading MariaDB MaxScale from 2.5 to 21.06

**NOTE** MaxScale 6.4 was renamed to 21.06 in May 2024. Thus, what would have
been released as 6.4.16 in June, was released as 21.06.16. The purpose of this
change is to make the versioning scheme used by all MaxScale series
identical. 21.06 denotes the year and month when the first 6 release was made.
>>>>>>> 78dd7660

## Duration Type Parameters

Using duration type parameters without an explicit suffix has been deprecated in
MaxScale 2.4. In MaxScale 6 they are no longer allowed when used with the REST
API or MaxCtrl. This means that any `create` or `alter` commands in MaxCtrl that
use a duration type parameter must explicitly specify the suffix of the unit.

For example, the following command:

```
maxctrl alter service My-Service connection_keepalive 30000
```

should be replaced with:

```
maxctrl alter service My-Service connection_keepalive 30000ms
```

Duration type parameters can still be defined in the configuration file without
an explicit suffix but this behavior is deprecated. The recommended approach is
to add explicit suffixes to all duration type parameters when upgrading to
MaxScale 6.

## Changed Parameters

### `threads`

The default value of `threads` was changed to `auto`.

## Removed Parameters

### Core Parameters

The following deprecated core parameters have been removed:

- `thread_stack_size`

### Schemarouter

The deprecated aliases for the schemarouter parameters `ignore_databases` and
`ignore_databases_regex` have been removed. They can be replaced with
`ignore_tables` and `ignore_tables_regex`.

In addition, the `preferred_server` parameter that was deprecated in 2.5 has
also been removed.

## Session Command History

The `prune_sescmd_history`, `max_sescmd_history` and `disable_sescmd_history`
have been made into generic service parameters that are shared between all
routers that support it.

The default value of `prune_sescmd_history` was changed from `false` to
`true`. This was done as most MaxScale installations either benefit from it
being enabled or are not affected by it.


# Upgrading MariaDB MaxScale from 2.4 to 2.5

## MaxAdmin

The deprecated MaxAdmin interface has been removed in 2.5.0 in favor of the REST
API and the MaxCtrl command line client. The `cli` and `maxscaled` modules can
no longer be used.

## Authentication

The credentials used by services now require additional grants. For a full list
of required grants, refer to the
[protocol documentation](../Authenticators/Authentication-Modules.md#required-grants).

## MariaDB-Monitor

The settings `detect_stale_master`, `detect_standalone_master` and
`detect_stale_slave`  are replaced by `master_conditions` and
`slave_conditions`. The old settings may still be used, but will be removed in
a later version.

### Password encryption

The encrypted passwords feature has been updated to be more secure. Users are
recommended to generate a new encryption key and and re-encrypt their passwords
using the `maxkeys` and `maxpasswd` utilities. Old passwords still work.

## Default Server State

The default state of servers in 2.4 was `Running` and in 2.5 it is now
`Down`. This was done to prevent newly added servers from being accidentally
used before they were monitored.

## Columnstore Monitor

It is now mandatory to specify in the configuration what version the
monitored Columnstore cluster is.
```
[CSMonitor]
type=monitor
module=csmon
version=1.5
...
```
Please see the [documentation](../Monitors/ColumnStore-Monitor.md#master-selection)
for details.

## New binlog router

The binlog router delivered with MaxScale 2.5 is completely new and
not 100% backward compatible with the binlog router delivered with
earlier MaxScale versions. If you use the binlog router, carefully
assess whether the functionality provided by the new one fulfills
your requirements, before upgrading MaxScale.

## Tee Filter

The tee filter parameter `service` has been deprecated in favor of the `target`
parameter. All usages of `service` can be replaced with `target`.


# Upgrading MariaDB MaxScale from 2.3 to 2.4

## Section Names

### Reserved Names

Section and object names starting with `@@` are now reserved for
internal use by MaxScale.

In case such names have been used, they must manually be changed
in all configuration files of MaxScale, before MaxScale 2.4 is started.

Those files are:

* The main configuration file; typically `/etc/maxscale.cnf`.
* All nested configuration files; typically `/etc/maxscale.cnf.d/*`.
* All dynamic configuration files; typically `/var/lib/maxscale/maxscale.cnd.d/*`.

### Whitespace in Names

Whitespace in section names that was deprecated in MaxScale 2.2 will now be
rejected, which will cause the startup of MaxScale to fail.

To prevent that, section names like
```
[My Server]
...

[My Service]
...
servers=My Server
```
must be changed, for instance, to
```
[MyServer]
...

[MyService]
...
servers=MyServer
```

## Durations

Durations can now be specified using one of the suffixes `h`, `m`, `s`
and `ms` for specifying durations in hours, minutes, seconds and
milliseconds, respectively.

_Not_ providing an explicit unit has been deprecated in MaxScale 2.4,
so it is adviseable to add suffixes to durations. For instance,
```
some_param=60s
some_param=60000ms
```

## Improved Admin User Encryption

MaxScale 2.4 will use a SHA2-512 hash for new admin user passwords. To upgrade a
user to use the better hashing algorithm, either recreate the user or use the
`maxctrl alter user` command.

## MariaDB-Monitor

The following settings have been removed and cause a startup error
if defined:

* `mysql51_replication`
* `multimaster`
* `allow_cluster_recovery`.

## ReadWriteSplit

* If multiple masters are available for a readwritesplit service, the one with
  the lowest connection count is selected.

* If a master server is placed into maintenance mode, all open transactions are
  allowed to gracefully finish before the session is closed. To forcefully close
  the connections, use the `--force` option for `maxctrl set server`.

* The `lazy_connect` feature can be used as a workaround to
  [MXS-619](https://jira.mariadb.org/browse/MXS-619). It also reduces the
  overall load on the system when connections are rapidly opened and closed.

* Transaction replays now have a limit on how many times a replay is
  attempted. The default values is five attempts and is controlled by the
  `transaction_replay_attempts` parameter.

* If transaction replay is enabled and a deadlock occurs (SQLSTATE 40XXX), the
  transaction is automatically retried.


# Upgrading MariaDB MaxScale from 2.2 to 2.3

## Increased Memory Use

Starting with MaxScale 2.3.0 up to 40% of the memory can be used for
caching parsed queries. The most noticeable change is that it improves
performance in almost all cases where queries need to be parsed. Most of
the time this happens when the readwritesplit router or filters are used.

The amount of memory that MaxScale uses can be controlled with the
`query_classifier_cache_size` parameter. For example, to limit the total
memory to 1GB, add `query_classifier_cache_size=1G` to your
configuration. To disable it, set the value to `0`.

In addition to the aforementioned query classifier caching, the
readwritesplit session command history is enabled by default in 2.3 but is
limited to a maximum of 50 commands after which the history is
disabled. This is unlikely to show in any metrics but it contributes to
the increased memory foorprint of MaxScale.

## Unknown Global Parameters

All unknown parameters are now treated as errors. Check your configuration for
errors if MaxScale fails to start after upgrading to 2.3.1.

## `passwd` is deprecated

In the configuration file, passwords for monitors and services should be
specified using `password`; the support for the deprecated
`passwd` will be removed in the future. That is, the following
```
[The-Service]
type=service
passwd=some-service-password
...

[The-Monitor]
type=monitor
passwd=some-monitor-password
...
```
should be changed to
```
[The-Service]
type=service
password=some-service-password
...

[The-Monitor]
type=monitor
password=some-monitor-password
...
```

## `authenticator_options` for servers is ignored

Authenticator options are now only used with listeners.


# Upgrading MariaDB MaxScale from 2.1 to 2.2

### Administrative Users

The file format for the administrative users used by MaxScale has been
changed. Old style files are automatically upgraded and a backup of the old file is
stored in `/var/lib/maxscale/passwd.backup`.

### Regular Expression Parameters

Modules may now use a built-in regular expression string parameter type instead
of a normal string when accepting patterns. The modules that use the new regex
parameter type are *qlafilter* and *tee*. When inputting pattern, enclose the
string in slashes, e.g. `match=/^select/` defines the pattern `^select`.

### Binlog Server

Binlog server automatically accepts GTID connection from MariaDB 10 slave servers
by saving all incoming GTIDs into a SQLite map database.

### MaxCtrl Included in Main Package

In the 2.2.1 beta version MaxCtrl was in its own package whereas in 2.2.2
it is in the main `maxscale` package. If you have a previous installation
of MaxCtrl, please remove it before upgrading to MaxScale 2.2.2.


# Upgrading MariaDB MaxScale from 2.0 to 2.1

## IPv6 Support

MaxScale 2.1.2 added support for IPv6 addresses. The default interface that listeners bind to
was changed from the IPv4 address `0.0.0.0` to the IPv6 address `::`. To bind to the old IPv4 address,
add `address=0.0.0.0` to the listener definition.

## Persisted Configuration Files

Starting with MaxScale 2.1, any changes made with the newly added
[runtime configuration change](../Reference/MaxAdmin.md#runtime-configuration-changes)
will be persisted in a configuration file. These files are located in `/var/lib/maxscale/maxscale.cnf.d/`.

## MaxScale Log Files

The name of the log file was changed from _maxscaleN.log_ to _maxscale.log_. The
default location for the log file is _/var/log/maxscale/maxscale.log_.

Rotating the log files will cause MaxScale to reopen the file instead of
renaming them. This makes the MaxScale logging facility _logrotate_ compatible.

## ReadWriteSplit

The `disable_sescmd_history` option is now enabled by default. This means that
slaves will not be recovered mid-session even if a replacement slave is
available. To enable the legacy behavior, add the `disable_sescmd_history=true`
parameter to the service definition.

## Persistent Connections

The MariaDB session state is reset in MaxScale 2.1 for persistent
connections. This means that any modifications to the session state (default
database, user variable etc.) will not survive if the connection is put into the
connection pool. For most users, this is the expected behavior.

## User Data Cache

The location of the MariaDB user data cache was moved from
`/var/cache/maxscale/<Service>` to `/var/cache/maxscale/<Service>/<Listener>`.

## Galeramon Monitoring Algorithm

Galeramon will assign the master status *only* to the node which has a
_wsrep_local_index_ value of 0. This will guarantee consistent writes with
multiple MaxScales but it also causes slower changes of the master node.

To enable the legacy behavior, add `root_node_as_master=false` to the Galera
monitor configuration.

## MaxAdmin Editing Mode

The default editing mode was changed from _vim_ to _emacs_ mode. To start
maxadmin in the legacy mode, use the `-i` option.


# Upgrading MariaDB MaxScale from 1.4 to 2.0

## MaxAdmin

The default way the communication between MaxAdmin and MariaDB MaxScale is
handled has been changed from an internet socket to a Unix domain socket.
The former alternative is still available but has been _deprecated_.

If no arguments are given to MaxAdmin, it will attempt to connect to
MariaDB MaxScale using a Unix domain socket. After the upgrade you will
need to provide at least one internet socket related flag - `-h`, `-P`,
`-u` or `-p` - to force MaxAdmin to use the internet socket approach.

E.g.

    user@host $ maxadmin -u admin

## MySQL Monitor

The MySQL Monitor now assigns the stale state to the master server by default.
In addition to this, the slave servers receive the stale slave state when they
lose the connection to the master. This should not cause changes in behavior
but the output of MaxAdmin will show new states when replication is broken.


# Upgrading MaxScale from 1.3 to 1.4

## Service user permissions

The service users now also need SELECT privileges on mysql.tables_priv. This is
required for the resolution of table level grants. To grant SELECT privileges
for the service user, replace the user and hostname in the following example.

```
GRANT SELECT ON mysql.tables_priv TO 'username'@'maxscalehost';
```

## Password encryption

MaxScale 1.4 upgrades the used password encryption algorithms to more secure ones.
This requires that the password files are recreated with the `maxkeys` tool.
For more information about how to do this, please read the installation guide:
[MariaDB MaxScale Installation Guide](../Getting-Started/MariaDB-MaxScale-Installation-Guide.md)

## SSL

The SSL configuration parameters are now a part of the listeners. If a service
used the old style SSL configuration parameters, the values should be moved to
the listener which is associated with that service.

Here is an example of an old style configuration.

```
[RW-Split-Router]
type=service
router=readwritesplit
servers=server1,server2,server3,server4
user=jdoe
passwd=BD26E4139A15280CA882264AA1551C70
ssl=required
ssl_cert=/home/user/certs/server-cert.pem
ssl_key=/home/user/certs/server-key.pem
ssl_ca_cert=/home/user/certs/ca.pem
ssl_version=TLSv12

[RW-Split-Listener]
type=listener
service=RW-Split-Router
protocol=MySQLClient
port=3306
```

And here is the new, 1.4 compatible configuration style.

```
[RW-Split-Router]
type=service
router=readwritesplit
servers=server1,server2,server3,server4
user=jdoe
passwd=BD26E4139A15280CA882264AA1551C70

[RW-Split-Listener]
type=listener
service=RW-Split-Router
protocol=MySQLClient
port=3306
ssl=required
ssl_cert=/home/user/certs/server-cert.pem
ssl_key=/home/user/certs/server-key.pem
ssl_ca_cert=/home/user/certs/ca.pem
ssl_version=TLSv12
```

Please also note that the `enabled` SSL mode is no longer supported due to
the inherent security issues with allowing SSL and non-SSL connections on
the same port. In addition to this, SSLv3 is no longer supported due to
vulnerabilities found in it.


# Upgrading MaxScale from 1.2 to 1.3

## Binlog Router

The master server details are now provided with a **master.ini** file located in
the binlog directory and it can be changed using a CHANGE MASTER TO command issued
via a MySQL connection to MaxScale.

This file, properly filled, is now mandatory and without it the binlog router
cannot connect to the master database.

Before starting binlog router after MaxScale 1.3 upgrade, please add relevant
information to *master.ini*, example:

```
[binlog_configuration]
master_host=127.0.0.1
master_port=3308
master_user=repl
master_password=somepass
filestem=repl-bin
```

Additionally, the option ```servers=masterdb``` in the service definition is no
longer required.


# Upgrading MaxScale from 1.1 to 1.2

This document describes upgrading MaxScale from version 1.1.1 to 1.2 and
the major differences in the new version compared to the old version. The
major changes can be found in the `Changelog.txt` file in the installation
directory and the official release notes in the `ReleaseNotes.txt` file.

## Installation

Upgrading MaxScale will copy the `MaxScale.cnf` file in
`/usr/local/mariadb-maxscale/etc/` to `/etc/` and renamed to `maxscale.cnf`.
Binary log files are not automatically copied and should be manually moved
from `/usr/local/mariadb-maxscale` to `/var/lib/maxscale/`.

## File location changes

MaxScale 1.2 follows the [FHS-standard](http://www.pathname.com/fhs/) and
installs to `/usr/` and `/var/` subfolders. Here are the major changes and
file locations.

* Configuration files are located in `/etc/` and use lowercase letters: `/etc/maxscale.cnf`
* Binary files are in `/usr/bin/`
* Libraries and modules are in `/usr/lib64/maxscale/`. If you are using custom modules, please make sure they are in this directory before starting MaxScale.
* Log files are in the `var/log/maxscale/` folder
* MaxScale's PID file is located in `/var/run/maxscale/maxscale.pid`
* Data files and other persistent files are in `/var/lib/maxscale/`

## Running MaxScale without root permissions

MaxScale can run as a non-root user with the 1.2 version. RPM and DEB
packages install the `maxscale` user and `maxscale` group which are used
by the init scripts and systemd configuration files. If you are installing
from a binary tarball, you can run the `postinst` script included in it to
manually create these groups.


# Upgrading MaxScale from 1.0 to 1.1

This document describes upgrading MaxScale from version 1.0.5 to 1.1.0 and
the major differences in the new version compared to the old version. The
major changes can be found in the `Changelog.txt` file in the installation
directory and the official release notes in the `ReleaseNotes.txt` file.

## Installation

If you are installing MaxScale from a RPM package, we recommend you back
up your configuration and log files and that you remove the old installation
of MaxScale completely. If you choose to upgrade MaxScale instead of removing
it and re-installing it afterwards, the init scripts in `/etc/init.d` folder
will be missing. This is due to the RPM packaging system but the script can
be re-installed by running the `postinst` script found in the
`/usr/local/mariadb-maxscale` folder.

```
# Re-install init scripts
cd /usr/local/mariadb-maxscale
./postinst
```

The 1.1.0 version of MaxScale installs into `/usr/local/mariadb-maxscale`
instead of `/usr/local/skysql/maxscale`. This will cause external references
to MaxScale's home directory to stop working so remember to update all
paths with the new version.

## MaxAdmin changes

The MaxAdmin client's default password in MaxScale 1.1.0 is `mariadb`
instead of `skysql`.<|MERGE_RESOLUTION|>--- conflicted
+++ resolved
@@ -9,8 +9,7 @@
 
 [TOC]
 
-<<<<<<< HEAD
-# Upgrading MariaDB MaxScale from 6 to 22.08
+# Upgrading MariaDB MaxScale from 21.06 to 22.08
 
 ## Removed Features
 
@@ -23,23 +22,12 @@
 * The deprecated Database Firewall filter has been removed.
 
 
-# Upgrading MariaDB MaxScale from 2.5 to 6
-
-Note that the versioning scheme has changed and that version 6 immediately
-follows version 2.5. Effectively, the non-changing `2.`-prefix has been dropped
-and henceforth at a major release, the _major_, instead of the _minor_ version
-number, will be bumped.  This change also affects how maintenance releases are
-versioned. For instance, 2.5.1, the first GA version of MaxScale 2.5, was
-followed by the maintenace release 2.5.2. 6.1, the first GA version of MaxScale
-6, will be followed by the maintenance release 6.2.
-=======
 # Upgrading MariaDB MaxScale from 2.5 to 21.06
 
 **NOTE** MaxScale 6.4 was renamed to 21.06 in May 2024. Thus, what would have
 been released as 6.4.16 in June, was released as 21.06.16. The purpose of this
 change is to make the versioning scheme used by all MaxScale series
 identical. 21.06 denotes the year and month when the first 6 release was made.
->>>>>>> 78dd7660
 
 ## Duration Type Parameters
 
