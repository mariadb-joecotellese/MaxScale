# Upgrading MariaDB MaxScale

For more information about what has changed, please refer to the
[ChangeLog](../Changelog.md) and to the
[release notes](../Release-Notes/).

Before starting the upgrade, any existing configuration files should
be backed up.

[TOC]

<<<<<<< HEAD
# Upgrading MariaDB MaxScale from 22.08 to 23.02

## Removed Features

* The `csmon` and `auroramon` monitors have been removed.

* The obsolete `maxctrl drain` command has been removed.

* The `maxctrl cluster` commands have been removed.


# Upgrading MariaDB MaxScale from 6 to 22.08
=======
# Upgrading MariaDB MaxScale from 21.06 to 22.08
>>>>>>> 539c4c6d

## Removed Features

* The support for legacy encryption keys generated with `maxkeys` from pre-2.5
  versions has been removed. This feature was deprecated in MaxScale 2.5 when
  the new key storage format was introduced. To migrate to the new key storage
  format, create a new key file with `maxkeys` and re-encrypt the passwords with
  `maxpasswd`.

* The deprecated Database Firewall filter has been removed.


# Upgrading MariaDB MaxScale from 2.5 to 21.06

**NOTE** MaxScale 6.4 was renamed to 21.06 in May 2024. Thus, what would have
been released as 6.4.16 in June, was released as 21.06.16. The purpose of this
change is to make the versioning scheme used by all MaxScale series
identical. 21.06 denotes the year and month when the first 6 release was made.

## Duration Type Parameters

Using duration type parameters without an explicit suffix has been deprecated in
MaxScale 2.4. In MaxScale 6 they are no longer allowed when used with the REST
API or MaxCtrl. This means that any `create` or `alter` commands in MaxCtrl that
use a duration type parameter must explicitly specify the suffix of the unit.

For example, the following command:

```
maxctrl alter service My-Service connection_keepalive 30000
```

should be replaced with:

```
maxctrl alter service My-Service connection_keepalive 30000ms
```

Duration type parameters can still be defined in the configuration file without
an explicit suffix but this behavior is deprecated. The recommended approach is
to add explicit suffixes to all duration type parameters when upgrading to
MaxScale 6.

## Changed Parameters

### `threads`

The default value of `threads` was changed to `auto`.

## Removed Parameters

### Core Parameters

The following deprecated core parameters have been removed:

- `thread_stack_size`

### Schemarouter

The deprecated aliases for the schemarouter parameters `ignore_databases` and
`ignore_databases_regex` have been removed. They can be replaced with
`ignore_tables` and `ignore_tables_regex`.

In addition, the `preferred_server` parameter that was deprecated in 2.5 has
also been removed.

## Session Command History

The `prune_sescmd_history`, `max_sescmd_history` and `disable_sescmd_history`
have been made into generic service parameters that are shared between all
routers that support it.

The default value of `prune_sescmd_history` was changed from `false` to
`true`. This was done as most MaxScale installations either benefit from it
being enabled or are not affected by it.


# Upgrading MariaDB MaxScale from 2.4 to 2.5

## MaxAdmin

The deprecated MaxAdmin interface has been removed in 2.5.0 in favor of the REST
API and the MaxCtrl command line client. The `cli` and `maxscaled` modules can
no longer be used.

## Authentication

The credentials used by services now require additional grants. For a full list
of required grants, refer to the
[protocol documentation](../Authenticators/Authentication-Modules.md#required-grants).

## MariaDB-Monitor

The settings `detect_stale_master`, `detect_standalone_master` and
`detect_stale_slave`  are replaced by `master_conditions` and
`slave_conditions`. The old settings may still be used, but will be removed in
a later version.

### Password encryption

The encrypted passwords feature has been updated to be more secure. Users are
recommended to generate a new encryption key and and re-encrypt their passwords
using the `maxkeys` and `maxpasswd` utilities. Old passwords still work.

## Default Server State

The default state of servers in 2.4 was `Running` and in 2.5 it is now
`Down`. This was done to prevent newly added servers from being accidentally
used before they were monitored.

## Columnstore Monitor

It is now mandatory to specify in the configuration what version the
monitored Columnstore cluster is.
```
[CSMonitor]
type=monitor
module=csmon
version=1.5
...
```
Please see the [documentation](../Monitors/ColumnStore-Monitor.md#master-selection)
for details.

## New binlog router

The binlog router delivered with MaxScale 2.5 is completely new and
not 100% backward compatible with the binlog router delivered with
earlier MaxScale versions. If you use the binlog router, carefully
assess whether the functionality provided by the new one fulfills
your requirements, before upgrading MaxScale.

## Tee Filter

The tee filter parameter `service` has been deprecated in favor of the `target`
parameter. All usages of `service` can be replaced with `target`.


# Upgrading MariaDB MaxScale from 2.3 to 2.4

## Section Names

### Reserved Names

Section and object names starting with `@@` are now reserved for
internal use by MaxScale.

In case such names have been used, they must manually be changed
in all configuration files of MaxScale, before MaxScale 2.4 is started.

Those files are:

* The main configuration file; typically `/etc/maxscale.cnf`.
* All nested configuration files; typically `/etc/maxscale.cnf.d/*`.
* All dynamic configuration files; typically `/var/lib/maxscale/maxscale.cnd.d/*`.

### Whitespace in Names

Whitespace in section names that was deprecated in MaxScale 2.2 will now be
rejected, which will cause the startup of MaxScale to fail.

To prevent that, section names like
```
[My Server]
...

[My Service]
...
servers=My Server
```
must be changed, for instance, to
```
[MyServer]
...

[MyService]
...
servers=MyServer
```

## Durations

Durations can now be specified using one of the suffixes `h`, `m`, `s`
and `ms` for specifying durations in hours, minutes, seconds and
milliseconds, respectively.

_Not_ providing an explicit unit has been deprecated in MaxScale 2.4,
so it is adviseable to add suffixes to durations. For instance,
```
some_param=60s
some_param=60000ms
```

## Improved Admin User Encryption

MaxScale 2.4 will use a SHA2-512 hash for new admin user passwords. To upgrade a
user to use the better hashing algorithm, either recreate the user or use the
`maxctrl alter user` command.

## MariaDB-Monitor

The following settings have been removed and cause a startup error
if defined:

* `mysql51_replication`
* `multimaster`
* `allow_cluster_recovery`.

## ReadWriteSplit

* If multiple masters are available for a readwritesplit service, the one with
  the lowest connection count is selected.

* If a master server is placed into maintenance mode, all open transactions are
  allowed to gracefully finish before the session is closed. To forcefully close
  the connections, use the `--force` option for `maxctrl set server`.

* The `lazy_connect` feature can be used as a workaround to
  [MXS-619](https://jira.mariadb.org/browse/MXS-619). It also reduces the
  overall load on the system when connections are rapidly opened and closed.

* Transaction replays now have a limit on how many times a replay is
  attempted. The default values is five attempts and is controlled by the
  `transaction_replay_attempts` parameter.

* If transaction replay is enabled and a deadlock occurs (SQLSTATE 40XXX), the
  transaction is automatically retried.


# Upgrading MariaDB MaxScale from 2.2 to 2.3

## Increased Memory Use

Starting with MaxScale 2.3.0 up to 40% of the memory can be used for
caching parsed queries. The most noticeable change is that it improves
performance in almost all cases where queries need to be parsed. Most of
the time this happens when the readwritesplit router or filters are used.

The amount of memory that MaxScale uses can be controlled with the
`query_classifier_cache_size` parameter. For example, to limit the total
memory to 1GB, add `query_classifier_cache_size=1G` to your
configuration. To disable it, set the value to `0`.

In addition to the aforementioned query classifier caching, the
readwritesplit session command history is enabled by default in 2.3 but is
limited to a maximum of 50 commands after which the history is
disabled. This is unlikely to show in any metrics but it contributes to
the increased memory foorprint of MaxScale.

## Unknown Global Parameters

All unknown parameters are now treated as errors. Check your configuration for
errors if MaxScale fails to start after upgrading to 2.3.1.

## `passwd` is deprecated

In the configuration file, passwords for monitors and services should be
specified using `password`; the support for the deprecated
`passwd` will be removed in the future. That is, the following
```
[The-Service]
type=service
passwd=some-service-password
...

[The-Monitor]
type=monitor
passwd=some-monitor-password
...
```
should be changed to
```
[The-Service]
type=service
password=some-service-password
...

[The-Monitor]
type=monitor
password=some-monitor-password
...
```

## `authenticator_options` for servers is ignored

Authenticator options are now only used with listeners.


# Upgrading MariaDB MaxScale from 2.1 to 2.2

### Administrative Users

The file format for the administrative users used by MaxScale has been
changed. Old style files are automatically upgraded and a backup of the old file is
stored in `/var/lib/maxscale/passwd.backup`.

### Regular Expression Parameters

Modules may now use a built-in regular expression string parameter type instead
of a normal string when accepting patterns. The modules that use the new regex
parameter type are *qlafilter* and *tee*. When inputting pattern, enclose the
string in slashes, e.g. `match=/^select/` defines the pattern `^select`.

### Binlog Server

Binlog server automatically accepts GTID connection from MariaDB 10 slave servers
by saving all incoming GTIDs into a SQLite map database.

### MaxCtrl Included in Main Package

In the 2.2.1 beta version MaxCtrl was in its own package whereas in 2.2.2
it is in the main `maxscale` package. If you have a previous installation
of MaxCtrl, please remove it before upgrading to MaxScale 2.2.2.


# Upgrading MariaDB MaxScale from 2.0 to 2.1

## IPv6 Support

MaxScale 2.1.2 added support for IPv6 addresses. The default interface that listeners bind to
was changed from the IPv4 address `0.0.0.0` to the IPv6 address `::`. To bind to the old IPv4 address,
add `address=0.0.0.0` to the listener definition.

## Persisted Configuration Files

Starting with MaxScale 2.1, any changes made with the newly added
[runtime configuration change](../Reference/MaxAdmin.md#runtime-configuration-changes)
will be persisted in a configuration file. These files are located in `/var/lib/maxscale/maxscale.cnf.d/`.

## MaxScale Log Files

The name of the log file was changed from _maxscaleN.log_ to _maxscale.log_. The
default location for the log file is _/var/log/maxscale/maxscale.log_.

Rotating the log files will cause MaxScale to reopen the file instead of
renaming them. This makes the MaxScale logging facility _logrotate_ compatible.

## ReadWriteSplit

The `disable_sescmd_history` option is now enabled by default. This means that
slaves will not be recovered mid-session even if a replacement slave is
available. To enable the legacy behavior, add the `disable_sescmd_history=true`
parameter to the service definition.

## Persistent Connections

The MariaDB session state is reset in MaxScale 2.1 for persistent
connections. This means that any modifications to the session state (default
database, user variable etc.) will not survive if the connection is put into the
connection pool. For most users, this is the expected behavior.

## User Data Cache

The location of the MariaDB user data cache was moved from
`/var/cache/maxscale/<Service>` to `/var/cache/maxscale/<Service>/<Listener>`.

## Galeramon Monitoring Algorithm

Galeramon will assign the master status *only* to the node which has a
_wsrep_local_index_ value of 0. This will guarantee consistent writes with
multiple MaxScales but it also causes slower changes of the master node.

To enable the legacy behavior, add `root_node_as_master=false` to the Galera
monitor configuration.

## MaxAdmin Editing Mode

The default editing mode was changed from _vim_ to _emacs_ mode. To start
maxadmin in the legacy mode, use the `-i` option.


# Upgrading MariaDB MaxScale from 1.4 to 2.0

## MaxAdmin

The default way the communication between MaxAdmin and MariaDB MaxScale is
handled has been changed from an internet socket to a Unix domain socket.
The former alternative is still available but has been _deprecated_.

If no arguments are given to MaxAdmin, it will attempt to connect to
MariaDB MaxScale using a Unix domain socket. After the upgrade you will
need to provide at least one internet socket related flag - `-h`, `-P`,
`-u` or `-p` - to force MaxAdmin to use the internet socket approach.

E.g.

    user@host $ maxadmin -u admin

## MySQL Monitor

The MySQL Monitor now assigns the stale state to the master server by default.
In addition to this, the slave servers receive the stale slave state when they
lose the connection to the master. This should not cause changes in behavior
but the output of MaxAdmin will show new states when replication is broken.


# Upgrading MaxScale from 1.3 to 1.4

## Service user permissions

The service users now also need SELECT privileges on mysql.tables_priv. This is
required for the resolution of table level grants. To grant SELECT privileges
for the service user, replace the user and hostname in the following example.

```
GRANT SELECT ON mysql.tables_priv TO 'username'@'maxscalehost';
```

## Password encryption

MaxScale 1.4 upgrades the used password encryption algorithms to more secure ones.
This requires that the password files are recreated with the `maxkeys` tool.
For more information about how to do this, please read the installation guide:
[MariaDB MaxScale Installation Guide](../Getting-Started/MariaDB-MaxScale-Installation-Guide.md)

## SSL

The SSL configuration parameters are now a part of the listeners. If a service
used the old style SSL configuration parameters, the values should be moved to
the listener which is associated with that service.

Here is an example of an old style configuration.

```
[RW-Split-Router]
type=service
router=readwritesplit
servers=server1,server2,server3,server4
user=jdoe
passwd=BD26E4139A15280CA882264AA1551C70
ssl=required
ssl_cert=/home/user/certs/server-cert.pem
ssl_key=/home/user/certs/server-key.pem
ssl_ca_cert=/home/user/certs/ca.pem
ssl_version=TLSv12

[RW-Split-Listener]
type=listener
service=RW-Split-Router
protocol=MySQLClient
port=3306
```

And here is the new, 1.4 compatible configuration style.

```
[RW-Split-Router]
type=service
router=readwritesplit
servers=server1,server2,server3,server4
user=jdoe
passwd=BD26E4139A15280CA882264AA1551C70

[RW-Split-Listener]
type=listener
service=RW-Split-Router
protocol=MySQLClient
port=3306
ssl=required
ssl_cert=/home/user/certs/server-cert.pem
ssl_key=/home/user/certs/server-key.pem
ssl_ca_cert=/home/user/certs/ca.pem
ssl_version=TLSv12
```

Please also note that the `enabled` SSL mode is no longer supported due to
the inherent security issues with allowing SSL and non-SSL connections on
the same port. In addition to this, SSLv3 is no longer supported due to
vulnerabilities found in it.


# Upgrading MaxScale from 1.2 to 1.3

## Binlog Router

The master server details are now provided with a **master.ini** file located in
the binlog directory and it can be changed using a CHANGE MASTER TO command issued
via a MySQL connection to MaxScale.

This file, properly filled, is now mandatory and without it the binlog router
cannot connect to the master database.

Before starting binlog router after MaxScale 1.3 upgrade, please add relevant
information to *master.ini*, example:

```
[binlog_configuration]
master_host=127.0.0.1
master_port=3308
master_user=repl
master_password=somepass
filestem=repl-bin
```

Additionally, the option ```servers=masterdb``` in the service definition is no
longer required.


# Upgrading MaxScale from 1.1 to 1.2

This document describes upgrading MaxScale from version 1.1.1 to 1.2 and
the major differences in the new version compared to the old version. The
major changes can be found in the `Changelog.txt` file in the installation
directory and the official release notes in the `ReleaseNotes.txt` file.

## Installation

Upgrading MaxScale will copy the `MaxScale.cnf` file in
`/usr/local/mariadb-maxscale/etc/` to `/etc/` and renamed to `maxscale.cnf`.
Binary log files are not automatically copied and should be manually moved
from `/usr/local/mariadb-maxscale` to `/var/lib/maxscale/`.

## File location changes

MaxScale 1.2 follows the [FHS-standard](http://www.pathname.com/fhs/) and
installs to `/usr/` and `/var/` subfolders. Here are the major changes and
file locations.

* Configuration files are located in `/etc/` and use lowercase letters: `/etc/maxscale.cnf`
* Binary files are in `/usr/bin/`
* Libraries and modules are in `/usr/lib64/maxscale/`. If you are using custom modules, please make sure they are in this directory before starting MaxScale.
* Log files are in the `var/log/maxscale/` folder
* MaxScale's PID file is located in `/var/run/maxscale/maxscale.pid`
* Data files and other persistent files are in `/var/lib/maxscale/`

## Running MaxScale without root permissions

MaxScale can run as a non-root user with the 1.2 version. RPM and DEB
packages install the `maxscale` user and `maxscale` group which are used
by the init scripts and systemd configuration files. If you are installing
from a binary tarball, you can run the `postinst` script included in it to
manually create these groups.


# Upgrading MaxScale from 1.0 to 1.1

This document describes upgrading MaxScale from version 1.0.5 to 1.1.0 and
the major differences in the new version compared to the old version. The
major changes can be found in the `Changelog.txt` file in the installation
directory and the official release notes in the `ReleaseNotes.txt` file.

## Installation

If you are installing MaxScale from a RPM package, we recommend you back
up your configuration and log files and that you remove the old installation
of MaxScale completely. If you choose to upgrade MaxScale instead of removing
it and re-installing it afterwards, the init scripts in `/etc/init.d` folder
will be missing. This is due to the RPM packaging system but the script can
be re-installed by running the `postinst` script found in the
`/usr/local/mariadb-maxscale` folder.

```
# Re-install init scripts
cd /usr/local/mariadb-maxscale
./postinst
```

The 1.1.0 version of MaxScale installs into `/usr/local/mariadb-maxscale`
instead of `/usr/local/skysql/maxscale`. This will cause external references
to MaxScale's home directory to stop working so remember to update all
paths with the new version.

## MaxAdmin changes

The MaxAdmin client's default password in MaxScale 1.1.0 is `mariadb`
instead of `skysql`.<|MERGE_RESOLUTION|>--- conflicted
+++ resolved
@@ -9,7 +9,6 @@
 
 [TOC]
 
-<<<<<<< HEAD
 # Upgrading MariaDB MaxScale from 22.08 to 23.02
 
 ## Removed Features
@@ -21,10 +20,7 @@
 * The `maxctrl cluster` commands have been removed.
 
 
-# Upgrading MariaDB MaxScale from 6 to 22.08
-=======
 # Upgrading MariaDB MaxScale from 21.06 to 22.08
->>>>>>> 539c4c6d
 
 ## Removed Features
 
