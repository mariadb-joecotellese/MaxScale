# Readwritesplit

This document provides a short overview of the **readwritesplit** router module
and its intended use case scenarios. It also displays all router configuration
parameters with their descriptions. A list of current limitations of the module
is included and use examples are provided.

[TOC]

## Overview

The **readwritesplit** router is designed to increase the read-only processing
capability of a cluster while maintaining consistency. This is achieved by
splitting the query load into read and write queries. Read queries, which do not
modify data, are spread across multiple nodes while all write queries will be
sent to a single node.

The router is designed to be used with a traditional Primary-Replica replication
cluster. It automatically detects changes in the primary server and will use the
current primary server of the cluster. With a Galera cluster, one can achieve a
resilient setup and easy primary failover by using one of the Galera nodes as a
Write-Primary node, where all write queries are routed, and spreading the read
load over all the nodes.

## Interaction with servers in `Maintenance` and `Draining` state

When a server that readwritesplit uses is put into maintenance mode, any ongoing
requests are allowed to finish before the connection is closed. If the server
that is put into maintenance mode is a primary, open transaction are allowed to
complete before the connection is closed. Note that this means neither idle
session nor long-running transactions will be closed by readwritesplit. To
forcefully close the connections, use the following command:

```
maxctrl set server <server> maintenance --force
```

If a server is put into the `Draining` state while a connection is open, the
connection will be used normally. Whenever a new connection needs to be created,
whether that be due to a network error or when a new session being opened, only
servers that are neither `Draining` nor `Drained` will be used.

## Configuration

Readwritesplit router-specific settings are specified in the configuration file
of MariaDB MaxScale in its specific section. The section can be freely named but
the name is used later as a reference in a listener section.

For more details about the standard service parameters, refer to the
[Configuration Guide](../Getting-Started/Configuration-Guide.md).

Starting with 2.3, all router parameters can be configured at runtime. Use
`maxctrl alter service` to modify them. The changed configuration will only be
taken into use by new sessions.

## Parameters

### `max_slave_connections`

- **Type**: integer
- **Mandatory**: No
- **Dynamic**: Yes
- **Default**: 255

`max_slave_connections` sets the maximum number of replicas a router session uses
at any moment. The default is to use at most 255 replica connections per client
connection. In older versions the default was to use all available replicas with
no limit.

For MaxScale 2.5.12 and newer, the minimum value is 0.

For MaxScale versions 2.5.11 and older, the minimum value is 1. These versions
suffer from a bug ([MXS-3536](https://jira.mariadb.org/browse/MXS-3536)) that
causes the parameter to accept any values but only function when a value greater
than one was given.

Starting with MaxScale 2.5.0, the use of percentage values in
`max_slave_connections` is deprecated. The support for percentages will be
removed in a future release.

For example, if you have configured MaxScale with one primary and three replicas
and set `max_slave_connections=2`, for each client connection a connection to
the primary and two replica connections would be opened. The read query load
balancing is then done between these two replicas and writes are sent to the
primary.

By tuning this parameter, you can control how dynamic the load balancing is at
the cost of extra created connections. With a lower value of
`max_slave_connections`, less connections per session are created and the set of
possible replica servers is smaller. With a higher value in
`max_slave_connections`, more connections are created which requires more
resources but load balancing will almost always give the best single query
response time and performance. Longer sessions are less affected by a high
`max_slave_connections` as the relative cost of opening a connection is lower.

#### Behavior of `max_slave_connections=0`

When readwritesplit is configured with `max_slave_connections=0`, readwritesplit
will behave slightly differently in that it will route all reads to the current
master server. This is a convenient way to force all of the traffic to go to a
single node while still being able to leverage the replay and reconnection
features of readwritesplit.

In this mode, the behavior of `master_failure_mode=fail_on_write` also changes
slightly. If the current `Master` server fails and a read is done when there's
no other `Master` server available, the connection will be closed. This is done
to prevent an extra slave connection from being opened that would not be closed
if a new `Master` server would arrive.

### `slave_connections`

- **Type**: integer
- **Mandatory**: No
- **Dynamic**: Yes
- **Default**: 255

This parameter controls how many replica connections each new session starts
with. The default value is 255 which is the same as the default value of
`max_slave_connections`.

In contrast to `max_slave_connections`, `slave_connections` serves as a
soft limit on how many replica connections are created. The number of replica
connections can exceed `slave_connections` if the load balancing algorithm
finds an unconnected replica server better than all other replicas.

Setting this parameter to 1 allows faster connection creation and improved
resource usage due to the smaller amount of initial backend
connections. It is recommended to use `slave_connections=1` when the
lifetime of the client connections is short.

### `max_replication_lag`

- **Type**: [duration](../Getting-Started/Configuration-Guide.md#durations)
- **Mandatory**: No
- **Dynamic**: Yes
- **Default**: 0s

**NOTE** Up until 23.02, this parameter was called `max_slave_replication_lag`,
which has been deprecated but still works as an alias for `max_replication_lag`.

Specify how many seconds a replica is allowed to be behind the primary. The lag of
a replica must be less than the configured value in order for it to be used for
routing. If set to `0s` (the default value), the feature is disabled.

The replica lag must be less than `max_replication_lag`. This means that it
is possible to define, with `max_replication_lag=1s`, that all replicas must
be up to date in order for them to be used for routing.

Note that this feature does not guarantee that writes done on the primary are
visible for reads done on the replica. This is mainly due to the method of
replication lag measurement. For a feature that guarantees this, refer to
[`causal_reads`](#causal_reads).

The lag is specified as documented
[here](../Getting-Started/Configuration-Guide.md#durations). Note that since
the granularity of the lag is seconds, a lag specified in milliseconds will be
rejected, even if the duration is longer than a second.

The Readwritesplit-router does not detect the replication lag itself. A monitor
such as the MariaDB-monitor for a Primary-Replica cluster is required. This option
only affects Primary-Replica clusters. Galera clusters do not have a concept of
replica lag even if the application of write sets might have lag. When a server is
disqualified from routing because of replication lag, a warning is logged. Similarly,
when the server has caught up enough to be a valid routing target, another warning
is logged. These messages are only logged when a query is being routed and the
replication state changes.

### `use_sql_variables_in`

- **Type**: [enum](../Getting-Started/Configuration-Guide.md#enumerations)
- **Mandatory**: No
- **Dynamic**: Yes
- **Values**: `master`, `all`
- **Default**: `all`

This parameter controls how `SELECT` statements that use SQL user variables are
handled. Here is an example of such a query that uses it to return an increasing
row number for a resultset:

```sql
SET @rownum := 0;
SELECT @rownum := @rownum + 1 AS rownum, user, host FROM mysql.user;
```

By default MaxScale will route both the `SET` and `SELECT` statements to all
nodes. Any future reads of the user variables can also be performed on any node.

The possible values for this parameter are:

* `all` (default)

  * Modifications to user variables inside `SELECT` statements as well as reads
    of user variables are routed to all servers.

    Versions before MaxScale 22.08 returned an error if a user variable was
    modified inside of a `SELECT` statement when `use_sql_variables_in=all` was
    used. MaxScale 22.08 will instead route the query to all servers and discard
    the extra results.

* `master`

  * Modifications to user variables inside `SELECT` statements as well as reads
    of user variables are routed to the primary server. This forces more of the
    traffic onto the primary server but it reduces the amount of data that is
    discarded for any `SELECT` statement that also modifies a user
    variable. With this mode, the state of user variables is not deterministic
    if they are modified inside of a `SELECT` statement. `SET` statements that
    modify user variables are still routed to all servers.

DML statements, such as `INSERT`, `UPDATE` or `DELETE`, that modify SQL user
variables are still treated as writes and are only routed to the primary
server. For example, after the following query the value of `@myid` is no longer
the same on all servers and the `SELECT` statement can return different values
depending where it ends up being executed:

```sql
SET @myid := 0;
INSERT INTO test.t1 VALUES (@myid := @myid + 1);
SELECT @myid; -- Might return 1 or 0
```

### `master_reconnection`

- **Type**: [boolean](../Getting-Started/Configuration-Guide.md#booleans)
- **Mandatory**: No
- **Dynamic**: Yes
- **Default**: true (>= MaxScale 24.02), false(<= MaxScale 23.08)

Allow the primary server to change mid-session. This feature requires that
`disable_sescmd_history` is not used.

Starting with MaxScale 24.02, if `disable_sescmd_history` is enabled,
`master_reconnection` will be automatically disabled.

When a readwritesplit session starts, it will pick a primary server as the
current primary server of that session. When `master_reconnection` is disabled,
when this primary server is lost or changes to another server, the connection
will be closed.

When `master_reconnection` is enabled, readwritesplit can sometimes recover a
lost connection to the primary server. This largely depends on the value of
`master_failure_mode`.

With `master_failure_mode=fail_instantly`, the primary server is only allowed to
change to another server. This change must happen without a loss of the primary
server.

With `master_failure_mode=fail_on_write`, the loss of the primary server is no
longer a fatal error: if a replacement primary server appears before any write
queries are received, readwritesplit will transparently reconnect to the new
primary server.

In both cases the change in the primary server can only take place if
`prune_sescmd_history` is enabled or `max_sescmd_history` has not yet
been exceeded and the session does not have an open transaction.

The recommended configuration is to use `master_reconnection=true` and
`master_failure_mode=fail_on_write`. This provides improved fault tolerance
without any risk to the consistency of the database.

### `slave_selection_criteria`

- **Type**: [enum](../Getting-Started/Configuration-Guide.md#enumerations)
- **Mandatory**: No
- **Dynamic**: Yes
- **Values**: `least_current_operations`, `adaptive_routing`, `least_behind_master`, `least_router_connections`, `least_global_connections`
- **Default**: `least_current_operations`

This option controls how the readwritesplit router chooses the replicas it
connects to and how the load balancing is done. The default behavior is to route
read queries to the replica server with the lowest amount of ongoing queries i.e.
`least_current_operations`.

The option syntax:

```
slave_selection_criteria=<criteria>
```

Where `<criteria>` is one of the following values.

* `least_current_operations` (default), the replica with least active operations
* `adaptive_routing`, based on server average response times.
* `least_behind_master`, the replica with smallest replication lag
* `least_global_connections`, the replica with least connections from MariaDB MaxScale
* `least_router_connections`, the replica with least connections from this service

`least_current_operations` uses the current number of active operations
(i.e. SQL queries) as the load balancing metric and it optimizes for maximal
query throughput. Each query gets routed to the server with the least active
operations which results in faster servers processing more traffic.

`adaptive_routing` uses the server response time and current estimated server
load as the load balancing metric. The server that is estimated to finish an
additional query first is chosen. A modified average response time for each
server is continuously updated to allow slow servers at least some traffic and
quickly react to changes in server load conditions. This selection criteria is
designed for heterogeneous clusters: servers of differing hardware, differing
network distances, or when other loads are running on the servers (including a
backup). If the servers are queried by other clients than MaxScale, the load
caused by them is indirectly taken into account.

`least_behind_master` uses the measured replication lag as the load balancing
metric. This means that servers that are more up-to-date are favored which
increases the likelihood of the data being read being up-to-date. However, this
is not as effective as `causal_reads` would be as there's no guarantee that
writes done by the same connection will be routed to a server that has
replicated those changes. The recommended approach is to use
`LEAST_CURRENT_OPERATIONS` or `ADAPTIVE_ROUTING` in combination with
`causal_reads`

**NOTE**: `least_global_connections` and `least_router_connections` should not
be used, they are legacy options that exist only for backwards
compatibility. Using them will result in skewed load balancing as the algorithm
uses a metric that's too coarse (number of connections) to load balance
something that's finer (individual SQL queries).

The `least_global_connections` and `least_router_connections` use the
connections from MariaDB MaxScale to the server, not the amount of connections
reported by the server itself.

Starting with MaxScale versions 2.5.29, 6.4.11, 22.08.9, 23.02.5 and 23.08.1,
lowercase versions of the values are also accepted. For example,
`slave_selection_criteria=LEAST_CURRENT_OPERATIONS` and
`slave_selection_criteria=least_current_operations` are both accepted as valid
values.

Starting with MaxScale 23.08.1, the legacy uppercase values have been
deprecated. All runtime modifications of the parameter will now be persisted in
lowercase. The uppercase values are still accepted but will be removed in a
future MaxScale release.

### `master_accept_reads`

- **Type**: [boolean](../Getting-Started/Configuration-Guide.md#booleans)
- **Mandatory**: No
- **Dynamic**: Yes
- **Default**: false

Enables the primary server to be used for reads. This is a useful option to
enable if you are using a small number of servers and wish to use the primary
for reads as well and the load on it does not reduce the write throughput of the
cluster.

By default, no reads are sent to the primary as long as there is a valid replica
server available. If no replicas are available, reads are sent to the primary
regardless of the value of `master_accept_reads`.

```
# Use the primary for reads
master_accept_reads=true
```

### `strict_multi_stmt`

- **Type**: [boolean](../Getting-Started/Configuration-Guide.md#booleans)
- **Mandatory**: No
- **Dynamic**: Yes
- **Default**: false

When a client executes a multi-statement query, it will be treated as if it were
a DML statement and routed to the primary. If the option is enabled, all queries
after a multi-statement query will be routed to the primary to guarantee a
consistent session state.

If the feature is disabled, queries are routed normally after a multi-statement
query.

**Warning:** Enable the strict mode only if you know that the clients will send
  statements that cause inconsistencies in the session state.

```
# Enable strict multi-statement mode
strict_multi_stmt=true
```

### `strict_sp_calls`

- **Type**: [boolean](../Getting-Started/Configuration-Guide.md#booleans)
- **Mandatory**: No
- **Dynamic**: Yes
- **Default**: false

Similar to `strict_multi_stmt`, this option allows all queries after a CALL
operation on a stored procedure to be routed to the primary.

All warnings and restrictions that apply to `strict_multi_stmt` also apply to
`strict_sp_calls`.

### `strict_tmp_tables`

- **Type**: [boolean](../Getting-Started/Configuration-Guide.md#booleans)
- **Mandatory**: No
- **Dynamic**: Yes
- **Default**: true (>= MaxScale 24.02), false (<= MaxScale 23.08)

When `strict_tmp_tables` is disabled, all temporary tables are lost when a
reconnection of the primary node occurs. This means that if a reconnection to
the primary takes place, temporary tables might appear to disappear in the
middle of a connection.

When `strict_tmp_tables` is enabled, reconnections are prevented as long as a
temporary tables exist. In this case if the primary node is lost and temporary
table exist, the session is closed.  If a session creates temporary tables but
does not drop them, this behavior will effectively disable reconnections until
the session is closed.

### `master_failure_mode`

- **Type**: [enum](../Getting-Started/Configuration-Guide.md#enumerations)
- **Mandatory**: No
- **Dynamic**: Yes
- **Values**: `fail_instantly`, `fail_on_write`, `error_on_write`
- **Default**: `fail_on_write` (MaxScale 23.08: `fail_instantly`)

This option controls how the failure of a primary server is handled.

The following table describes the values for this option and how they treat the
loss of a primary server.

| Value         | Description                                                                                                                     |
|---------------|---------------------------------------------------------------------------------------------------------------------------------|
|fail_instantly | When the failure of the primary server is detected, the connection will be closed immediately.                                  |
|fail_on_write  | The client connection is closed if a write query is received when no primary is available.                                      |
|error_on_write | If no primary is available and a write query is received, an error is returned stating that the connection is in read-only mode.|

These also apply to new sessions created after the primary has failed. This means
that in `fail_on_write` or `error_on_write` mode, connections are accepted as
long as replica servers are available.

When configured with `fail_on_write` or `error_on_write`, sessions that are idle
will not be closed even if all backend connections for that session have
failed. This is done in the hopes that before the next query from the idle
session arrives, a reconnection to one of the replicas is made. However, this can
leave idle connections around unless the client application actively closes
them. To prevent this, use the
[connection_timeout](../Getting-Started/Configuration-Guide.md#connection_timeout)
parameter.

**Note:** If `master_failure_mode` is set to `error_on_write` and the connection
to the primary is lost, by default, clients will not be able to execute write
queries without reconnecting to MariaDB MaxScale once a new primary is
available. If [`master_reconnection`](#master_reconnection) is enabled, the
session can recover if one of the replicas is promoted as the primary.

### `retry_failed_reads`

- **Type**: [boolean](../Getting-Started/Configuration-Guide.md#booleans)
- **Mandatory**: No
- **Dynamic**: Yes
- **Default**: true

This option controls whether autocommit selects are retried in case of failure.

When a simple autocommit select is being executed outside of a transaction and
the replica server where the query is being executed fails, readwritesplit can
retry the read on a replacement server. This makes the failure of a replica
transparent to the client.

If a part of the result was already delivered to the client, the query will not
be retried. The retrying of queries with partially delivered results is only
possible when `transaction_replay` is enabled.

### `delayed_retry`

- **Type**: [boolean](../Getting-Started/Configuration-Guide.md#booleans)
- **Mandatory**: No
- **Dynamic**: Yes
- **Default**: false

Retry queries over a period of time.

When this feature is enabled, a failure to route a query due to a connection
problem will not immediately result in an error. The routing of the query is
delayed until either a valid candidate server is available or the retry timeout
is reached. If a candidate server becomes available before the timeout is
reached, the query is routed normally and no connection error is returned. If no
candidates are found and the timeout is exceeded, the router returns to normal
behavior and returns an error.

When combined with the `master_reconnection` parameter, failures of writes done
outside of transactions can be hidden from the client connection. This allows a
primary to be replaced while a write is in progress.

The delayed query retrying mode in readwritesplit does not do any sort of
duplicate write detection. To prevent accidental data duplication, it is highly
recommended to tune the monitor timeouts to values that produce accurate
results.

Duplicate execution of a statement can occur if the connection to the server is
lost or the server crashes but the server comes back up before the timeout for
the retrying is exceeded. At this point, if the server managed to read the
client's statement, it will be executed. For this reason, it is recommended to
only enable `delayed_retry` when the possibility of duplicate statement
execution is an acceptable risk.

### `delayed_retry_timeout`

- **Type**: [duration](../Getting-Started/Configuration-Guide.md#durations)
- **Mandatory**: No
- **Dynamic**: Yes
- **Default**: 10s

The duration to wait until an error is returned to the client when
`delayed_retry` is enabled.

The timeout is specified as documented
[here](../Getting-Started/Configuration-Guide.md#durations). If no explicit unit
is provided, the value is interpreted as seconds in MaxScale 2.4. In subsequent
versions a value without a unit may be rejected. Note that since the granularity
of the timeout is seconds, a timeout specified in milliseconds will be rejected,
even if the duration is longer than a second.

### `transaction_replay`

- **Type**: [boolean](../Getting-Started/Configuration-Guide.md#booleans)
- **Mandatory**: No
- **Dynamic**: Yes
- **Default**: false

Replay interrupted transactions.

Enabling this parameter enables both `delayed_retry` and `master_reconnection`
and sets `master_failure_mode` to `fail_on_write`, thereby overriding any
configured values for these parameters.

When the server where the transaction is in progress fails, readwritesplit can
migrate the transaction to a replacement server. This can completely hide the
failure of a primary node without any visible effects to the client.

If no replacement node becomes available, the client connection is closed.

To control how long a transaction replay can take, use
`transaction_replay_timeout`.

Please refer to the
[Transaction Replay Limitations](#transaction-replay-limitations) section for
a more detailed explanation of what should and should not be done with
transaction replay.

### `transaction_replay_max_size`

- **Type**: [size](../Getting-Started/Configuration-Guide.md#sizes)
- **Mandatory**: No
- **Dynamic**: Yes
- **Default**: 1 MiB

The limit on transaction size for transaction replay in bytes. Any transaction
that exceeds this limit will not be replayed. The default value is 1 MiB. This
limit applies at a session level which means that the total peak memory
consumption can be `transaction_replay_max_size` times the number of client
connections.

The amount of memory needed to store a particular transaction will be slightly
larger than the length in bytes of the SQL used in the transaction. If the limit
is ever exceeded, a message will be logged at the info level.

The number of times that this limit has been exceeded is shown in
`maxctrl show service` as `trx_max_size_exceeded`.

Read [the configuration guide](../Getting-Started/Configuration-Guide.md#sizes)
for more details on size type parameters in MaxScale.

### `transaction_replay_attempts`

- **Type**: integer
- **Mandatory**: No
- **Dynamic**: Yes
- **Default**: 5

The upper limit on how many times a transaction replay is attempted before
giving up.

A transaction replay failure can happen if the server where the transaction is
being replayed fails while the replay is in progress. In practice this parameter
controls how many server and network failures a single transaction replay
tolerates. If a transaction is replayed successfully, the counter for failed
attempts is reset.

### `transaction_replay_timeout`

- **Type**: [duration](../Getting-Started/Configuration-Guide.md#durations)
- **Mandatory**: No
- **Dynamic**: Yes
- **Default**: 30s (>= MaxScale 24.02), 0s (<= MaxScale 23.08)

The time how long transactions are attempted for. To explicitly disable this
feature, set the value to 0 seconds.

The timeout is
[a duration type](../Getting-Started/Configuration-Guide.md#durations)
and the value must include a unit for the duration.

When `transaction_replay_timeout` is enabled, the time a transaction replay can
take is controlled solely by this parameter. This is a more convenient and
predictable method of controlling how long a transaction replay can be attempted
before the connection is closed.

If `delayed_retry_timeout` is less than `transaction_replay_timeout`, it is set
to the same value.

Without `transaction_replay_timeout` the time how long a transaction can be
retried is controlled by `delayed_retry_timeout` and
`transaction_replay_attempts`. This can result in a maximum replay time limit of
`delayed_retry_timeout` multiplied by `transaction_replay_attempts`, by default
this is 50 seconds. The minimum replay time limit can be as low as
`transaction_replay_attempts` seconds (5 seconds by default) in cases where the
connection fails after it was created. Usually this happens due to problems like
the max_connections limit being hit on the database server.

`transaction_replay_timeout` is the recommended method of controlling the
timeouts for transaction replay and is by default set to 30 seconds in MaxScale
24.02.

### `transaction_replay_retry_on_deadlock`

- **Type**: [boolean](../Getting-Started/Configuration-Guide.md#booleans)
- **Mandatory**: No
- **Dynamic**: Yes
- **Default**: false

Enable automatic retrying of transactions that end up in a deadlock.

If this feature is enabled and a transaction returns a deadlock error
(e.g. `SQLSTATE 40001: Deadlock found when trying to get lock; try restarting transaction`),
the transaction is automatically retried. If the retrying of the transaction
results in another deadlock error, it is retried until it either succeeds or a
transaction checksum error is encountered.

### `transaction_replay_safe_commit`

- **Type**: [boolean](../Getting-Started/Configuration-Guide.md#booleans)
- **Mandatory**: No
- **Dynamic**: Yes
- **Default**: true

If a transaction is ending and the `COMMIT` statement at the end of it is
interrupted, there is a risk of duplicating the transaction if it is
replayed. This parameter prevents the retrying of transactions that are about to
commit.

This parameter was added in MaxScale 23.08.0 and is enabled by default. The
older version of MaxScale always attempted to replay the transaction even if
there was a risk of duplicating the transaction.

If the data that is about to be modified is read before it is modified and it is
locked in an appropriate manner (e.g. with `SELECT ... FOR UPDATE` or with the
`SERIALIZABLE` isolation level), it is safe to replay a transaction that was
about to commit. This is because the checksum of the transaction will mismatch
if the original transaction ended up committing on the server. Disabling this
feature can enable more robust delivery of transactions but it requires that the
SQL is correctly formed and compatible with this behavior.

### `transaction_replay_retry_on_mismatch`

- **Type**: [boolean](../Getting-Started/Configuration-Guide.md#booleans)
- **Mandatory**: No
- **Dynamic**: Yes
- **Default**: false

Retry transactions that end in checksum mismatch.

When enabled, any replayed transactions that end with a checksum mismatch are
retried until they either succeeds or one of the transaction replay limits is
reached (`delayed_retry_timeout`, `transaction_replay_timeout` or
`transaction_replay_attempts`).

### `transaction_replay_checksum`

- **Type**: [enum](../Getting-Started/Configuration-Guide.md#enumerations)
- **Mandatory**: No
- **Dynamic**: Yes
- **Values**: `full`, `result_only`, `no_insert_id`
- **Default**: `full`

Selects which transaction checksum method is used to verify the result of the
replayed transaction.

Note that only `transaction_replay_checksum=full` is guaranteed to retain the
consistency of the replayed transaction.

Possible values are:

* `full` (default)

  * All responses from the server are included in the checksum. This retains the
    full consistency guarantee of the replayed transaction as it must match
    exactly the one that was already returned to the client.

* `result_only`

  * Only resultsets and errors are included in the checksum. OK packets
    (i.e. successful queries that do not return results) are ignored. This mode
    is intended to be used in cases where the extra information (auto-generated
    ID, warnings etc.) returned in the OK packet is not used by the
    application.

    This mode is safe to use only if the auto-generated ID is not actually used
    by any following queries. An example of such behavior would be a transaction
    that ends with an `INSERT` into a table with an `AUTO_INCREMENT` field.

* `no_insert_id`

  * The same as `result_only` but results from queries that use
    `LAST_INSERT_ID()` are also ignored. This mode is safe to use only if the
    result of the query is not used by any subsequent statement in the
    transaction.

### `optimistic_trx`

- **Type**: [boolean](../Getting-Started/Configuration-Guide.md#booleans)
- **Mandatory**: No
- **Dynamic**: Yes
- **Default**: false

Enable optimistic transaction execution. This parameter controls whether normal
transactions (i.e. `START TRANSACTION` or `BEGIN`) are load balanced across
replicas. This feature is disabled by default and enabling it implicitly enables
`transaction_replay`, `delayed_retry` and `master_reconnection` parameters.

When this mode is enabled, all transactions are first attempted on replica
servers. If the transaction contains no statements that modify data, it is
completed on the replica. If the transaction contains statements that modify data,
it is rolled back on the replica server and restarted on the primary. The rollback
is initiated the moment a data modifying statement is intercepted by
readwritesplit so only read-only statements are executed on replica servers.

As with `transaction_replay` and transactions that are replayed, if the results
returned by the primary server are not identical to the ones returned by the
replica up to the point where the first data modifying statement was executed, the
connection is closed. If the execution of ROLLBACK statement on the replica fails,
the connection to that replica is closed.

All limitations that apply to `transaction_replay` also apply to
`optimistic_trx`.

### `causal_reads`

- **Type**: [enum](../Getting-Started/Configuration-Guide.md#enumerations)
- **Mandatory**: No
- **Dynamic**: Yes
- **Values**: `none`, `local`, `global`, `fast`, `fast_global`, `universal`, `fast_universal`
- **Default**: `none`

Enable causal reads. This feature requires MariaDB 10.2.16 or newer to function.

If a client connection modifies the database and `causal_reads` is enabled, any
subsequent reads performed on replica servers will be done in a manner that
prevents replication lag from affecting the results.

The following table contains a comparison of the modes.  Read the
[implementation of causal_reads](#implementation-of-causal_reads) for more
information on what a sync consists of and why minimizing the number of them is
important.

|Mode            |Level of Causality |Latency                                                  |
|----------------|-------------------|---------------------------------------------------------|
|`local`         |Session            |Low, one sync per write.                                 |
|`fast`          |Session            |None, no sync at all.                                    |
|`global`        |Service            |Medium, one sync per read.                               |
|`fast_global`   |Service            |None, no sync at all.                                    |
|`universal`     |Cluster            |High, one sync per read plus a roundtrip to the primary. |
|`fast_universal`|Cluster            |Low, one roundtrip to the primary.                       |

The `fast`, `fast_global` and `fast_universal` modes should only be used when
low latency is more important than proper distribution of reads. These modes
should only be used when the workload is mostly read-only with only occasional
writes. If used with a mixed or a write-heavy workload, the traffic will end up
being routed almost exclusively to the primary server.

The possible values for this parameter are:

* `none` (default)

  * Read causality is disabled.

* `local`

  * Writes are locally visible. Writes are guaranteed to be visible only to the
    connection that does it. Unrelated modifications done by other connections
    are not visible. This mode improves read scalability at the cost of latency
    and reduces the overall load placed on the primary server without breaking
    causality guarantees.

* `global`

  * Writes are globally visible. If one connection writes a value, all
    connections to the same service will see it. In general this mode is slower
    than the `local` mode due to the extra synchronization it has to do. This
    guarantees global happens-before ordering of reads when all transactions are
    inside a single GTID domain.This mode gives similar benefits as the `local`
    mode in that it improves read scalability at the cost of latency.

    With MaxScale versions 2.5.14 and older, multi-domain use of causal_reads
    could cause non-causal reads to occur. Starting with MaxScale 2.5.15, this
    was fixed and all the GTID coordinates are passed alongside all requests
    which makes multi-domain GTIDs safe to use. However, this does mean that the
    GTID coordinates will never be reset: if replication is reset and GTID
    coordinates go "backwards", readwritesplit will not consider these as being
    newer than the ones already stored. To reset the stored GTID coordinates in
    readwritesplit, MaxScale must be restarted.

    MaxScale 6.4.11 added the new `reset-gtid` module command to
    readwritesplit. This allows the global GTID state used by
    `causal_reads=global` to be reset without having to restart MaxScale.

* `fast`

  * This mode is similar to the `local` mode where it will only affect the
    connection that does the write but where the `local` mode waits for a replica
    server to catch up, the `fast` mode will only use servers that are known to
    have replicated the write. This means that if no replica has replicated the
    write, the primary where the write was done will be used. The value of
    `causal_reads_timeout` is ignored in this mode. Currently the replication
    state is only updated by the mariadbmon monitor whenever the servers are
    monitored. This means that a smaller `monitor_interval` provides faster
    replication state updates and possibly better overall usage of servers.

    This mode is the inverse of the `local` mode in the sense that it improves
    read latency at the cost of read scalability while still retaining the
    causality guarantees for reads. This functionality can also be considered an
    improved version of the functionality that the
    [CCRFilter](../Filters/CCRFilter.md) module provides.

* `fast_global`

  * This mode is identical to the `fast` mode except that it uses the global
    GTID instead of the session local one. This is similar to how `local` and
    `global` modes differ from each other. The value of `causal_reads_timeout`
    is ignored in this mode. Currently the replication state is only updated by
    the mariadbmon monitor whenever the servers are monitored. This means that a
    smaller `monitor_interval` provides faster replication state updates and
    possibly better overall usage of servers.

* `universal`

  * The universal mode guarantees that all SELECT statements always see the
    latest observable transaction state on a database cluster. The basis of this
    is the `@@gtid_current_pos` variable which is read from the current primary
    server before each read. This guarantees that if a transaction was visible
    at the time the read is received by readwritesplit, the transaction is
    guaranteed to be complete on the replica server where the read is done.

    This mode is the most consistent of all the modes. It provides consistency
    regardless of where a write originated from but it comes at the cost of
    increased latency. For every read, a round trip to the current primary server
    is done. This means that the latency of any given SELECT statement increases
    by roughly twice the network latency between MaxScale and the database
    cluster. In addition, an extra SELECT statement is always executed on the
    primary which places some load on the server.

* `fast_universal`

  * A mix of `fast` and `universal`. This mode that guarantees that all SELECT
    statements always see the latest observable transaction state but unlike the
    `universal` mode that waits on the server to catch up, this mode behaves
    like `fast` and routes the query to the current primary if no replicas are
    available that have caught up.

    This mode provides the same consistency guarantees of `universal` with a
    constant latency overhead of one extra roundtrip. However, this also puts
    the most load on the primary node as even a moderate write load can cause
    the GTIDs of replicas to lag too far behind.

Before MaxScale 2.5.0, the `causal_reads` parameter was a boolean
parameter. False values translated to `none` and true values translated to
`local`. The use of boolean parameters is deprecated but still accepted in
MaxScale 2.5.0.

#### Implementation of `causal_reads`

This feature is based on the `MASTER_GTID_WAIT` function and the tracking of
server-side status variables. By tracking the latest GTID that each statement
generates, readwritesplit can then perform a synchronization operation with the
help of the `MASTER_GTID_WAIT` function.

<<<<<<< HEAD
If the replica has not caught up to the primary within the configured time, it will
be retried on the primary.
=======
If the replica has not caught up to the primary within the configured time, as
specified by [causal_reads_timeout](#causal_reads_timeout), it will
be retried on the primary. In MaxScale 2.3.0 an error was returned to the client
when the replica timed out.
>>>>>>> a10aff26

The exception to this rule is the `fast` mode which does not do any
synchronization at all. This can be done as any reads that would go to
out-of-date servers will be re-routed to the current primary.

##### Normal SQL

A practical example can be given by the following set of SQL commands executed
with `autocommit=1`.

```sql
INSERT INTO test.t1 (id) VALUES (1);
SELECT * FROM test.t1 WHERE id = 1;
```

As the statements are not executed inside a transaction, from the load balancer's
point of view, the latter statement can be routed to a replica server. The problem
with this is that if the value that was inserted on the primary has not yet
replicated to the server where the SELECT statement is being performed, it can
appear as if the value we just inserted is not there.

By prefixing these types of SELECT statements with a command that guarantees
consistent results for the reads, read scalability can be improved without
sacrificing consistency.

The set of example SQL above will be translated by MaxScale into the following
statements.

```sql
INSERT INTO test.t1 (id) VALUES (1);
SET @maxscale_secret_variable=(
    SELECT CASE
           WHEN MASTER_GTID_WAIT('0-3000-8', 10) = 0 THEN 1
           ELSE (SELECT 1 FROM INFORMATION_SCHEMA.ENGINES)
    END);
SELECT * FROM test.t1 WHERE id = 1;
```

The `SET` command will synchronize the replica to a certain logical point in
the replication stream (see
[MASTER_GTID_WAIT](https://mariadb.com/kb/en/library/master_gtid_wait/)
for more details).

##### Prepared Statements

Binary protocol prepared statements are handled in a different manner. Instead
of adding the synchronization SQL into the original SQL query, it is sent as a
separate packet before the prepared statement is executed.

We'll use the same example SQL but use a binary protocol prepared statement for
the SELECT:

```
COM_QUERY:         INSERT INTO test.t1 (id) VALUES (1);
COM_STMT_PREPARE:  SELECT * FROM test.t1 WHERE id = ?;
COM_STMT_EXECUTE:  ? = 123
```

The SQL that MaxScale executes will be the following:

```
COM_QUERY:         INSERT INTO test.t1 (id) VALUES (1);
COM_STMT_PREPARE:  SELECT * FROM test.t1 WHERE id = ?;
COM_QUERY:         IF (MASTER_GTID_WAIT('0-3000-8', 10) <> 0) THEN KILL (SELECT CONNECTION_ID()); END IF
COM_STMT_EXECUTE:  ? = 123
```

Both the synchronization query and the execution of the prepared statement are
sent at the same time. This is done to remove the need to wait for the result of
the synchronization query before routing the execution of the prepared
statement. This keeps the performance of causal_reads for prepared statements
the same as it is for normal SQL queries.

As a result of this, each time the synchronization query times out, the
connection will be killed by the `KILL` statement and readwritesplit will retry
the query on the primary. This is done to prevent the execution of the prepared
statement that follows the synchronization query from being processed by the
MariaDB server.

It is recommend that the session command history is enabled whenever prepared
statements are used with `causal_reads`. This allows new connections to be
created whenever a causal read times out.

A failed causal read inside of a read-only transaction started with
`START TRANSACTION READ ONLY` will return the following error:

```
Error:    1792
SQLSTATE: 25006
Message:  Causal read timed out while in a read-only transaction, cannot retry command.
```

Older versions of MaxScale attempted to retry the command on the current primary
server which would cause the connection to be closed and a warning to be logged.

#### Limitations of Causal Reads

- This feature does not work with Galera or any other non-standard
  replication mechanisms. As Galera does not update the `gtid_slave_pos`
  variable when events are replicated via the Galera library, the
  [`MASTER_GTID_WAIT`](https://mariadb.com/kb/en/library/master_gtid_wait/)
  function used by MaxScale to synchronize reads will wait until the
  timeout. With Galera this is not a serious issue as it, by nature, is a
  mostly-synchronous replication mechanism.

- If the combination of the original SQL statement and the modifications
  added to it by readwritesplit exceed the maximum packet size (16777213 bytes),
  the causal read will not be attempted and a non-causal read is done instead.
  This applies only to text protocol queries as the binary protocol queries use
  a different synchronization mechanism.

### `causal_reads_timeout`

- **Type**: [duration](../Getting-Started/Configuration-Guide.md#durations)
- **Mandatory**: No
- **Dynamic**: Yes
- **Default**: 10s

The timeout for the replica synchronization done by `causal_reads`.

The timeout is specified as documented
[here](../Getting-Started/Configuration-Guide.md#durations). If no explicit unit
is provided, the value is interpreted as seconds in MaxScale 2.4. In subsequent
versions a value without a unit may be rejected. Note that since the granularity
of the timeout is seconds, a timeout specified in milliseconds will be rejected,
even if the duration is longer than a second.

### `lazy_connect`

- **Type**: [boolean](../Getting-Started/Configuration-Guide.md#booleans)
- **Mandatory**: No
- **Dynamic**: Yes
- **Default**: false

Lazy connection creation causes connections to backend servers to be opened only
when they are needed. This reduces the load that is placed on the backend
servers when the client connections are short.

Normally readwritesplit opens as many connections as it can when the session is
first opened. This makes the execution of the first query faster when all
available connections are already created. When `lazy_connect` is enabled, this
initial connection creation is skipped. If the client executes only read
queries, no connection to the primary is made. If only write queries are made,
only the primary connection is used.

In MaxScale 23.08.2, if a [session command](#routing-to-every-session-backend)
is received as the first command, the default behavior is to execute it on a
replica. If [master_accept_reads](#master_accept_reads) is enabled, the query is
executed on the primary server, if one is available. In practice this means that
workloads which are mostly reads with infrequent writes should disable
`master_accept_reads` if they also use `lazy_connect`.

Older versions of MaxScale always tried to execute all session commands on the
primary node if one was available.

### `reuse_prepared_statements`

- **Type**: [boolean](../Getting-Started/Configuration-Guide.md#booleans)
- **Mandatory**: No
- **Dynamic**: Yes
- **Default**: false

Reuse identical prepared statements inside the same client connection. This
feature only applies to binary protocol prepared statements.

When this parameter is enabled and the connection prepares an identical prepared
statement multiple times, instead of preparing it on the server the existing
prepared statement handle is reused. This also means that whenever prepared
statements are closed by the client, they will be left open by readwritesplit.

Enabling this feature will increase memory usage of a session. The amount of
memory stored per prepared statement is proportional to the length of the
prepared SQL statement and the number of parameters the statement has.

## Router Diagnostics

The `router_diagnostics` output for a readwritesplit service contains the
following fields.

* `queries`: Number of queries executed through this service.
* `route_master`: Number of writes routed to primary.
* `route_slave`: Number of reads routed to replicas.
* `route_all`: Number of session commands routed to all servers.
* `rw_transactions`: Number of explicit read-write transactions.
* `ro_transactions`: Number of explicit read-only transactions.
* `replayed_transactions`: Number of replayed transactions.

* `server_query_statistics`: Statistics for each configured and used server consisting of the following fields.
  * `id`: Name of the server
  * `total`: Total number of queries.
  * `read`: Total number of reads.
  * `write`: Total number of writes.
  * `avg_sess_duration`: Average duration of a client session to this server.
  * `avg_sess_active_pct`: Average percentage of time client sessions were active. 0% means connections were opened but never used.
  * `avg_selects_per_session`: Average number of selects per session.

## Server Ranks

The general rule with server ranks is that primary servers will be used before
secondary servers. Readwritesplit is an exception to this rule. The following
rules govern how readwritesplit behaves with servers that have different ranks.

* Sessions will use the current primary server as long as possible. This means
  that sessions with a secondary primary will not use the main primary as long
  as the secondary primary is available.

* All replica connections will use the same rank as the primary connection. Any
  stale connections with a different rank than the primary will be discarded.

* If no primary connection is available and `master_reconnection` is enabled, a
  connection to the best primary is created. If the new primary has a different
  priority than existing connections have, the connections with a different rank
  will be discarded.

* If open connections exist, these will be used for routing. This means that if
  the primary is lost but the session still has replica servers with the same rank,
  they will remain in use.

* If no open connections exist, the servers with the best rank will used.


## Routing hints

The readwritesplit router supports routing hints. For a detailed guide on hint
syntax and functionality, please read [this](../Reference/Hint-Syntax.md)
document.

**Note**: Routing hints will always have the highest priority when a routing
decision is made. This means that it is possible to cause inconsistencies in
the session state and the actual data in the database by adding routing hints
to DDL/DML statements which are then directed to replica servers. Only use routing
hints when you are sure that they can cause no harm.

An exception to this rule is `transaction_replay`: when it is enabled, all
routing hints inside transaction are ignored. This is done to prevent changes
done inside a re-playable transaction from affecting servers outside of the
transaction. This behavior was added in MaxScale 6.1.4. Older versions allowed
routing hints to override the transaction logic.

### Known Limitations of Routing Hints

* If a `SELECT` statement with a `maxscale route to slave` hint is received
  while autocommit is disabled, the query will be routed to a replica server. This
  causes some metadata locks to be acquired on the database in question which
  will block DDL statements on the server until either the connection is closed
  or autocommit is enabled again.

## Module Commands

The readwritesplit router implements the following module commands.

### `reset-gtid`

The command resets the global GTID state in the router. It can be used with
`causal_reads=global` to reset the state. This can be useful when the cluster is
reverted to an earlier state and the GTIDs recorded in MaxScale are no longer
valid.

The first and only argument to the command is the router name. For example, to
reset the GTID state of a readwritesplit named `My-RW-Router`, the following
MaxCtrl command should be used:

```
maxctrl call command readwritesplit reset-gtid My-RW-Router
```

## Examples

Examples of the readwritesplit router in use can be found in the
[Tutorials](../Tutorials) folder.

## Readwritesplit routing decisions

Here is a small explanation which shows what kinds of queries are routed to
which type of server.

### Routing to Primary

Routing to primary is important for data consistency and because majority of
writes are written to binlog and thus become replicated to replicas.

The following operations are routed to primary:

* DML statements (`INSERT`, `UPDATE`, `DELETE` etc.)
* DDL statements (`DROP`, `CREATE`, `ALTER` etc.)
* All statements within an open read-write transaction
* Stored procedure calls
* User-defined function calls
* Statements that use `LAST_INSERT_ID()`

In addition to these, if the **readwritesplit** service is configured with the
`max_replication_lag` parameter, and if all replicas suffer from too much
replication lag, then statements will be routed to the primary. (There might be
other similar configuration parameters in the future which limit the number of
statements that will be routed to replicas.)

#### Transaction Isolation Level Tracking

If either `session_track_transaction_info=CHARACTERISTICS` or
`session_track_system_variables=tx_isolation` is configured for the MariaDB
server, readwritesplit will track the transaction isolation level and lock the
session to the primary when the isolation level is set to serializable. This
retains the correctness of the isolation level which can otherwise cause
problems.

Starting with MaxScale 23.08, once the transaction isolation level is set to
something other than `SERIALIZABLE`, the session is no longer locked to the
primary and returns to its normal state. Older versions of MaxScale remain
locked to the primary even if the session goes out of the `SERIALIZABLE`
isolation level.


### Routing to Replicas

The ability to route some statements to replicas is important because it also
decreases the load targeted to _primary_. Moreover, it is possible to have multiple
replicas to share the load in contrast to single primary.

Queries which can be routed to replicas must be auto committed and belong to one
of the following group:

* Read-only statements (i.e. `SELECT`) that only use read-only built-in functions
* All statements within an explicit read-only transaction (`START TRANSACTION READ ONLY`)
* `SHOW` statements except `SHOW MASTER STATUS`

The list of supported built-in functions can be found
[here](https://github.com/mariadb-corporation/MaxScale/blob/23.02/query_classifier/qc_sqlite/builtin_functions.cc).

### Routing to every session backend

A third class of statements includes those which modify session data, such as
session system variables, user-defined variables, the default database, etc. We
call them session commands, and they must be replicated as they affect the
future results of read and write operations. They must be executed on all
servers that could execute statements on behalf of this client.

Session commands include for example:

* Commands that modify the session state (`SET`, `USE`, `CHANGE USER`)
* Text protocol `PREPARE` statements
* Binary protocol prepared statements
* Other miscellaneous commands (COM_QUIT, COM_PING etc.)

**NOTE**: if variable assignment is embedded in a write statement it is routed
to _primary_ only. For example, `INSERT INTO t1 values(@myvar:=5, 7)` would be
routed to _primary_ only.

The router stores all of the executed session commands so that in case of a
replica failure, a replacement replica can be chosen and the session command history
can be repeated on that new replica. This means that the router stores each
executed session command for the duration of the session. Applications that use
long-running sessions might cause MariaDB MaxScale to consume a growing amount
of memory unless the sessions are closed. This can be solved by adjusting the
value of `max_sescmd_history`.

### Routing to previous target

In the following cases, a query is routed to the same server where the previous
query was executed. If no previous target is found, the query is routed to the
current primary.

* If a query uses the `FOUND_ROWS()` function, it will be routed to the server
  where the last query was executed. This is done with the assumption that a
  query with `SQL_CALC_FOUND_ROWS` was previously executed.

* COM_STMT_FETCH_ROWS will always be routed to the same server where the
  COM_STMT_EXECUTE was routed.

## Limitations

Read queries are routed to the primary server in the following situations:

* Query is executed inside an open read-write transaction
* Statement includes a stored procedure or an UDF call
* If there are multiple statements inside one query e.g.
  `INSERT INTO ... ; SELECT LAST_INSERT_ID();`

### Prepared Statement Limitations

If a prepared statement targets a temporary table on the primary, the replica
servers will fail to execute it. This will cause all replica connections to be
closed (MXS-1816).

### Transaction Replay Limitations

When transaction replay is enabled, readwritesplit calculates a checksum of the
server responses for each transaction. This is used to determine whether a
replayed transaction was identical to the original transaction. Starting with
MaxScale 23.08, a 128-bit xxHash checksum is stored for each statement that is
in the transaction. Older versions of MaxScale used a single 160-bit SHA1
checksum for the whole transaction.

If the results from the replacement server are not identical when the
transaction is replayed, the client connection is closed. This means that any
transaction with a server specific result (e.g. `NOW()`, `@@server_id`) cannot
be replayed successfully but it will still be attempted.

If a transaction reads data before updating it, the rows should be locked by
using `SELECT ... FOR UPDATE`. This will prevent overlapping transactions when
multiple transactions are being replayed that modify the same set of rows.

If the connection to the server where the transaction is being executed is
lost when the final `COMMIT` is being executed, it is impossible to know
whether the transaction was successfully committed. This means that there
is a possibility for duplicate transaction execution which can result in
data duplication in certain cases.

In MaxScale 23.08, the `transaction_replay_safe_commit` variable controls
whether a replay is attempted or not whenever a `COMMIT` is interrupted. By
default the transaction will not be replayed. Older versions of MaxScale always
replayed the transaction.

Data duplication can happen if the transaction consists of the following
statement types:

* INSERT of rows into a table that does not have an auto-increment primary key
* A "blind update" of one or more rows e.g. `UPDATE t SET c = c + 1 WHERE id = 123`
* A "blind delete" e.g. `DELETE FROM t LIMIT 100`

This is not an exhaustive list and any operations that do not check the row
contents before performing the operation on them might face this problem.

In all cases the problem of duplicate transaction execution can be avoided by
including a `SELECT ... FOR UPDATE` in the statement. This will guarantee that
in the case that the transaction fails when it is being committed, the row is
only modified if it matches the expected contents.

Similarly, a connection loss during `COMMIT` can also result in transaction
replay failure. This happens due to the same reason as duplicate transaction
execution but the retried transaction will not be committed. This can be
considered a success case as the transaction replay detected that the results of
the two transactions are different. In these cases readwritesplit will abort the
transaction and close the client connection.

Statements that result in an implicit commit do not reset the transaction when
transaction_replay is enabled. This means that if the transaction is replayed,
the transaction will be committed twice due to the implicit commit being
present. The exception to this are the transaction management statements such as
`BEGIN` and `START TRANSACTION`: they are detected and will cause the
transaction to be correctly reset.

In older versions of MaxScale, if a connection to a server is lost while a
statement is being executed and the result was partially delivered to the
client, readwritesplit would immediately close the session without attempting to
replay the failing statement. Starting with MaxScale 23.08, this limitation no
longer applies if the statement was done inside of a transaction and
`transaction_replay` is enabled
([MXS-4549](https://jira.mariadb.org/browse/MXS-4549)).

If the connection to the server where a transaction is being executed is lost
while a `ROLLBACK` is being executed, readwritesplit will still attempt to
replay the transaction in the hopes that the real response can be delivered to
the client. However, this does mean that it is possible that a rolled back
transaction which gets replayed ends up with a conflict and is reported as a
replay failure when in reality a rolled back transaction could be safely
ignored.

#### Limitations in Session State Modifications

Any changes to the session state (e.g. autocommit state, SQL mode) done inside a
transaction will remain in effect even if the connection to the server where the
transaction is being executed fails. When readwritesplit creates a new
connection to a server to replay the transaction, it will first restore the
session state by executing all session commands that were executed. This means
that if the session state is changed mid-transaction in a way that affects the
results, transaction replay will fail.

The following partial transaction demonstrates the problem by using
[`SQL_MODE`](https://mariadb.com/kb/en/library/sql-mode/) inside a transaction.

```
SET SQL_MODE='';            -- A session command
BEGIN;
SELECT "hello world";       -- Returns the string "hello world"
SET SQL_MODE='ANSI_QUOTES'; -- A session command
SELECT 'hello world';       -- Returns the string "hello world"
```

If this transaction has to be replayed the actual SQL that gets executed is the
following.

```
SET SQL_MODE='';            -- Replayed session command
SET SQL_MODE='ANSI_QUOTES'; -- Replayed session command
BEGIN;
SELECT "hello world";       -- Returns an error
SELECT 'hello world';       -- Returns the string "hello world"
```

First the session state is restored by executing all commands that changed the
state after which the actual transaction is replayed. Due to the fact that the
SQL_MODE was changed mid-transaction, one of the queries will now return an
error instead of the result we expected leading to a transaction replay failure.

#### Limitations in Service-to-Service Routing

In a service-to-service configuration (i.e. a service using another service in
its `targets` list ), if the topmost service starts a transaction, all
lower-level readwritesplit services will also behave as if a transaction is
open. If a connection to a backend database fails during this, it can result in
unnecessary transaction replays which in turn can end up with checksum
conflicts. The recommended approach is to not use any commands inside a
transaction that would be routed to more than one node.

#### Limitations in multi-statement handling

When a multi-statement query is executed through the readwritesplit router, it
will always be routed to the primary. See
[`strict_multi_stmt`](../Routers/ReadWriteSplit.md#strict_multi_stmt) for more
details.

If the multi-statement query creates a temporary table, it will not be
detected and reads to this table can be routed to replica servers. To
prevent this, always execute the temporary table creation as an individual
statement.

#### Limitations in client session handling

Some of the queries that a client sends are routed to all backends instead of
just to one. These queries include `USE <db name>` and `SET autocommit=0`, among
many others. Readwritesplit sends a copy of these queries to each backend server
and forwards the primary's reply to the client. Below is a list of MySQL commands
which are classified as session commands.

```
COM_INIT_DB (USE <db name> creates this)
COM_CHANGE_USER
COM_STMT_CLOSE
COM_STMT_SEND_LONG_DATA
COM_STMT_RESET
COM_STMT_PREPARE
COM_QUIT (no response, session is closed)
COM_REFRESH
COM_DEBUG
COM_PING
SQLCOM_CHANGE_DB (USE ... statements)
SQLCOM_DEALLOCATE_PREPARE
SQLCOM_PREPARE
SQLCOM_SET_OPTION
SELECT ..INTO variable|OUTFILE|DUMPFILE
SET autocommit=1|0
```

Prior to MaxScale 2.3.0, session commands that were 2²⁴ - 1 bytes or longer were
not supported and caused the session to be closed.

There is a possibility for misbehavior. If `USE mytable` is executed in one of
the replicas and fails, it may be due to replication lag rather than the database
not existing. Thus, the same command may produce different result in different
backend servers. The replicas which fail to execute a session command will be
dropped from the active list of replicas for this session to guarantee a
consistent session state across all the servers used by the session. In
addition, the server will not be used again for routing for the duration of the
session.

The above-mentioned behavior for user variables can be partially controlled with
the configuration parameter `use_sql_variables_in`:

```
use_sql_variables_in=[master|all] (default: all)
```

**WARNING**

If a SELECT query modifies a user variable when the `use_sql_variables_in`
parameter is set to `all`, it will not be routed and the client will receive an
error. A log message is written into the log further explaining the reason for
the error. Here is an example use of a SELECT query which modifies a user
variable and how MariaDB MaxScale responds to it.

```
MySQL [(none)]> set @id=1;
Query OK, 0 rows affected (0.00 sec)

MySQL [(none)]> SELECT @id := @id + 1 FROM test.t1;
ERROR 1064 (42000): Routing query to backend failed. See the error log for further details.
```

Allow user variable modification in SELECT queries by setting
`use_sql_variables_in=master`. This will route all queries that use user
variables to the primary.<|MERGE_RESOLUTION|>--- conflicted
+++ resolved
@@ -874,15 +874,9 @@
 generates, readwritesplit can then perform a synchronization operation with the
 help of the `MASTER_GTID_WAIT` function.
 
-<<<<<<< HEAD
-If the replica has not caught up to the primary within the configured time, it will
-be retried on the primary.
-=======
 If the replica has not caught up to the primary within the configured time, as
 specified by [causal_reads_timeout](#causal_reads_timeout), it will
-be retried on the primary. In MaxScale 2.3.0 an error was returned to the client
-when the replica timed out.
->>>>>>> a10aff26
+be retried on the primary.
 
 The exception to this rule is the `fast` mode which does not do any
 synchronization at all. This can be done as any reads that would go to
