/**
 * Minimal MaxCtrl sanity check
 */

#include <maxtest/testconnections.hh>

void test_reload_tls(TestConnections& test)
{
    const char* home = test.maxscale->access_homedir();
    int rc = test.maxscale->ssh_node_f(true, "sed -i "
                                             " -e '/maxscale/ a admin_ssl_key=%s/certs/server-key.pem'"
                                             " -e '/maxscale/ a admin_ssl_cert=%s/certs/server-cert.pem'"
                                             " /etc/maxscale.cnf", home, home);
    test.expect(rc == 0, "Failed to enable encryption for the REST API");
    test.maxscale->restart();

    test.tprintf("TLS reload sanity check");
    test.expect(test.maxctrl("-s -n false list servers").rc == 0, "`list servers` should work");
    test.expect(test.maxctrl("list servers").rc != 0, "Command without --secure should fail");

    test.expect(test.maxctrl("-s -n false reload tls").rc == 0, "`reload tls` should work");
    test.expect(test.maxctrl("-s -n false list servers").rc == 0, "`list servers` should work");

    if (test.ok())
    {
        test.tprintf("TLS reload stress test");
        std::vector<std::thread> threads;
        std::atomic<bool> running {true};

        for (int i = 0; i < 10; i++)
        {
            threads.emplace_back([&](){
                int num = 0;
                while (running)
                {
                    ++num;
                    auto res = test.maxscale->ssh_output("maxctrl -s -n false list servers", false);
                    test.expect(res.rc == 0, "`list servers` should not fail: %d, %s", res.rc,
                                res.output.c_str());
                }

                test.tprintf("Executed %d commands", num);
            });
        }

        for (int i = 0; i < 20; i++)
        {
            auto res = test.maxctrl("-s -n false reload tls");
            test.expect(res.rc == 0, "`reload tls` should work: %d, %s", res.rc, res.output.c_str());
        }

        running = false;

        for (auto& t : threads)
        {
            t.join();
        }
    }
}

int main(int argc, char** argv)
{
    TestConnections test(argc, argv);

    int rc = test.maxscale->ssh_node_f(false, "maxctrl --help list servers");
    test.expect(rc == 0, "`--help list servers` should work");

    rc = test.maxscale->ssh_node_f(false, "maxctrl --tsv list servers|grep 'Master, Running'");
    test.expect(rc == 0, "`list servers` should return at least one row with: Master, Running");

    rc = test.maxscale->ssh_node_f(false, "maxctrl set server server2 maintenance");
    test.expect(rc == 0, "`set server` should work");

    rc = test.maxscale->ssh_node_f(false, "maxctrl --tsv list servers|grep 'Maintenance'");
    test.expect(rc == 0, "`list servers` should return at least one row with: Maintanance");

    rc = test.maxscale->ssh_node_f(false, "maxctrl clear server server2 maintenance");
    test.expect(rc == 0, "`clear server` should work");

    rc = test.maxscale->ssh_node_f(false, "maxctrl --tsv list servers|grep 'Maintenance'");
    test.expect(rc != 0, "`list servers` should have no rows with: Maintanance");

    test.tprintf("Execute all available commands");
    test.maxscale->ssh_node_f(false,
                              "maxctrl list servers;"
                              "maxctrl list services;"
                              "maxctrl list listeners RW-Split-Router;"
                              "maxctrl list monitors;"
                              "maxctrl list sessions;"
                              "maxctrl list filters;"
                              "maxctrl list modules;"
                              "maxctrl list threads;"
                              "maxctrl list users;"
                              "maxctrl list commands;"
                              "maxctrl show server server1;"
                              "maxctrl show servers;"
                              "maxctrl show service RW-Split-Router;"
                              "maxctrl show services;"
                              "maxctrl show monitor MySQL-Monitor;"
                              "maxctrl show monitors;"
                              "maxctrl show session 1;"
                              "maxctrl show sessions;"
                              "maxctrl show filter qla;"
                              "maxctrl show filters;"
                              "maxctrl show module readwritesplit;"
                              "maxctrl show modules;"
                              "maxctrl show maxscale;"
                              "maxctrl show thread 1;"
                              "maxctrl show threads;"
                              "maxctrl show logging;"
                              "maxctrl show commands mariadbmon;"
                              "maxctrl drain server server1;"
                              "maxctrl clear server server1 maintenance;"
                              "maxctrl enable log-priority info;"
                              "maxctrl enable account vagrant;"
                              "maxctrl disable log-priority info;"
                              "maxctrl disable account vagrant;"
                              "maxctrl create server server5 127.0.0.1 3306;"
                              "maxctrl create monitor mon1 mariadbmon user=skysql password=skysql;"
                              "maxctrl create service svc1 readwritesplit user=skysql password=skysql;"
                              "maxctrl create filter qla2 qlafilter filebase=/tmp/qla2.log;"
                              "maxctrl create listener svc1 listener1 9999;"
                              "maxctrl create user maxuser maxpwd;"
                              "maxctrl link service svc1 server5;"
                              "maxctrl link monitor mon1 server5;"
                              "maxctrl alter service-filters svc1 qla2"
                              "maxctrl unlink service svc1 server5;"
                              "maxctrl unlink monitor mon1 server5;"
                              "maxctrl alter service-filters svc1"
                              "maxctrl destroy server server5;"
                              "maxctrl destroy listener svc1 listener1;"
                              "maxctrl destroy monitor mon1;"
                              "maxctrl destroy filter qla2;"
                              "maxctrl destroy service svc1;"
                              "maxctrl destroy user maxuser;"
                              "maxctrl stop service RW-Split-Router;"
                              "maxctrl stop monitor MySQL-Monitor;"
                              "maxctrl stop maxscale;"
                              "maxctrl start service RW-Split-Router;"
                              "maxctrl start monitor MySQL-Monitor;"
                              "maxctrl start maxscale;"
                              "maxctrl alter server server1 port 3307;"
                              "maxctrl alter server server1 port 3306;"
                              "maxctrl alter monitor MySQL-Monitor auto_failover true;"
                              "maxctrl alter service RW-Split-Router max_slave_connections=3;"
                              "maxctrl alter logging highprecision true;"
                              "maxctrl alter maxscale passive true;"
                              "maxctrl rotate logs;"
                              "maxctrl call command mariadbmon reset-replication MySQL-Monitor;"
                              "maxctrl api get servers;"
                              "maxctrl classify 'select 1';");

    test.tprintf("MXS-3697: MaxCtrl fails with \"ENOENT: no such file or directory, stat '/~/.maxctrl.cnf'\" "
                 "when running commands from the root directory.");
    rc = test.maxscale->ssh_node_f(false, "cd / && maxctrl list servers");
    test.expect(rc == 0, "Failed to execute a command from the root directory");

<<<<<<< HEAD
    // Also checks that MaxCtrl works correctly when the REST API uses encryption.
    test.tprintf("MXS-4041: Reloading of REST API TLS certificates");
    test_reload_tls(test);
=======
    test.tprintf("MXS-4169: Listeners wrongly require ssl_ca_cert when created at runtime");
    test.check_maxctrl("create service my-test-service readconnroute user=maxskysql password=skysql");
    std::string home = test.maxscale->access_homedir();
    test.check_maxctrl(
        "create listener my-test-service my-test-listener 6789 ssl=true "
        "ssl_key=" + home + "/certs/server-key.pem "
        + "ssl_cert=" + home + "/certs/server-cert.pem");
    test.check_maxctrl("destroy listener my-test-listener");
    test.check_maxctrl("destroy service my-test-service");
>>>>>>> 72f038cf

    test.check_maxscale_alive();
    return test.global_result;
}<|MERGE_RESOLUTION|>--- conflicted
+++ resolved
@@ -155,11 +155,6 @@
     rc = test.maxscale->ssh_node_f(false, "cd / && maxctrl list servers");
     test.expect(rc == 0, "Failed to execute a command from the root directory");
 
-<<<<<<< HEAD
-    // Also checks that MaxCtrl works correctly when the REST API uses encryption.
-    test.tprintf("MXS-4041: Reloading of REST API TLS certificates");
-    test_reload_tls(test);
-=======
     test.tprintf("MXS-4169: Listeners wrongly require ssl_ca_cert when created at runtime");
     test.check_maxctrl("create service my-test-service readconnroute user=maxskysql password=skysql");
     std::string home = test.maxscale->access_homedir();
@@ -169,7 +164,10 @@
         + "ssl_cert=" + home + "/certs/server-cert.pem");
     test.check_maxctrl("destroy listener my-test-listener");
     test.check_maxctrl("destroy service my-test-service");
->>>>>>> 72f038cf
+
+    // Also checks that MaxCtrl works correctly when the REST API uses encryption.
+    test.tprintf("MXS-4041: Reloading of REST API TLS certificates");
+    test_reload_tls(test);
 
     test.check_maxscale_alive();
     return test.global_result;
