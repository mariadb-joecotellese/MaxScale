/*
 * Copyright (c) 2024 MariaDB plc, Finnish Branch
 *
 * Use of this software is governed by the Business Source License included
 * in the LICENSE.TXT file and at www.mariadb.com/bsl11.
 *
 * Change Date: 2025-09-12
 *
 * On the date above, in accordance with the Business Source License, use
 * of this software will be governed by version 2 or later of the General
 * Public License.
 */

#include <maxtest/testconnections.hh>

using std::string;

namespace
{
void test_main(TestConnections& test)
{
    auto& mxs = *test.maxscale;

    // Start MaxScale in a shell in a separate thread.
    std::thread maxscale_thread;

<<<<<<< HEAD
    auto run_maxscale = [&](bool secure_gui) {
        // Give environment variables in the command.
        auto res = mxs.vm_node().run_cmd_output_sudof(
            "monitor_servers=server1,server2 monitor_user=maxskysql monitor_password=skysql secure_gui=%s "
            "maxscale -d --user=maxscale --piddir=/tmp", secure_gui ? "true" : "false");
        test.tprintf("MaxScale process exited with code %i.", res.rc);
        test.expect(res.rc == 0, "MaxScale exited with error %i.", res.rc);
=======
    auto run_maxscale = [&]() {
        // Give environment variables in the command. Disable ASAN leak detection as it fails due to internal
        // error, causing MaxScale to return an error value.
        auto res = mxs.vm_node().run_cmd_output_sudo(
            "monitor_servers=server1,server2 monitor_user=maxskysql monitor_password=skysql "
            "ASAN_OPTIONS=detect_leaks=0 "
            "maxscale -d --user=maxscale --piddir=/tmp");
        if (res.rc == 0)
        {
            test.tprintf("MaxScale process exited with code 0.");
        }
        else
        {
            test.add_failure("MaxScale exited with error %i. Output: %s", res.rc, res.output.c_str());
        }
>>>>>>> 5262754e
    };

    auto start_maxscale = [&](bool secure_gui) {
        test.tprintf("Starting MaxScale.");
        maxscale_thread = std::thread(run_maxscale, secure_gui);
        sleep(1);
        mxs.expect_running_status(true);
    };

    auto stop_maxscale = [&]() {
        test.tprintf("Shutting down MaxScale with kill.");
        mxs.vm_node().run_cmd_output_sudof("kill $(pidof maxscale)");
        sleep(1);
        mxs.expect_running_status(false);
        maxscale_thread.join();
    };

    start_maxscale(true);

    auto servers = mxs.get_servers();
    mxs.check_print_servers_status({mxt::ServerInfo::master_st, mxt::ServerInfo::slave_st,
                                    mxt::ServerInfo::DOWN, mxt::ServerInfo::DOWN});

    if (test.ok())
    {
        test.tprintf("Environment variable substitution works.");

        test.tprintf("Testing admin_secure_gui=true, fetching GUI should give a message.");

        const string curl_fetch_gui = "curl --silent -u admin:mariadb http://localhost:8989";
        const string insecure_gui = "The MaxScale GUI requires HTTPS to work, "
                                    "please enable it by configuring";

        auto res = mxs.vm_node().run_cmd_output_sudo(curl_fetch_gui);
        if (res.rc == 0)
        {
            test.expect(res.output.find(insecure_gui) != string::npos, "Did not find the expected message.");
            test.expect(res.output.size() < 5000, "Unexpected output length.");
            if (test.ok())
            {
                test.tprintf("Received message explaining GUI is insecure.");
            }
        }
        else
        {
            test.add_failure("curl failed. Error %i, %s", res.rc, res.output.c_str());
        }

        if (test.ok())
        {
            stop_maxscale();

            test.tprintf("Testing admin_secure_gui=false, fetching GUI should work.");
            start_maxscale(false);

            res = mxs.vm_node().run_cmd_output_sudo(curl_fetch_gui);
            if (res.rc == 0)
            {
                test.expect(res.output.find(insecure_gui, 0) == string::npos,
                            "Found message when expecting GUI.");
                test.expect(res.output.size() > 5000, "Unexpected output length.");
                if (test.ok())
                {
                    test.tprintf("Received the GUI page.");
                }
            }
            else
            {
                test.add_failure("curl failed. Error %i, %s", res.rc, res.output.c_str());
            }
        }
    }

    stop_maxscale();
}
}

int main(int argc, char* argv[])
{
    TestConnections test;
    TestConnections::skip_maxscale_start(true);
    return test.run_test(argc, argv, test_main);
}<|MERGE_RESOLUTION|>--- conflicted
+++ resolved
@@ -24,22 +24,13 @@
     // Start MaxScale in a shell in a separate thread.
     std::thread maxscale_thread;
 
-<<<<<<< HEAD
     auto run_maxscale = [&](bool secure_gui) {
-        // Give environment variables in the command.
+        // Give environment variables in the command. Disable ASAN leak detection as it fails due to internal
+        // error, causing MaxScale to return an error value.
         auto res = mxs.vm_node().run_cmd_output_sudof(
             "monitor_servers=server1,server2 monitor_user=maxskysql monitor_password=skysql secure_gui=%s "
+            "ASAN_OPTIONS=detect_leaks=0 "
             "maxscale -d --user=maxscale --piddir=/tmp", secure_gui ? "true" : "false");
-        test.tprintf("MaxScale process exited with code %i.", res.rc);
-        test.expect(res.rc == 0, "MaxScale exited with error %i.", res.rc);
-=======
-    auto run_maxscale = [&]() {
-        // Give environment variables in the command. Disable ASAN leak detection as it fails due to internal
-        // error, causing MaxScale to return an error value.
-        auto res = mxs.vm_node().run_cmd_output_sudo(
-            "monitor_servers=server1,server2 monitor_user=maxskysql monitor_password=skysql "
-            "ASAN_OPTIONS=detect_leaks=0 "
-            "maxscale -d --user=maxscale --piddir=/tmp");
         if (res.rc == 0)
         {
             test.tprintf("MaxScale process exited with code 0.");
@@ -48,7 +39,6 @@
         {
             test.add_failure("MaxScale exited with error %i. Output: %s", res.rc, res.output.c_str());
         }
->>>>>>> 5262754e
     };
 
     auto start_maxscale = [&](bool secure_gui) {
