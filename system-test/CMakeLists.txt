# Building test package:
#
#     apt-get install libssl-dev libmariadbclient-dev php5 perl \
#         coreutils realpath libjansson-dev openjdk-7-jdk
#     pip install JayDeBeApi


# Backend labes:
#     REPL_BACKEND
#     GALERA_BACKEND
#     EXTERN_BACKEND
#     CS_BACKEND
#     BREAKS_REPL
#     BREAKS_GALERA
set(CTEST_BUILD_NAME "${BUILDNAME}")
set(TEST_DEFINITIONS "" CACHE INTERNAL "")

# GCC12 has problems with false positives in std::regex
add_definitions(-Wno-maybe-uninitialized)

# utilities.cmake contains all helper functions and extra tools
include(utilities.cmake)

include_directories(maxtest/include)
# Include the CDC connector headers
include_directories(${CMAKE_SOURCE_DIR}/connectors/cdc-connector)

# Tool used to check backend state
add_test_executable_notest(check_backend.cc check_backend check_backend LABELS CONFIG REPL_BACKEND GALERA_BACKEND)

# Builds MaxScale from source on the test machine itself. Called by gcov builds.
add_test_executable_notest(gcov_start.cc gcov_start minimal LABELS CONFIG)
# Collects the gcov results and stores them.
add_test_executable_notest(gcov_stop.cc gcov_stop minimal LABELS CONFIG)

# Configuration tests
add_template_manual(bug359 bug359)
add_template_manual(bug495 bug495)
add_template_manual(bug526 bug526)
add_template_manual(bug479 bug479)
add_template_manual(mxs652_bad_ssl bad_ssl)
add_template_manual(mxs710_bad_socket mxs710_bad_socket)
add_template_manual(mxs710_bad_socket mxs711_two_ports)
add_template_manual(mxs720_line_with_no_equal mxs720_line_with_no_equal)
add_template_manual(mxs720_wierd_line mxs720_wierd_line)
add_template_manual(mxs710_bad_socket mxs799)
add_test_executable(config_test.cc config_test minimal LABELS LIGHT CONFIG)

add_subdirectory(cdc_datatypes)

############################################
# BEGIN: Normal tests                      #
############################################

add_subdirectory(mariadbmonitor)
add_subdirectory(pinloki)
add_subdirectory(config_sync)
add_subdirectory(schemarouter)
add_subdirectory(filters)
add_subdirectory(rworker)
add_subdirectory(connectors)
add_subdirectory(sql_api)

# MXS-1506: Delayed query retry
# https://jira.mariadb.org/browse/MXS-1506
add_test_executable(mxs1506_delayed_retry.cc mxs1506_delayed_retry mxs1506_delayed_retry LABELS readwritesplit REPL_BACKEND)

# MXS-1506: Delayed retry without master
# https://jira.mariadb.org/browse/MXS-1506
add_test_executable(mxs1506_no_master.cc mxs1506_no_master mxs1506_delayed_retry LABELS readwritesplit REPL_BACKEND)

# MXS-1507: Transaction replay
# https://jira.mariadb.org/browse/MXS-1507
add_test_executable(mxs1507_trx_replay.cc mxs1507_trx_replay mxs1507_trx_replay LABELS readwritesplit REPL_BACKEND)

# MXS-1507: Inconsistent transactions
# https://jira.mariadb.org/browse/MXS-1507
add_test_executable(mxs1507_inconsistent_trx.cc mxs1507_inconsistent_trx mxs1507_trx_replay LABELS readwritesplit REPL_BACKEND)

# MXS-1507: Transaction migration
# https://jira.mariadb.org/browse/MXS-1507
add_test_executable(mxs1507_migrate_trx.cc mxs1507_migrate_trx mxs1507_trx_replay LABELS readwritesplit REPL_BACKEND)

# MXS-1507: Transaction replay
# https://jira.mariadb.org/browse/MXS-1507
add_test_executable(mxs1507_trx_stress.cc mxs1507_trx_stress mxs1507_trx_stress LABELS readwritesplit REPL_BACKEND)

# MXS-2187: Multiple transaction replays
# https://jira.mariadb.org/browse/MXS-1507
add_test_executable(mxs2187_multi_replay.cc mxs2187_multi_replay mxs2187_multi_replay LABELS readwritesplit REPL_BACKEND)

# MXS-1778: Use GTID from OK packets for consistent reads
# https://jira.mariadb.org/browse/MXS-1776
add_test_executable(mxs1778_causal_reads.cc mxs1778_causal_reads mxs1778_causal_reads LABELS readwritesplit REPL_BACKEND)

# MXS-2443: Test causal_reads=global
# https://jira.mariadb.org/browse/MXS-2443
add_test_executable(mxs2443_global_causal_reads.cc mxs2443_global_causal_reads mxs2443_global_causal_reads LABELS readwritesplit REPL_BACKEND)

# MXS-3416: Unexpected OK packet with causal_reads=global
# https://jira.mariadb.org/browse/MXS-3416
add_test_executable(mxs3416_causal_reads_extra_packet.cc mxs3416_causal_reads_extra_packet mxs2443_global_causal_reads LABELS readwritesplit REPL_BACKEND)

# MXS-1720: Test causal_reads=fast
# https://jira.mariadb.org/browse/MXS-1720
# Also covers MXS-4122: causal_reads=fast_global
add_test_executable(mxs1720_fast_causal_reads.cc mxs1720_fast_causal_reads mxs1720_fast_causal_reads LABELS readwritesplit REPL_BACKEND)

# MXS-3499: Prepared statement support for causal_reads
# https://jira.mariadb.org/browse/MXS-3499
add_test_executable(mxs3499_causal_reads_ps.cc mxs3499_causal_reads_ps mxs3499_causal_reads_ps LABELS readwritesplit REPL_BACKEND)

# MXS-3663: Universal causal_reads
add_test_executable(mxs3663_universal_causal_reads.cc mxs3663_universal_causal_reads mxs3663_universal_causal_reads LABELS REPL_BACKEND readwritesplit)

# MXS-4123: Fast universal causal reads
add_test_derived(mxs4123_fast_universal mxs3663_universal_causal_reads mxs4123_fast_universal LABELS readwritesplit REPL_BACKEND)

# MXS-1961: Standalone master loses master status
# https://jira.mariadb.org/browse/MXS-1961
add_test_executable(mxs1961_standalone_rejoin.cc mxs1961_standalone_rejoin mxs1961_standalone_rejoin LABELS REPL_BACKEND)

# MXS-2456: Cap transaction replay attempts
add_test_executable(mxs2456_trx_replay_cap.cc mxs2456_trx_replay_cap mxs2456_trx_replay_cap LABELS readwritesplit REPL_BACKEND)

# MXS-2512: Enable transaction replay for additional rollback errors.
add_test_executable(mxs2512_trx_replay_rollback.cc mxs2512_trx_replay_rollback mxs2512_trx_replay_rollback LABELS readwritesplit REPL_BACKEND)

# MXS-2785: Binlogfilter database rewrite test
add_test_executable(mxs2785_binlogfilter_rewrite.cc mxs2785_binlogfilter_rewrite mxs2785_binlogfilter_rewrite LABELS binlogfilter REPL_BACKEND)

# KafkaCDC tests
add_subdirectory(kafka)

if(BUILD_NOSQL)
  add_subdirectory(nosqlprotocol)
endif()

# Routing sanity check. Also acts as the regression test case the following issues:
#
# MXS-127
# MXS-47
# MXS-682
# MXS-957
# MXS-1786
# MXS-3229
# MXS-3915
# MXS-4269
add_test_executable(sanity_check.cc sanity_check replication LABELS readwritesplit LIGHT REPL_BACKEND)

# Repeatedly connect to maxscale while the backends reject all connections, expect no crash
add_test_executable(backend_auth_fail.cc backend_auth_fail replication LABELS readconnroute REPL_BACKEND)

# Test wildcard in user host name (user@127.%.%.%). Also test MXS-3172 escaped wildcard in database grant and
# MXS-3323 non-escaped wildcard.
add_test_executable(auth_wchost.cc auth_wchost auth_wchost LABELS MySQLAuth LIGHT REPL_BACKEND)

# Regression case for the bug "Routing Hints route to server sometimes doesn't work"
add_test_executable(rhint_basic.cc rhint_basic rhint_basic LABELS readwritesplit hintfilter REPL_BACKEND)

# Regression case for the bugs "malformed hints cause crash"
add_test_executable(rhint_crash.cc rhint_crash hints LABELS readwritesplit hintfilter REPL_BACKEND)

# Regression case for the bug "The end comment tag in hints isn't properly detected"
add_test_executable(rhint_comment.cc rhint_comment hints LABELS readwritesplit hintfilter REPL_BACKEND)

# MXS-2838: Hints in prepared statements
add_test_executable(mxs2838_ps_hints.cc mxs2838_ps_hints mxs2838_ps_hints LABELS hintfilter REPL_BACKEND)

# MaxGUI test
add_test_executable(test_maxgui.cc test_maxgui test_maxgui LABELS maxgui REPL_BACKEND)

# Checks "SELECT * INTO OUTFILE" and "LOAD DATA LOCAL INFILE"
add_test_executable(rwsplit_infile_outfile.cc rwsplit_infile_outfile replication LABELS readwritesplit REPL_BACKEND)

# Regression case for the bug "'Current no. of conns' not going down"
add_test_executable(router_conn_num.cc router_conn_num replication LABELS readwritesplit readconnroute maxscale REPL_BACKEND)

# Regression: Crash if no slave available
add_test_executable(router_slaves_blocked.cc router_slaves_blocked replication LABELS readwritesplit REPL_BACKEND)

# Regression case for the bug ""Different error messages from MariaDB and Maxscale"
add_test_executable(error_messages.cc error_messages replication LABELS MySQLAuth REPL_BACKEND)

# Regression case for the bug "Wrong error message for Access denied error"
add_test_script(bug562.sh bug562.sh replication LABELS MySQLAuth REPL_BACKEND)

# Regression case for the bug "Wrong charset settings"
add_test_script(bug564.sh bug564.sh replication LABELS MySQLProtocol REPL_BACKEND)

# Regression case for the bug "Clients CLIENT_FOUND_ROWS setting is ignored by maxscale"
add_test_executable(mariadb_client_found_rows.cc mariadb_client_found_rows replication LABELS MySQLProtocol REPL_BACKEND)

# Regression case for the bug "Crash if files from /dev/shm/ removed"
add_test_script(bug567.sh bug567.sh bug567 LABELS maxscale REPL_BACKEND)

# Regression case for the bug "Using regex filter hangs MaxScale"
add_test_executable(regexf_replace.cc regexf_replace regexf_replace LABELS regexfilter REPL_BACKEND)

# Attempt to use GRANT with wrong IP, expect no crash or hangs
add_test_executable(auth_fail_crash.cc auth_fail_crash replication LABELS readwritesplit REPL_BACKEND)

# Regression cases for the bug "Hint filter don't work if listed before regex filter in configuration file"
# (different filter sequence and configuration, but the same test, see .cnf for details)
add_test_derived(bug585 bug587 bug585 LABELS regexfilter REPL_BACKEND)
add_test_executable(bug587.cc bug587 bug587 LABELS regexfilter hintfilter REPL_BACKEND)
add_test_derived(bug587_1 bug587 bug587_1 LABELS regexfilter hintfilter REPL_BACKEND)

# Tries to connect Maxscale when all slaves stopped
add_test_executable(auth_users_from_master.cc auth_users_from_master replication LABELS MySQLAuth readwritesplit REPL_BACKEND)

# Tries to do change user in the loop, checks that autorization is still ok
add_test_executable(auth_change_user_loop.cc auth_change_user_loop auth_change_user_loop LABELS MySQLAuth MySQLProtocol REPL_BACKEND)

# Simple test with enable_root_user=true
add_test_executable(auth_enable_root.cc auth_enable_root auth_enable_root LABELS MySQLAuth MySQLProtocol REPL_BACKEND)

# Regression case for the bug "Crash when user define with old password style (before 4.1 protocol)"
add_test_executable(auth_old_pw.cc auth_old_pw replication LABELS MySQLAuth MySQLProtocol REPL_BACKEND)

# Crash when host name for some user in mysql.user is very long
add_test_executable(auth_long_hostname.cc auth_long_hostname replication LABELS MySQLAuth MySQLProtocol REPL_BACKEND)

# Block backends (master or all slaves) and tries to connect Maxscale
add_test_executable(no_backends_crash.cc no_backends_crash replication LABELS readwritesplit readconnroute maxscale REPL_BACKEND)

# Block all backends
add_test_executable(startup_fail_no_servers.cc startup_fail_no_servers startup_fail_no_servers LABELS readwritesplit readconnroute maxscale REPL_BACKEND)

# Bad TEE filter configuration
add_test_executable(teef_no_master.cc teef_no_master teef_no_master LABELS MySQLAuth MySQLProtocol REPL_BACKEND)

# Wrong processing of 'SET GLOBAL sql_mode="ANSI"'
add_test_executable(auth_sqlmode_ansi.cc auth_sqlmode_ansi auth_sqlmode_ansi LABELS MySQLAuth REPL_BACKEND)

# Prepared statement from PHP application
add_test_executable(rwsplit_php_stmt.cc rwsplit_php_stmt replication LABELS readwritesplit LIGHT REPL_BACKEND)

# Regression case for the bug "Regex filter and shorter than original replacement queries MaxScale" (crash)
add_test_executable(regexf_replace_crash.cc regexf_replace_crash regexf_replace_crash LABELS regexfilter REPL_BACKEND)

# Test MariaDB 10.2 bulk inserts
add_test_executable(bulk_insert.cc bulk_insert bulk_insert LABELS MySQLProtocol REPL_BACKEND 10.2)

# Tests for the CCRFilter module
add_test_executable(ccrfilter.cc ccrfilter_test ccrfilter LABELS ccrfilter LIGHT REPL_BACKEND)
add_test_executable(ccrfilter_global.cc ccrfilter_global_test ccrfilter_global LABELS ccrfilter LIGHT REPL_BACKEND)

# Tries to reconfigure replication setup to use another node as a Master
add_test_executable(change_master_during_session.cc change_master_during_session replication LABELS readwritesplit mysqlmon REPL_BACKEND)

# Tries to connect to non existing DB, expects no crash
add_test_executable(connect_to_nonexisting_db.cc connect_to_nonexisting_db replication LABELS MySQLAuth MySQLProtoco LIGHT REPL_BACKEND)

# check if max_connections parameter works
add_test_executable(connection_limit.cc connection_limit connection_limit LABELS maxscale LIGHT REPL_BACKEND)

# Tries to open to many connections, expect no crash
add_test_executable(crash_out_of_files.cc crash_out_of_files load LABELS maxscale HEAVY REPL_BACKEND)

# Tries INSERTs with size close to 0x0ffffff * N
add_test_executable(different_size_rwsplit.cc different_size_rwsplit replication LABELS readwritesplit HEAVY REPL_BACKEND)

# Tries to use 'maxkeys', 'maxpasswrd'
add_test_executable(encrypted_passwords.cc encrypted_passwords replication LABELS maxscale LIGHT REPL_BACKEND)

# Basic MaxCtrl test. Also covers the following bugs:
# MXS-3697: ENOENT: no such file or directory, stat '/~/.maxctrl.cnf' when running commands from the root directory.
# MXS-4169: Listeners wrongly require ssl_ca_cert during creation
add_test_executable(maxctrl_basic.cc maxctrl_basic maxctrl_basic LABELS maxctrl REPL_BACKEND)

# MXS-2167: Monitors should be able to use extra_port
add_test_executable(mxs2167_extra_port.cc mxs2167_extra_port mxs2167_extra_port LABELS REPL_BACKEND)

# Test KILL QUERY functionality
add_test_executable(kill_query.cc kill_query kill_query LABELS REPL_BACKEND)

# MXS-2250: DESCRIBE on temporary table should work.
add_test_executable(mxs2250_describe_temp_table.cc mxs2250_describe_temp_table mxs2250_describe_temp_table LABELS REPL_BACKEND)

# Test monitor state change events when manually clearing server bits
add_test_executable(false_monitor_state_change.cc false_monitor_state_change replication LABELS mysqlmon REPL_BACKEND)

# Block and unblock Master and check that Maxscale survived
add_test_executable(kill_master.cc kill_master replication LABELS readwritesplit LIGHT REPL_BACKEND)

# Check load balancing
add_test_executable(load_balancing.cc load_balancing load LABELS readwritesplit LIGHT REPL_BACKEND)

# Check load balancing parameters with 10 persistent connections
add_test_derived(load_balancing_pers10 load_balancing load_pers10 LABELS readwritesplit HEAVY REPL_BACKEND)

# Test with extremely big blob inserting
add_test_executable(longblob.cc longblob longblob LABELS readwritesplit readconnroute REPL_BACKEND)
add_test_derived(longblob_ssl longblob longblob LABELS readwritesplit readconnroute BACKEND_SSL LISTENER_SSL
        REPL_BACKEND)

# Retry reads with persistent connections
add_test_executable(mxs1323_retry_read.cc mxs1323_retry_read mxs1323 LABELS readwritesplit LIGHT REPL_BACKEND)
add_test_executable(mxs1323_stress.cc mxs1323_stress mxs1323 LABELS readwritesplit REPL_BACKEND)

# A set of MariaDB server tests executed against Maxscale RWSplit
add_test_script(mariadb_tests_hartmut.sh mariadb_tests_hartmut.sh replication LABELS readwritesplit REPL_BACKEND)

# Checks tha Maxscale processis running as 'maxscale' user
add_test_executable(maxscale_process_user.cc maxscale_process_user replication LABELS maxscale LIGHT REPL_BACKEND)

# Regression case for the bug "Two monitors loaded at the same time result into not working installation"
add_test_executable(mxs118.cc mxs118 mxs118 LABELS maxscale LIGHT REPL_BACKEND)

# Regression case for the bug "SELECT INTO OUTFILE query succeeds even if backed fails"
add_test_executable(mxs280_select_outfile.cc mxs280_select_outfile replication LABELS readwritesplit REPL_BACKEND)

# Testing of the master replacement feature
add_test_executable(mxs359_master_switch.cc mxs359_master_switch mxs359_master_switch LABELS readwritesplit REPL_BACKEND)

# Test read-only connections with master replacement
add_test_executable(mxs359_read_only.cc mxs359_read_only mxs359_read_only LABELS readwritesplit REPL_BACKEND)

# Test master_failure_mode=error_on_write and master replacement
add_test_executable(mxs359_error_on_write.cc mxs359_error_on_write mxs359_error_on_write LABELS readwritesplit REPL_BACKEND)

# Binary protocol prepared statement tests (also tests MXS-2266)
add_test_executable(binary_ps.cc binary_ps replication LABELS readwritesplit LIGHT REPL_BACKEND)
add_test_executable(binary_ps_cursor.cc binary_ps_cursor replication LABELS readwritesplit LIGHT REPL_BACKEND)

# Creates and closes a lot of connections, checks that 'list servers' shows 0 connections at the end
add_test_executable(mxs321.cc mxs321 replication LABELS maxscale readwritesplit REPL_BACKEND)

# Load huge file with 'LOAD DATA LOCAL INFILE'. MXS-365.
add_test_executable_ex(NAME load_data_local_infile SOURCE load_data_local_infile.cc
        CONFIG load_data_local_infile.cnf VMS repl_backend)
# SSL-version of load_data_local_infile
add_test_executable_ex(NAME load_data_local_infile_ssl ORIG_NAME load_data_local_infile
        CONFIG load_data_local_infile.cnf VMS repl_backend LABELS BACKEND_SSL LISTENER_SSL)

# Test users with different level privileges: database, table, column and procedure.
# MXS-37, MXS-3303, MXS-1958, MXS-3630, MXS-4093
add_test_executable_ex(NAME client_privileges SOURCE client_privileges.cc CONFIG client_privileges.cnf
        VMS repl_backend)

# Open connection, execute 'change user', close connection in the loop
add_test_executable(mxs548_short_session_change_user.cc mxs548_short_session_change_user mxs548 LABELS MySQLProtocol readwritesplit REPL_BACKEND)

# Playing with blocking and unblocking Master under load
add_test_executable(mxs559_block_master.cc mxs559_block_master mxs559 LABELS readwritesplit REPL_BACKEND)

# Regression case for the bug "MaxScale fails to start silently if config file is not readable"
add_test_executable(mxs621_unreadable_cnf.cc mxs621_unreadable_cnf replication LABELS maxscale REPL_BACKEND)

# playing with 'restart service' and restart Maxscale under load
add_test_executable(mxs657_restart.cc mxs657_restart replication LABELS maxscale HEAVY REPL_BACKEND)
add_test_executable(mxs657_restart_service.cc mxs657_restart_service replication LABELS maxscale REPL_BACKEND)

# Connect using different default database using user with database and table level grants
add_test_executable(mxs716.cc mxs716 replication LABELS MySQLAuth LIGHT REPL_BACKEND)

# MaxScale configuration check functionality test (maxscale -c)
add_test_executable(mxs722.cc mxs722 mxs722 LABELS maxscale LIGHT REPL_BACKEND)

# Checks "Current no. of conns" output after long blob inserting
add_test_executable(mxs812_1.cc mxs812_1 longblob LABELS readwritesplit REPL_BACKEND)

# Checks "Current no. of conns" output after long blob inserting
add_test_executable(mxs812_2.cc mxs812_2 replication LABELS readwritesplit REPL_BACKEND)

# Tests maxpasswd
add_test_executable(mxs822_maxpasswd.cc mxs822_maxpasswd maxpasswd LABELS maxscale REPL_BACKEND)

# Do only SELECTS during time > wait_timeout and then do INSERT
add_test_executable(mxs827_write_timeout.cc mxs827_write_timeout mxs827_write_timeout LABELS readwritesplit REPL_BACKEND)

# MXS-872: MaxScale doesn't understand roles
# https://jira.mariadb.org/browse/MXS-872
add_test_executable(mxs872_roles.cc mxs872_roles replication LABELS REPL_BACKEND)

# MXS-1947: Composite roles are not supported
# https://jira.mariadb.org/browse/MXS-1947
add_test_executable(mxs1947_composite_roles.cc mxs1947_composite_roles replication LABELS REPL_BACKEND)

# Block and unblock first and second slaves and check that they are recovered
add_test_executable(mxs874_slave_recovery.cc mxs874_slave_recovery mxs874 LABELS readwritesplit REPL_BACKEND)

# A set of dynamic configuration tests
# Server removal test
add_test_executable(mxs922_bad_server.cc mxs922_bad_server mxs922 LABELS maxscale REPL_BACKEND)

# Server creation test
add_test_executable(mxs922_server.cc mxs922_server mxs922_base LABELS maxscale REPL_BACKEND)

# Monitor creation test
add_test_executable(mxs922_monitor.cc mxs922_monitor mxs922_base LABELS maxscale REPL_BACKEND)

# Double creation of listeners, expect no crash
add_test_executable(mxs922_double_listener.cc mxs922_double_listener mxs922_base LABELS maxscale REPL_BACKEND)

# Test persisting of configuration changes
add_test_executable(mxs922_restart.cc mxs922_restart mxs922 LABELS maxscale REPL_BACKEND)

# Server scaling test
add_test_executable(mxs922_scaling.cc mxs922_scaling mxs922_base LABELS maxscale REPL_BACKEND)

# Dynamic listener SSL test
add_test_executable(mxs922_listener_ssl.cc mxs922_listener_ssl mxs922_base LABELS maxscale BACKEND_SSL REPL_BACKEND)

# Alter routers at runtime
add_test_executable(alter_router.cc alter_router alter_router LABELS maxscale REPL_BACKEND)

# Test of MaxRows filter
add_test_executable(mxs1071_maxrows.cc mxs1071_maxrows maxrows LABELS maxrowsfilter REPL_BACKEND)

# Test of Masking filter
add_test_executable(masking_mysqltest.cc masking_mysqltest masking_mysqltest LABELS maskingfilter REPL_BACKEND)

add_test_executable(masking_user.cc masking_user masking_mysqltest LABELS maskingfilter REPL_BACKEND)

add_test_executable(masking_auto_firewall.cc masking_auto_firewall masking_auto_firewall LABELS masking REPL_BACKEND)

# Test of Cache filter - basics
add_test_executable(cache_basic.cc cache_basic cache_basic LABELS cachefilter REPL_BACKEND)

# Test of Cache filter - runtime configuration
add_test_executable(cache_runtime.cc cache_runtime cache_runtime LABELS cachefilter REPL_BACKEND)

# Test of Cache filter - ttl runtime configuration
add_test_executable(cache_runtime_ttl.cc cache_runtime_ttl cache_runtime_ttl LABELS cachefilter REPL_BACKEND)

# Test of Cache filter - invalidate
add_test_executable(cache_invalidate.cc cache_invalidate cache_invalidate LABELS cachefilter REPL_BACKEND)

# Test of Cache filter - users
add_test_executable(cache_users.cc cache_users cache_users LABELS cachefilter REPL_BACKEND)

# Test of Cache filter - distributed storages, transparently taken in and out of use
add_test_executable(cache_distributed.cc cache_distributed cache_distributed LABELS cachefilter REPL_BACKEND)

# Test of Cache filter - redis authentication
add_test_executable(cache_redis_security.cc cache_redis_security cache_redis_security LABELS cachefilter REPL_BACKEND)

# Test of Cache filter - redis ssl
add_test_executable(cache_redis_ssl.cc cache_redis_ssl cache_redis_ssl LABELS cachefilter REPL_BACKEND)

# Test of Cache filter - runtime configuration change
add_test_executable(cache_runtime_config.cc cache_runtime_config cache_runtime_config LABELS cachefilter REPL_BACKEND)

# Test of Cache bug MXS-3694
add_test_executable(mxs3694_cache.cc mxs3694_cache mxs3694_cache LABELS cachefilter REPL_BACKEND)

# Test of Cache bug MXS-3778
add_test_executable(mxs3778_cache.cc mxs3778_cache mxs3778_cache LABELS cachefilter REPL_BACKEND)

# Set utf8mb4 in the backend and restart Maxscale
add_test_executable(mxs951_utfmb4.cc mxs951_utfmb4 replication LABELS REPL_BACKEND)

# Proxy protocol test. Also MXS-3003: Inbound proxy protocol.
add_test_executable(proxy_protocol.cc proxy_protocol proxy_protocol LABELS MySQLAuth MySQLProtocol REPL_BACKEND)

# MXS-3342: Crash with proxy protocol and persistent connections
add_test_executable(mxs3342_proxy_protocol_pool.cc mxs3342_proxy_protocol_pool mxs3342_proxy_protocol_pool LABELS REPL_BACKEND)

# Regression case for the bug "Defunct processes after maxscale have executed script during failover"
add_test_executable(mxs1045.cc mxs1045 mxs1045 LABELS maxscale REPL_BACKEND)

# MXS-1123: connect_timeout setting causes frequent disconnects
# https://jira.mariadb.org/browse/MXS-1123
add_test_executable(mxs1123.cc mxs1123 mxs1123 LABELS maxscale readwritesplit REPL_BACKEND)

# MXS-1319: Maxscale selecting extra whitespace while loading users
# https://jira.mariadb.org/browse/MXS-1319
add_test_executable(mxs1319.cc mxs1319 replication LABELS MySQLAuth REPL_BACKEND)

# MXS-1418: Removing a server from a service breaks the connection
# https://jira.mariadb.org/browse/MXS-1418
add_test_executable(mxs1418.cc mxs1418 replication LABELS readwritesplit maxscale REPL_BACKEND)

# MXS-1295: MaxScale's readwritesplit router does not take into account the fact
# that stored procedure call may change the value of a user variable
#
# https://jira.mariadb.org/browse/MXS-1295
add_test_executable(mxs1295_sp_call.cc mxs1295_sp_call mxs1295 LABELS maxscale readwritesplit REPL_BACKEND)

# MXS-1457: Deleted servers are not ignored when users are loaded
# https://jira.mariadb.org/browse/MXS-1457
add_test_executable(mxs1457_ignore_deleted.cc mxs1457_ignore_deleted mxs1457_ignore_deleted LABELS REPL_BACKEND)

# MXS-1468: Using dynamic commands to create readwritesplit configs fail after restart
# https://jira.mariadb.org/browse/MXS-1468
add_test_executable(mxs1468.cc mxs1468 mxs1468 LABELS REPL_BACKEND)

# MXS-1503: Test master_reconnection
# https://jira.mariadb.org/browse/MXS-1503
add_test_executable(mxs1503_master_reconnection.cc mxs1503_master_reconnection mxs1503_master_reconnection LABELS readwritesplit REPL_BACKEND)

# Master reconnection with session commands
add_test_executable(mxs1503_queued_sescmd.cc mxs1503_queued_sescmd mxs1503_master_reconnection LABELS readwritesplit REPL_BACKEND)

# Check that no extra slaves are taken into use
add_test_executable(mxs1503_extra_slaves.cc mxs1503_extra_slaves mxs1503_extra_slaves LABELS readwritesplit REPL_BACKEND)

# MXS-1509: Show correct server state for multisource replication
# https://jira.mariadb.org/browse/MXS-1509
add_test_executable(mxs1509.cc mxs1509 mxs1509 LABELS mysqlmon REPL_BACKEND)

# MXS-1516: existing connection don't change routing, even if master switched
# https://jira.mariadb.org/browse/MXS-1516
add_test_executable(mxs1516.cc mxs1516 replication LABELS readconnroute REPL_BACKEND)

# MXS-1549: Optimistic transaction tests
# https://jira.mariadb.org/browse/MXS-1549
add_test_executable(mxs1549_optimistic_trx.cc mxs1549_optimistic_trx mxs1549_optimistic_trx LABELS readwritesplit REPL_BACKEND)

# MXS-1643: Too many monitor events are triggered
# https://jira.mariadb.org/browse/MXS-1643
add_test_executable(mxs1643_extra_events.cc mxs1643_extra_events mxs1643_extra_events LABELS mysqlmon REPL_BACKEND)

# MXS-1653: sysbench failed to initialize w/ MaxScale read/write splitter
# https://jira.mariadb.org/browse/MXS-1653
add_test_executable(mxs1653_ps_hang.cc mxs1653_ps_hang replication LABELS readwritesplit REPL_BACKEND)

# MXS-1677: "Query could not be parsed" errors
# https://jira.mariadb.org/browse/MXS-1677
add_test_executable(mxs1677_temp_table.cc mxs1677_temp_table replication LABELS readwritesplit REPL_BACKEND)

# MXS-1678: Stopping IO thread on relay master causes it to be promoted as master
# https://jira.mariadb.org/browse/MXS-1678
add_test_executable(mxs1678_relay_master.cc mxs1678_relay_master replication LABELS mysqlmon REPL_BACKEND)

# MXS-1743: Maxscale unable to enforce round-robin between read service for Slave
# https://jira.mariadb.org/browse/MXS-1743
add_test_executable(mxs1743_rconn_bitmask.cc mxs1743_rconn_bitmask mxs1743_rconn_bitmask LABELS REPL_BACKEND)

# MXS-1760: With use_sql_variables_in=master, unknown PS errors are logged
# https://jira.mariadb.org/browse/MXS-1760
add_test_executable(mxs1760_use_sql_variables_in.cc mxs1760_use_sql_variables_in mxs1760_use_sql_variables_in LABELS readwritesplit REPL_BACKEND)

# MXS-1773: Failing LOAD DATA LOCAL INFILE confuses readwritesplit
# https://jira.mariadb.org/browse/MXS-1773
add_test_executable(mxs1773_failing_ldli.cc mxs1773_failing_ldli replication LABELS readwritesplit REPL_BACKEND)

# MXS-1776: recursive COM_STMT_EXECUTE execution
# https://jira.mariadb.org/browse/MXS-1776
add_test_executable(mxs1776_ps_exec_hang.cc mxs1776_ps_exec_hang replication LABELS readwritesplit REPL_BACKEND)

# MXS-1787: Crash with PS: CALL p1((SELECT f1()), ?)
# https://jira.mariadb.org/browse/MXS-1787
add_test_executable(mxs1787_call_ps.cc mxs1787_call_ps replication LABELS readwritesplit REPL_BACKEND)

# Modified test for MXS-1787 that checks that slave reconnection works
add_test_executable(mxs1787_slave_reconnection.cc mxs1787_slave_reconnection replication LABELS readwritesplit REPL_BACKEND)

# MXS-1804: request 16M-1 stmt_prepare command packet connect hang
# https://jira.mariadb.org/browse/MXS-1804
add_test_executable(mxs1804_long_ps_hang.cc mxs1804_long_ps_hang replication LABELS readwritesplit REPL_BACKEND)

# MXS-1808: Crash with mysql_stmt_send_long_data
# https://jira.mariadb.org/browse/MXS-1808
add_test_executable(mxs1808_long_data.cc mxs1808_long_data replication LABELS readwritesplit REPL_BACKEND)

# MXS-1824: Debug assertion with two open cursors
# https://jira.mariadb.org/browse/MXS-1824
add_test_executable(mxs1824_double_cursor.cc mxs1824_double_cursor replication LABELS readwritesplit REPL_BACKEND)

# MXS-1828: Multiple LOAD DATA LOCAL INFILE commands in one query cause a hang
# https://jira.mariadb.org/browse/MXS-1828
add_test_executable(mxs1828_double_local_infile.cc mxs1828_double_local_infile replication LABELS readwritesplit REPL_BACKEND)

# MXS-1831: No error on invalid monitor parameter alteration
# https://jira.mariadb.org/browse/MXS-1831
add_test_executable(mxs1831_unknown_param.cc mxs1831_unknown_param replication LABELS REPL_BACKEND)

# MXS-1873: Large session commands cause errors
# https://jira.mariadb.org/browse/MXS-1873
add_test_executable(mxs1873_large_sescmd.cc mxs1873_large_sescmd replication LABELS readwritesplit REPL_BACKEND)

# MXS-1896: LOAD DATA INFILE is mistaken for LOAD DATA LOCAL INFILE
# https://jira.mariadb.org/browse/MXS-1896
add_test_executable(mxs1896_load_data_infile.cc mxs1896_load_data_infile replication LABELS readwritesplit REPL_BACKEND)

# MXS-1899: generated [maxscale] section causes errors
# https://jira.mariadb.org/browse/MXS-1899
add_test_executable(mxs1899_generated_cnf.cc mxs1899_generated_cnf replication LABELS REPL_BACKEND)

# Authentication error testing
add_test_executable(no_password.cc no_password replication LABELS MySQLAuth LIGHT REPL_BACKEND)

# Open and immediatelly close a big number of connections
add_test_executable(open_close_connections.cc open_close_connections replication LABELS maxscale readwritesplit REPL_BACKEND)

# Check if prepared statement works via Maxscale (via RWSplit)
add_test_executable(prepared_statement.cc prepared_statement replication LABELS readwritesplit LIGHT REPL_BACKEND)

# Connect to ReadConn in master mode and check if there is only one backend connection to master
add_test_executable(readconnrouter_master.cc readconnrouter_master replication LABELS readconnroute LIGHT REPL_BACKEND)

# Creates 100 connections to ReadConn in slave mode and check if connections are distributed among all slaves
add_test_executable(readconnrouter_slave.cc readconnrouter_slave replication LABELS readconnroute LIGHT REPL_BACKEND)

# Regex filter test
add_test_executable(regexfilter1.cc regexfilter1 regexfilter1 LABELS regexfilter LIGHT REPL_BACKEND)

# check that Maxscale is reacting correctly on ctrc+c signal and termination does not take ages
add_test_script(run_ctrl_c.sh run_ctrl_c.sh replication LABELS maxscale LIGHT REPL_BACKEND)

# run a set of queries in the loop (see setmix.sql) using Perl client
add_test_script(run_session_hang.sh run_session_hang.sh replication LABELS readwritesplit REPL_BACKEND)

# Checks connections are distributed equaly among backends
add_test_executable(rwsplit_conn_num.cc rwsplit_conn_num repl_lgc LABELS readwritesplit LIGHT REPL_BACKEND)

# Check that there is one connection to Master and one connection to one of slaves
add_test_executable(rwsplit_connect.cc rwsplit_connect replication LABELS readwritesplit LIGHT REPL_BACKEND)

# Test of the read-only mode for readwritesplit when master fails (blocked)
add_test_executable(rwsplit_readonly.cc rwsplit_readonly rwsplit_readonly LABELS readwritesplit REPL_BACKEND)

# Test of the read-only mode for readwritesplit when master fails (blocked), under load
add_test_executable(rwsplit_readonly_stress.cc rwsplit_readonly_stress rwsplit_readonly LABELS readwritesplit HEAVY REPL_BACKEND)

# Test readwritesplit multi-statement handling
add_test_executable(rwsplit_multi_stmt.cc rwsplit_multi_stmt rwsplit_multi_stmt LABELS readwritesplit REPL_BACKEND)

# Test 10.3 SEQUENCE objects
add_test_executable(sequence.cc sequence replication LABELS LIGHT REPL_BACKEND)

# Test 10.1 compound statements
add_test_executable(compound_statement.cc compound_statement replication LABELS LIGHT REPL_BACKEND)

# test for 'max_sescmd_history' and 'connection_timeout' parameters
add_test_executable(session_limits.cc session_limits session_limits LABELS readwritesplit REPL_BACKEND)

# Do short sessions (open conn, short query, close conn) in the loop
add_test_executable(short_sessions.cc short_sessions replication LABELS readwritesplit readconnroute REPL_BACKEND)
add_test_derived(short_sessions_ssl short_sessions replication LABELS readwritesplit readconnroute
        BACKEND_SSL LISTENER_SSL REPL_BACKEND)

# Regression case for crash if 'show monitors' command is issued, but no monitor is not running
add_test_executable(show_monitor_crash.cc show_monitor_crash show_monitor_crash LABELS maxscale REPL_BACKEND)

# Check how Maxscale works in case of one slave failure, only one slave is configured
add_test_executable(slave_failover.cc slave_failover replication.one_slave LABELS readwritesplit REPL_BACKEND)

# Execute queries of different size, check data is the same when accessing via Maxscale and directly to backend
add_test_executable(sql_queries.cc sql_queries replication LABELS readwritesplit REPL_BACKEND)

# Execute queries of different size, check data is the same when accessing via Maxscale and directly to backend, one persistant connection configured
add_test_derived(sql_queries_pers1 sql_queries sql_queries_pers1 LABELS maxscale readwritesplit HEAVY REPL_BACKEND)

# Execute queries of different size, check data is the same when accessing via Maxscale and directly to backend, 10 persistant connections configured
add_test_derived(sql_queries_pers10 sql_queries sql_queries_pers10 LABELS maxscale readwritesplit HEAVY REPL_BACKEND)

# Execute queries of different size, check data is the same when accessing via Maxscale and directly to backend, client ssl is ON
add_test_derived(ssl sql_queries ssl LABELS maxscale readwritesplit REPL_BACKEND LISTENER_SSL)

# Testing slaves who have lost their master and how MaxScale works with them
add_test_executable(stale_slaves.cc stale_slaves stale_slaves LABELS mysqlmon REPL_BACKEND)

# Check temporal tables commands functionality
add_test_executable(temporal_tables.cc temporal_tables replication LABELS readwritesplit REPL_BACKEND)

# Test routing hints (mainly about how readwritesplit deals with them)
add_test_executable(test_hints.cc test_hints hints2 LABELS hintfilter readwritesplit LIGHT REPL_BACKEND)

# start sysbench against RWSplit for infinite execution
add_test_executable_notest(long_sysbench.cc long_sysbench replication LABELS readwritesplit REPL_BACKEND)

# test effect of local_address in configuration file
add_test_executable(local_address.cc local_address local_address LABELS REPL_BACKEND)

# MXS-1628: Security scanner says MaxScale is vulnerable to ancient MySQL vulnerability
# https://jira.mariadb.org/browse/MXS-1628
add_test_executable(mxs1628_bad_handshake.cc mxs1628_bad_handshake replication LABELS REPL_BACKEND)

# MXS-173 throttling filter
add_test_executable(mxs173_throttle_filter.cc mxs173_throttle_filter mxs173_throttle_filter LABELS REPL_BACKEND)

# MXS-1245: Batch execution of queries
add_test_executable(mxs1245_batch_query.cc mxs1245_batch_query replication LABELS REPL_BACKEND readwritesplit)

 # MXS-1889: A single remaining master is valid for readconnroute configured with 'router_options=slave'
 # https://jira.mariadb.org/browse/MXS-1889
add_test_executable(mxs1889.cc mxs1889 mxs1889 LABELS REPL_BACKEND)

# MXS-421 Improved log facility
add_test_executable(mxs421_events.cc mxs421_events mxs421_events LABELS REPL_BACKEND)

# MXS-1926: LOAD DATA LOCAL INFILE interrupted by server shutdown
# https://jira.mariadb.org/browse/MXS-1926
add_test_executable(mxs1926_killed_server.cc mxs1926_killed_server mxs1926_killed_server LABELS readwritesplit REPL_BACKEND)

# MXS-1929: Runtime service creation
# https://jira.mariadb.org/browse/MXS-1929
add_test_executable(mxs1929_service_runtime.cc mxs1929_service_runtime mxs1929_service_runtime LABELS REPL_BACKEND)

# MXS-1929: Runtime filter creation/destruction
# https://jira.mariadb.org/browse/MXS-1929
add_test_executable(mxs1929_filter_runtime.cc mxs1929_filter_runtime mxs1929_filter_runtime LABELS REPL_BACKEND)

# MXS-1929: Create complete configuration at runtime
# https://jira.mariadb.org/browse/MXS-1929
add_test_executable(mxs1929_start_from_scratch.cc mxs1929_start_from_scratch mxs1929_start_from_scratch LABELS REPL_BACKEND)

# MXS-1932: Hidden files are not ignored
# https://jira.mariadb.org/browse/MXS-1932
add_test_executable(mxs1932_hidden_cnf.cc mxs1932_hidden_cnf replication LABELS REPL_BACKEND)

# MXS-1985: MaxScale hangs on concurrent KILL processing
# https://jira.mariadb.org/browse/MXS-1985
add_test_executable(mxs1985_kill_hang.cc mxs1985_kill_hang replication LABELS REPL_BACKEND)

# MXS-2043: Error "The MariaDB server is running with the --read-only option"
#           for "select for update"
# https://jira.mariadb.org/browse/MXS-2043
add_test_executable(mxs2043_select_for_update.cc mxs2043_select_for_update replication LABELS REPL_BACKEND readwritesplit)

# MXS-2054: Hybrid clusters
add_test_executable(mxs2054_hybrid_cluster.cc mxs2054_hybrid_cluster mxs2054_hybrid_cluster LABELS REPL_BACKEND)

# MXS-2111: mysql.user sometimes has SHA1 in authentication_string instead of password
add_test_executable(mxs2111_auth_string.cc mxs2111_auth_string replication LABELS REPL_BACKEND)

# MXS-2115: Automatic version_string detection
add_test_executable(mxs2115_version_string.cc mxs2115_version_string replication LABELS REPL_BACKEND)

# MXS-2273: Introduce server state BEING_DRAINED
add_test_executable(mxs2273_being_drained.cc mxs2273_being_drained mxs2273_being_drained LABELS REPL_BACKEND)

# MXS-2295: COM_CHANGE_USER does not clear out session command history
add_test_executable(mxs2295_change_user_loop.cc mxs2295_change_user_loop mxs2295_change_user_loop LABELS REPL_BACKEND readwritesplit)

# Debug assertion due to double-closed when a slave's response differs from the master
add_test_executable(crash_on_bad_sescmd.cc crash_on_bad_sescmd crash_on_bad_sescmd LABELS readwritesplit REPL_BACKEND)

# MXS-2300: Prune session command history
add_test_executable(mxs2300_history_pruning.cc mxs2300_history_pruning mxs2300_history_pruning LABELS readwritesplit REPL_BACKEND)

# MXS-2326: Routing hints aren't cloned in gwbuf_clone
add_test_executable(mxs2326_hint_clone.cc mxs2326_hint_clone mxs2326_hint_clone LABELS readwritesplit REPL_BACKEND)

# MXS-2313: `rank` functional test
add_test_executable(mxs2313_rank.cc mxs2313_rank mxs2313_rank LABELS readwritesplit REPL_BACKEND)

# MXS-2417: Ignore persisted configs with load_persisted_configs=false
add_test_executable(mxs2417_ignore_persisted_cnf.cc mxs2417_ignore_persisted_cnf mxs2417_ignore_persisted_cnf LABELS REPL_BACKEND)

# MXS-2450: Crash on COM_CHANGE_USER with disable_sescmd_history=true
add_test_executable(mxs2450_change_user_crash.cc mxs2450_change_user_crash mxs2450_change_user_crash LABELS REPL_BACKEND readwritesplit)

# MXS-2414: Block host after repeated authentication failures
add_test_executable(mxs2414_host_blocking.cc mxs2414_host_blocking replication LABELS REPL_BACKEND)

add_subdirectory(authentication)

# Test three jdbc-connectors.
add_test_executable(jdbc_connectors.cc jdbc_connectors replication REPL_BACKEND)

# MXS-2350: On-demand connection creation
add_test_executable(mxs2350_lazy_connect.cc mxs2350_lazy_connect mxs2350_lazy_connect LABELS REPL_BACKEND readwritesplit)

# MXS-2520: Allow master reconnection on reads
add_test_executable(mxs2520_master_read_reconnect.cc mxs2520_master_read_reconnect mxs2520_master_read_reconnect LABELS REPL_BACKEND readwritesplit)

# MXS-2464: Crash in route_stored_query with ReadWriteSplit
add_test_executable(mxs2464_sescmd_reconnect.cc mxs2464_sescmd_reconnect mxs2464_sescmd_reconnect LABELS REPL_BACKEND readwritesplit)

# MXS-2563: Failing debug assertion at rwsplitsession.cc:1129 : m_expected_responses == 0
add_test_executable(mxs2563_concurrent_slave_failure.cc mxs2563_concurrent_slave_failure mxs2563_concurrent_slave_failure LABELS REPL_BACKEND readwritesplit)

# MXS-2521: COM_STMT_EXECUTE maybe return empty result
add_test_executable(mxs2521_double_exec.cc mxs2521_double_exec mxs2521_double_exec LABELS REPL_BACKEND readwritesplit)

# MXS-2572: Add smartrouter tests.
add_test_executable(sr_basics.cc sr_basics sr_basics LABELS REPL_BACKEND)
add_test_executable(smart_query.cc smart_query smart_query LABELS REPL_BACKEND)

# MXS-2490: Direct execution doesn't work with MaxScale
# MXS-3392: Connection reset fails after execute_direct for an unknown table
add_test_executable(ps_execute_direct.cc ps_execute_direct replication LABELS REPL_BACKEND readwritesplit)

# MXS-2609: Maxscale crash in RWSplitSession::retry_master_query()
add_test_executable(mxs2609_history_replay.cc mxs2609_history_replay mxs2609_history_replay LABELS readwritesplit REPL_BACKEND)

# MXS-2621: Incorrect SQL if lower_case_table_names is used.
add_test_executable(mxs2621_lower_case_tables.cc mxs2621_lower_case_tables mxs2621_lower_case_tables LABELS REPL_BACKEND)

# Service-to-Service routing with readwritesplit
add_test_executable(sts_readwritesplit.cc sts_readwritesplit sts_readwritesplit LABELS readwritesplit REPL_BACKEND)

# Service-to-Service routing with readconnroute
add_test_executable(sts_readconnroute.cc sts_readconnroute sts_readconnroute LABELS readconnroute REPL_BACKEND)

# Service-to-Service routing with smartrouter
add_test_executable(sts_smartrouter.cc sts_smartrouter sts_smartrouter LABELS smartrouter REPL_BACKEND)

# Service-to-Service routing runtime configuration
add_test_executable(sts_config.cc sts_config sts_config LABELS REPL_BACKEND)

# Test that masking filter can handle multi-statements.
add_test_executable(mxs1719.cc mxs1719 mxs1719 LABELS masking REPL_BACKEND)

# MXS-2057 systemd watchdog
add_test_executable(mxs2057_systemd_watchdog.cc mxs2057_systemd_watchdog mxs2057_systemd_watchdog LABELS REPL_BACKEND)

# Tries prepared stmt 'SELECT 1,1,1,1...." with different nu,ber of '1'
add_test_executable(mxs314.cc mxs314 replication LABELS readwritesplit LIGHT REPL_BACKEND)

# Basic mirror router test
add_test_executable(test_mirror.cc test_mirror test_mirror LABELS mirror LIGHT REPL_BACKEND)

# Test connection_keepalive
add_test_executable(connection_keepalive.cc connection_keepalive connection_keepalive LABELS readwritesplit REPL_BACKEND)

# MXS-2729 Thread rebalancing
add_test_executable(mxs2729_rebalance.cc mxs2729_rebalance replication LABELS REPL_BACKEND)

# MXS-2750: Test COM_STMT_EXECUTE metadata addition
# MXS-3565: Target selection for COM_STMT_EXECUTION without metadata isn't done correctly
add_test_executable(mxs2750_com_stmt_exec.cc mxs2750_com_stmt_exec replication LABELS readwritesplit REPL_BACKEND)

# MXS-2878: Verify that TLS is required
add_test_executable(mxs2878_monitor_ssl.cc mxs2878_monitor_ssl mxs2878_monitor_ssl LABELS REPL_BACKEND)

# MXS-2939: Test that session commands trigger a reconnection
add_test_executable(mxs2939_sescmd_reconnect.cc mxs2939_sescmd_reconnect mxs2939_sescmd_reconnect LABELS REPL_BACKEND readwritesplit)

# MXS-2145 and MXS-2623
add_test_executable(connection_init_queries.cc connection_init_queries connection_init_queries LABELS REPL_BACKEND)

# MXS-2919: Slaves with broken replication should not be used
add_test_executable(mxs2919_broken_slaves.cc mxs2919_broken_slaves mxs2919_broken_slaves LABELS REPL_BACKEND readwritesplit)

# MXS-3218: Crash with LOAD DATA LOCAL INFILE
add_test_executable(mxs3218_ldli_crash.cc mxs3218_ldli_crash replication LABELS REPL_BACKEND)

# MXS-3128: Listener SSL alteration test
add_test_executable(mxs3128_listener_ssl.cc mxs3128_listener_ssl replication LABELS REPL_BACKEND)

# MXS-3220: Crash on master reconnection with session command
add_test_executable(mxs3220_reconnect_crash.cc mxs3220_reconnect_crash mxs3220_reconnect_crash LABELS REPL_BACKEND readwritesplit)

# MXS-3184: FOUND_ROWS with prepared statements
add_test_executable(mxs3184_ps_found_rows.cc mxs3184_ps_found_rows replication LABELS REPL_BACKEND readwritesplit)

# MXS-3108: Alter session test
add_test_executable(mxs3108_alter_session.cc mxs3108_alter_session mxs3108_alter_session LABELS REPL_BACKEND)

# MXS-3339: Hang with COM_STMT_CLOSE in sescmd history
add_test_executable(mxs3339_stmt_close_hang.cc mxs3339_stmt_close_hang mxs3339_stmt_close_hang LABELS REPL_BACKEND readwritesplit)

# MXS-3353: Tee filter loses queries
# Also covers MXS-3365: Missing match setting in filter(s) results in no match at all
add_test_executable(mxs3353_tee_lost_inserts.cc mxs3353_tee_lost_inserts mxs3353_tee_lost_inserts LABELS REPL_BACKEND readwritesplit)

# MXS-3454: PS inside trx with transaction_replay fails
add_test_executable(mxs3454_ps_in_trx.cc mxs3454_ps_in_trx mxs3454_ps_in_trx LABELS REPL_BACKEND readwritesplit)

# MXS-3459: LOAD DATA LOCAL INFILE fails with binary data
add_test_executable(mxs3459_binary_ldli.cc mxs3459_binary_ldli replication LABELS REPL_BACKEND)

# MXS-3462: Service to service routing with `cluster` doesn't work
add_test_executable(mxs3462_sts_update.cc mxs3462_sts_update mxs3462_sts_update LABELS REPL_BACKEND)

# MXS-3472: Transaction replay is not attempted again if session commands fail
add_test_executable(mxs3472_trx_master_failure.cc mxs3472_trx_master_failure mxs3472_trx_master_failure LABELS REPL_BACKEND readwritesplit)

# MXS-3479: Disabling maxlog doesn't fully prevent it from being written to
add_test_executable(mxs3479_no_maxlog.cc mxs3479_no_maxlog mxs3479_no_maxlog LABELS REPL_BACKEND readwritesplit)

# MXS-3536: max_slave_connections=0 doesn't work as expected
add_test_executable(mxs3536_rwsplit_no_slaves.cc mxs3536_rwsplit_no_slaves mxs3536_rwsplit_no_slaves LABELS REPL_BACKEND readwritesplit)

# MXS-3588: Packet with length of 0xfffffb is treated as a large packet
add_test_executable(mxs3588_almost_large_packet.cc mxs3588_almost_large_packet replication LABELS REPL_BACKEND readwritesplit)

# MXS-3617: Large batch causes response packets to be lost
add_test_executable(mxs3617_lost_packets.cc mxs3617_lost_packets replication LABELS REPL_BACKEND readconnroute)

# MXS-3623: Race condition in COM_CHANGE_USER handling
add_test_executable(mxs3623_persistent_change_user.cc mxs3623_persistent_change_user mxs3623_persistent_change_user LABELS REPL_BACKEND readwritesplit)

# MXS-3458: Prepared statements fail if strict_sp_calls is enabled
add_test_executable(mxs3458_ps_with_strict_sp.cc mxs3458_ps_with_strict_sp mxs3458_ps_with_strict_sp LABELS REPL_BACKEND readwritesplit)

# Qlafilter test
add_test_executable(test_qlafilter.cc test_qlafilter test_qlafilter LABELS REPL_BACKEND)

# MXS-4410: "USE db" does not update the database logged to the qla-log.
add_test_executable(mxs4410_db_not_logged.cc mxs4410_db_not_logged mxs4410_db_not_logged LABELS REPL_BACKEND)

# MXS-3769: Support for SET TRANSACTION
add_test_executable(mxs3769_set_transaction.cc mxs3769_set_transaction mxs3769_set_transaction LABELS REPL_BACKEND readwritesplit)

# MXS-3770: Bundled connector plugins
add_test_executable(mxs3770_connector_plugins.cc mxs3770_connector_plugins mxs3770_connector_plugins LABELS REPL_BACKEND LIGHT)

# MXS-3782: session_track_trx_state causes incorrect routing of SELECT
add_test_executable(mxs3782_session_track_trx_state.cc mxs3782_session_track_trx_state mxs3782_session_track_trx_state LABELS REPL_BACKEND readwritesplit)

# MXS-3796: Hang with readconnroute and large-ish queries
add_test_executable(mxs3796_rcr_hang.cc mxs3796_rcr_hang replication LABELS REPL_BACKEND)

# MXS-3803: Routing hints override transaction target
add_test_executable(mxs3803_trx_replay_hints.cc mxs3803_trx_replay_hints mxs3803_trx_replay_hints LABELS REPL_BACKEND readwritesplit)

# MXS-3881: LOAD DATA LOCAL INFILE inside of a transaction with transaction_replay enabled
add_test_executable(mxs3881_ldli_trx_replay.cc mxs3881_ldli_trx_replay mxs3881_ldli_trx_replay LABELS REPL_BACKEND readwritesplit)

# MXS-3894: Test for transaction_replay_checksum
add_test_executable(mxs3894_trx_checksum.cc mxs3894_trx_checksum mxs3894_trx_checksum LABELS REPL_BACKEND readwritesplit)

# MXS-3920: Unicode characters in database names don't work
add_test_executable(mxs3920_unicode_db.cc mxs3920_unicode_db replication LABELS REPL_BACKEND)

# MXS-3959: Transaction replay doesn't reset transaction on implicit commit
add_test_executable(mxs3959_implicit_commit.cc mxs3959_implicit_commit mxs3959_implicit_commit LABELS REPL_BACKEND readwritesplit)

# MXS-3924: Session commands aren't retried when delayed_retry is enabled
add_test_executable(mxs3924_sescmd_retry.cc mxs3924_sescmd_retry mxs3924_sescmd_retry LABELS REPL_BACKEND readwritesplit)

add_test_executable_ex(NAME idle_pool_max_conns SOURCE idle_pool_max_conns.cc CONFIG idle_pool_max_conns.cnf
        VMS repl_backend)

# Auto_tune
add_test_executable(auto_tune.cc auto_tune auto_tune LABELS REPL_BACKEND)

# MXS-4194: QC cache size keeps growing
add_test_executable(mxs4194_qc_cache_size.cc mxs4194_qc_cache_size mxs4194_qc_cache_size LABELS REPL_BACKEND readwritesplit)

# MXS-4232: Retain and use service password if new does not work
add_test_executable(mxs4232_retain_service_password.cc mxs4232_retain_service_password mxs4232_retain_service_password LABELS REPL_BACKEND)

# MXS-4420: Pipeline read-only transactions are not handled correctly
add_test_executable(mxs4420_pipelined_ro_trx.cc mxs4420_pipelined_ro_trx mxs4420_pipelined_ro_trx LABELS REPL_BACKEND readwritesplit)

# MXS-4440: connection_keepalive doesn't work with long queries
add_test_executable(mxs4440_long_query_keepalive.cc mxs4440_long_query_keepalive mxs4440_long_query_keepalive LABELS REPL_BACKEND readwritesplit)

# MXS-4474: MaxScale hangs when worker writes messages to itself
add_test_executable(mxs4474_worker_messages.cc mxs4474_worker_messages replication LABELS REPL_BACKEND readwritesplit)

# MXS-4488: MaxScale hangs when client sends garbage
add_test_executable(mxs4488_garbage.cc mxs4488_garbage mxs4488_garbage LABELS REPL_BACKEND readwritesplit)

# MXS-4505: transaction_replay_safe_commit=true should prevent about-to-commit transaction from being replayed
add_test_executable(mxs4505_trx_safe_replay.cc mxs4505_trx_safe_replay mxs4505_trx_safe_replay LABELS REPL_BACKEND readwritesplit)

# MXS-4522: Loss of temporary tables on reconnection is ignored
add_test_executable(mxs4522_tmp_table_reconnect.cc mxs4522_tmp_table_reconnect mxs4522_tmp_table_reconnect LABELS REPL_BACKEND readwritesplit)

# MXS-4540: transaction_replay_retry_on_mismatch=true leads to infinite replays
add_test_executable(mxs4540_mismatch_replay.cc mxs4540_mismatch_replay mxs4540_mismatch_replay LABELS REPL_BACKEND readwritesplit)

# MXS-4549: Replay queries with partially returned results
add_test_executable(mxs4549_splice_results.cc mxs4549_splice_results mxs4549_splice_results LABELS REPL_BACKEND readwritesplit)

# MXS-4615: Partially executed multistatements aren't treated as partial results
add_test_executable(mxs4615_partial_multistmt.cc mxs4615_partial_multistmt mxs4615_partial_multistmt LABELS REPL_BACKEND readwritesplit)

# MXS-4635: Connection metadata
add_test_executable(mxs4635_custom_sysvars.cc mxs4635_custom_sysvars replication LABELS REPL_BACKEND readwritesplit)

# MXS-4826: Forbid replication through MaxScale with allow_replication=false
add_test_executable(mxs4826_allow_replication.cc mxs4826_allow_replication mxs4826_allow_replication LABELS REPL_BACKEND readwritesplit)

# MXS-4847: Crash on `maxctrl show sessions`
add_test_executable(mxs4847_diagnostics_crash.cc mxs4847_diagnostics_crash replication LABELS REPL_BACKEND)

# MXS-4858: Crash on dump_last_statements=on_close
add_test_executable(mxs4858_dump_on_close.cc mxs4858_dump_on_close mxs4858_dump_on_close LABELS REPL_BACKEND)

# MXS-4881: Test commandline path handling
add_test_executable(basedir.cc basedir replication LABELS REPL_BACKEND)

# MXS-4978: START TRANSACTION READ ONLY is routed to a failed server
add_test_executable(mxs4978_wrong_ro_trx_target.cc mxs4978_wrong_ro_trx_target replication LABELS REPL_BACKEND readwritesplit)

<<<<<<< HEAD
# MXS-5032: Simple SET inside a PS is not executed on history replay
add_test_executable(mxs5032_set_in_ps.cc mxs5032_set_in_ps mxs5032_set_in_ps LABELS REPL_BACKEND readwritesplit)
=======
# MXS-5063: Fake events don't respect writeq throttling
add_test_executable(mxs5063_big_resultset.cc mxs5063_big_resultset mxs5063_big_resultset LABELS REPL_BACKEND readwritesplit)
>>>>>>> 63fc6cf4

############################################
# END: Normal tests                        #
############################################

############################################
# BEGIN: backend SSL tests                 #
############################################

add_test_derived(sql_queries_ssl sql_queries ssl LABELS readwritesplit REPL_BACKEND BACKEND_SSL LISTENER_SSL)

# MXS-3128: Server SSL alteration test
add_test_executable(mxs3128_server_ssl.cc mxs3128_server_ssl replication LABELS REPL_BACKEND BACKEND_SSL)

############################################
# END: backend SSL  tests                  #
############################################

############################################
# BEGIN: avrorouter tests                  #
############################################

add_test_executable(avro.cc avro avro LABELS avrorouter LIGHT BREAKS_REPL REPL_BACKEND)
add_test_executable(avro_alter.cc avro_alter avro LABELS avrorouter LIGHT BREAKS_REPL REPL_BACKEND)

# Test of CDC protocol (avro listener)
add_test_executable(cdc_client.cc cdc_client avro LABELS avrorouter BREAKS_REPL REPL_BACKEND)

# MXS-1543: Avrorouter doesn't detect MIXED or STATEMENT format replication
# https://jira.mariadb.org/browse/MXS-1543
add_test_executable(mxs1543.cc mxs1543 avro LABELS avrorouter REPL_BACKEND)

# MXS-1949: Warning for user load failure logged even when service has no users
# https://jira.mariadb.org/browse/MXS-1949
add_test_executable(mxs1949_warn_user_injection.cc mxs1949_warn_user_injection avro LABELS REPL_BACKEND)

# MXS-2106: NULL values with avrorouter
add_test_executable(mxs2106_avro_null.cc mxs2106_avro_null avro LABELS avrorouter REPL_BACKEND)

# MXS-1687: Avrorouter HA test (tests the same mechanism that kafkacdc uses)
add_test_executable(mxs1687_avro_ha.cc mxs1687_avro_ha mxs1687_avro_ha LABELS avrorouter REPL_BACKEND)

# MXS-3580: Avrorouter multidomain gtid support.
add_test_executable(avro_gtid.cc avro_gtid avro_gtid LABELS avrorouter REPL_BACKEND)

# MXS-4010: Avrorouter file rotation
add_test_executable(mxs4010_avro_rotate.cc mxs4010_avro_rotate mxs4010_avro_rotate LABELS avrorouter REPL_BACKEND)

############################################
# END: avrorouter tests                    #
############################################

############################################
# BEGIN: Galera tests                      #
############################################

# Crash in case of backend node in Galera cluster stopping and then reconnect to Maxscale
add_test_executable(bug676.cc bug676 galera LABELS galeramon GALERA_BACKEND)

# Galera node priority test. Also tests MXS-3826 and MXS-3532.
add_test_executable(galera_priority.cc galera_priority galera_priority LABELS galeramon LIGHT GALERA_BACKEND)

# INSERT extremelly big number of rows
add_test_executable(lots_of_rows.cc lots_of_rows galera LABELS readwritesplit HEAVY GALERA_BACKEND)

# Prepearing and execution statements in the loop
add_test_executable(mxs244_prepared_stmt_loop.cc mxs244_prepared_stmt_loop galera LABELS readwritesplit readconnroute LIGHT GALERA_BACKEND)

# Playing with blocking and unblocking nodes under INSERT load
add_test_executable(mxs564_big_dump.cc mxs564_big_dump galera_mxs564 LABELS readwritesplit readconnroute GALERA_BACKEND)

# MXS-1476: priority value ignored when a Galera node rejoins with a lower wsrep_local_index than current master
# https://jira.mariadb.org/browse/MXS-1476
add_test_executable(mxs1476.cc mxs1476 mxs1476 LABELS galeramon GALERA_BACKEND)

# MXS-1751: Maxscale crashes when certain config is in play (with nodes down)
# https://jira.mariadb.org/browse/MXS-1751
add_test_executable(mxs1751_available_when_donor_crash.cc mxs1751_available_when_donor_crash mxs1751_available_when_donor_crash LABELS galeramon GALERA_BACKEND)

# Persistant connection test. Also MXS-3265.
add_test_executable(pers_01.cc pers_01 pers_01 LABELS maxscale REPL_BACKEND readwritesplit)

# Test with extremely big blob inserting/selecting with > 16 mb data blocks
add_test_executable(mxs1110_16mb.cc mxs1110_16mb mxs1110_16mb LABELS readwritesplit readconnroute
        REPL_BACKEND)
add_test_derived(mxs1110_16mb_ssl mxs1110_16mb mxs1110_16mb LABELS readwritesplit readconnroute
        REPL_BACKEND LISTENER_SSL BACKEND_SSL)

# A set of MariaDB server tests executed against Maxscale RWSplit (Galera backend)
add_test_script(mariadb_tests_hartmut_galera.sh mariadb_tests_hartmut.sh galera_hartmut LABELS readwritesplit GALERA_BACKEND)

# Crash with Galera and backend restart when persistant cfonnections are in use
add_test_derived(mxs361 pers_02 mxs361 mxs361 LABELS maxscale REPL_BACKEND GALERA_BACKEND)

 # MXS-1585: Crash in MaxScale 2.1.12
 # https://jira.mariadb.org/browse/MXS-1585
add_test_executable(mxs1585.cc mxs1585 mxs1585 LABELS GALERA_BACKEND)

# Test big number of opened connections with persistent connections configured
add_test_executable(pers_02.cc pers_02 pers_01 LABELS maxscale REPL_BACKEND readwritesplit)

# Test of external script execution. Includes MXS-2723.
add_test_executable(script.cc script script LABELS maxscale REPL_BACKEND GALERA_BACKEND)

# MXS-2441: Add support for read-only slaves to galeramon
add_test_executable(mxs2441_galera_slaves.cc mxs2441_galera_slaves mxs2441_galera_slaves LABELS REPL_BACKEND GALERA_BACKEND)

# MXS-3827: admin audit
add_test_executable(admin_audit.cc admin_audit admin_audit LABELS LIGHT CONFIG)

# MXS-4191: admin hosts
add_test_executable_ex(NAME admin_hosts SOURCE admin_hosts.cc CONFIG admin_hosts.cnf VMS repl_backend)

############################################
# END: Galera tests                        #
############################################


##############################################
# BEGIN: DUMMY test to create GUI demo setup #
##############################################

add_test_executable_notest(gui_demo.cc gui_demo gui_demo LABELS gui_demo REPL_BACKEND)

##############################################
# END: DUMMY test to create GUI demo setup   #
##############################################


###############################
# DO NOT ADD TESTS AFTER THIS #
###############################

# The core testing library
add_linebreaks(TEST_DEFINITIONS TEST_DEFINITIONS)
configure_file(maxtest/src/test_info.cc.in maxtest/src/test_info.cc @ONLY)
add_subdirectory(maxtest)<|MERGE_RESOLUTION|>--- conflicted
+++ resolved
@@ -973,13 +973,11 @@
 # MXS-4978: START TRANSACTION READ ONLY is routed to a failed server
 add_test_executable(mxs4978_wrong_ro_trx_target.cc mxs4978_wrong_ro_trx_target replication LABELS REPL_BACKEND readwritesplit)
 
-<<<<<<< HEAD
 # MXS-5032: Simple SET inside a PS is not executed on history replay
 add_test_executable(mxs5032_set_in_ps.cc mxs5032_set_in_ps mxs5032_set_in_ps LABELS REPL_BACKEND readwritesplit)
-=======
+
 # MXS-5063: Fake events don't respect writeq throttling
 add_test_executable(mxs5063_big_resultset.cc mxs5063_big_resultset mxs5063_big_resultset LABELS REPL_BACKEND readwritesplit)
->>>>>>> 63fc6cf4
 
 ############################################
 # END: Normal tests                        #
