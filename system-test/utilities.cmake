# Default test timeout
set(TEST_TIMEOUT 1200)
# Return code for skipped tests
set(TEST_SKIP_RC 202)

# Adds linebreaks to curly brackets in a variable.
function(add_linebreaks source_var dest_var)
  string(REPLACE }, },\n splitted "${${source_var}}")
  set(${dest_var} ${splitted} PARENT_SCOPE)
endfunction()

# Helper function to add a configuration template to the global test definitions list.
# Parameters are as in add_test_executable().
function(add_template name template labels)
  set(config_template_path "${CMAKE_SOURCE_DIR}/system-test/cnf/maxscale.cnf.template.${template}")
  set(new_def "{\"${name}\", \"${config_template_path}\", \"${labels}\"}")
  set(TEST_DEFINITIONS "${TEST_DEFINITIONS}${new_def}," CACHE INTERNAL "")
endfunction()

# Helper function to add a configuration template
function(add_template_manual name template)
  add_template(${name} ${template} "CONFIG")
endfunction()

# Helper function for adding properties to a test. Adds the default timeout and labels.
function(add_test_properties name labels)
  list(APPEND labels ${ARGN})
  # Remove the LABELS-string from the list if it's there.
  list(REMOVE_ITEM labels "LABELS")
  set_property(TEST ${name} PROPERTY TIMEOUT ${TEST_TIMEOUT})
  set_property(TEST ${name} PROPERTY SKIP_RETURN_CODE ${TEST_SKIP_RC})
  set_property(TEST ${name} APPEND PROPERTY LABELS ${labels})
endfunction()


# This functions adds a source file as an executable, links that file against
# the common test core and creates a test from it.
# Parameters:
# source Test source code file name
# name Name of the generated test executable and the test itself
# template Configuration file template file name. Should only be the last part of the file name. The file
# should be located in the /cnf/ directory and have prefix "maxscale.cnf.template.".
# labels Test labels. The labels can be given as "Label1;Label2;Label3..." or "Label1 Label2 Label3 ..."
# Example: to add simple_test.cpp with maxscale.cnf.template.simple_config to the
# test set, the function should be called as follows:
#     add_test_executable(simple_test.cpp simple_test simple_config LABELS some_label)
function(add_test_executable source name template labels)
  list(APPEND labels ${ARGN})
  add_template(${name} ${template} "${labels}")
  add_executable(${name} ${source})
  target_link_libraries(${name} maxtest)
  add_test(NAME ${name} COMMAND ${CMAKE_CURRENT_BINARY_DIR}/${name} ${name} WORKING_DIRECTORY ${CMAKE_CURRENT_BINARY_DIR})
  add_test_properties(${name} ${labels})
endfunction()

# Same as add_test_executable, but do not add executable into tests list
function(add_test_executable_notest source name template)
  add_template(${name} ${template} "${ARGN}")
  add_executable(${name} ${source})
  target_link_libraries(${name} maxtest)
endfunction()

# Add a test which uses another test as the executable
function(add_test_derived name executable template labels)
  list(APPEND labels ${ARGN})
  add_template(${name} ${template} "${labels}")
  add_test(NAME ${name} COMMAND ${CMAKE_CURRENT_BINARY_DIR}/${executable} ${name} WORKING_DIRECTORY ${CMAKE_CURRENT_BINARY_DIR})
  add_test_properties(${name} ${labels})
endfunction()

# This function adds a script as a test with the specified name and template.
# The naming of the templates follow the same principles as add_test_executable.
# also suitable for symlinks
function(add_test_script name script template labels)
  list(APPEND labels ${ARGN})
  add_template(${name} ${template} "${labels}")
  add_test(NAME ${name} COMMAND non_native_setup ${name} ${CMAKE_CURRENT_SOURCE_DIR}/${script} WORKING_DIRECTORY ${CMAKE_CURRENT_BINARY_DIR})
  add_test_properties(${name} ${labels})
endfunction()

# Same as "add_test_executable" but with a local config template file. Called using named arguments as in
# add_test_executable_ex(NAME <testname> SOURCE <source.cc> CONFIG <configfile.cnf> VMS <backends setup>
# LABELS <label list>).
#
# If creating a derived test, denote the original test with ORIG_NAME.
function(add_test_executable_ex)
  set(arg_names NAME SOURCE CONFIG LIBS VMS LABELS ORIG_NAME)
  set(now_parsing "")
  foreach(elem ${ARGN})
    list(FIND arg_names ${elem} arg_names_ind)
    if (arg_names_ind GREATER -1)
      set(now_parsing ${elem})
    else()
      # Add element to target list depending on last argument name.
      if (NOT now_parsing)
        message(FATAL_ERROR "${elem} is not preceded by a valid argument name. Argument names are "
                "${arg_names}")
      elseif("${now_parsing}" STREQUAL "NAME")
        list(APPEND name ${elem})
      elseif("${now_parsing}" STREQUAL "SOURCE")
        list(APPEND source_file ${elem})
      elseif("${now_parsing}" STREQUAL "CONFIG")
        list(APPEND config_files ${elem})
      elseif("${now_parsing}" STREQUAL "LIBS")
        list(APPEND link_libraries ${elem})
      elseif("${now_parsing}" STREQUAL "VMS")
        list(APPEND vms_setup ${elem})
      elseif("${now_parsing}" STREQUAL "LABELS")
        list(APPEND labels ${elem})
      elseif("${now_parsing}" STREQUAL "ORIG_NAME")
        list(APPEND orig_name ${elem})
      endif()
    endif()
  endforeach()

  # Check that name, source and config are single-valued.
  set(errmsg "is not set or has multiple values.")

  list(LENGTH name list_len)
  if (NOT ${list_len} EQUAL 1)
    message(FATAL_ERROR "NAME ${errmsg}")
  endif()

  # If original name was given, source file should not.
  list(LENGTH orig_name n_orig_name)
  list(LENGTH source_file n_source_file)

  if ("${n_orig_name}" GREATER 1)
    message(FATAL_ERROR "ORIG_NAME has multiple values.")
  elseif("${n_orig_name}" EQUAL 1)

    if ("${n_source_file}" GREATER 0)
      message(FATAL_ERROR "Both ORIG_NAME and SOURCE are defined.")
    endif()

    # Also check link libraries
    list(LENGTH link_libraries n_link_libraries)
    if ("${n_link_libraries}" GREATER 0)
      message(FATAL_ERROR "Both ORIG_NAME and LIBS are defined.")
    endif()

    get_test_property(${orig_name} TIMEOUT to)
    if (NOT to)
      message(FATAL_ERROR "${orig_name} is not an existing test.")
    endif()

  elseif(NOT ${n_source_file} EQUAL 1)
    message(FATAL_ERROR "SOURCE ${errmsg}")
  endif()

  list(LENGTH config_files list_len)
  if (${list_len} LESS 1)
    message(FATAL_ERROR "CONFIG is not set")
  endif()

  # VMS may be multivalued. If not using any backends, the value should be "none".
  list(LENGTH vms_setup list_len)
  if (${list_len} LESS 1)
    message(FATAL_ERROR "VMS is not set.")
  else()
    # Check that the vms setup is recognized.
<<<<<<< HEAD
    set(known_vms_setups none repl_backend galera_backend xpand_backend big_repl_backend
        columnstore_backend second_maxscale backend_ssl)

=======
    set(known_vms_setups none repl_backend galera_backend columnstore_backend second_maxscale backend_ssl)
>>>>>>> 01ad31cc
    foreach(elem ${vms_setup})
      list(FIND known_vms_setups ${elem} vms_ind)
      if (vms_ind GREATER -1)
        if (NOT ${elem} STREQUAL "none")
          # MDBCI-labels are in caps.
          string(TOUPPER ${elem} elem_upper)
          list(APPEND vms_upper ${elem_upper})
        endif()
      else()
        message(FATAL_ERROR "${elem} is not a valid VM setup. Valid values are " "${known_vms_setups}")
      endif()
    endforeach()
  endif()

  # Config file can be multivalued. Check that the files exist and add to list.
  foreach(elem ${config_files})
    set(cnf_file_path ${CMAKE_CURRENT_SOURCE_DIR}/${elem})
    if (NOT EXISTS ${cnf_file_path})
      message(FATAL_ERROR "Config file ${cnf_file_path} not found.")
    endif()
    list(APPEND cnf_file_path_total ${cnf_file_path})
  endforeach()

  # Add test name, config file(s) and label(s) to the total test definitions variable,
  # which will be written to test_info.cc.
  set(combined_labels ${vms_upper} ${labels})
  set(new_def "{\"${name}\", \"${cnf_file_path_total}\", \"${combined_labels}\"}")
  set(TEST_DEFINITIONS "${TEST_DEFINITIONS}${new_def}," CACHE INTERNAL "")

  if ("${n_source_file}" EQUAL 1)
    add_executable(${name} ${source_file})
    list(APPEND link_libraries maxtest)
    target_link_libraries(${name} ${link_libraries})
    add_test(NAME ${name} COMMAND ${CMAKE_CURRENT_BINARY_DIR}/${name} ${name} WORKING_DIRECTORY ${CMAKE_CURRENT_BINARY_DIR})
  else()
    add_test(NAME ${name} COMMAND ${CMAKE_CURRENT_BINARY_DIR}/${orig_name} ${name} WORKING_DIRECTORY ${CMAKE_CURRENT_BINARY_DIR})
  endif()

  list(APPEND ctest_labels ${vms_upper} ${labels})
  add_test_properties(${name} ${ctest_labels})
endfunction()

# Label a list of tests as heavy, long running tests
macro(heavy_weight_tests)
  foreach(name IN ITEMS ${ARGN})
    set_property(TEST ${name} PROPERTY LABELS "HEAVY")
  endforeach()
endmacro()

# Label tests as medium weight tests. These tests take more than 180 seconds to complete.
macro(medium_weight_tests)
  foreach(name IN ITEMS ${ARGN})
    set_property(TEST ${name} PROPERTY LABELS "MEDIUM")
  endforeach()
endmacro()

# Label tests as light weight tests. These tests take less than 90 seconds to complete.
macro(light_weight_tests)
  foreach(name IN ITEMS ${ARGN})
    set_property(TEST ${name} PROPERTY LABELS "LIGHT")
  endforeach()
endmacro()

# Test utilities
add_test_executable_notest(non_native_setup.cpp non_native_setup replication)
add_test_executable_notest(sysbench_example.cpp sysbench_example replication)

#
# Check that all required components are present. To build even without them,
# add e.g. -DHAVE_PHP=Y to the CMake invocation
#

find_program(HAVE_MYSQLTEST mysqltest)
if (NOT HAVE_MYSQLTEST)
  message(FATAL_ERROR "Could not find mysqltest. Add -DHAVE_MYSQLTEST=Y to CMake invocation ignore this.")
endif()

find_program(HAVE_PHP php)
if (NOT HAVE_PHP)
  message(FATAL_ERROR "Could not find php. Add -DHAVE_PHP=Y to CMake invocation ignore this.")
endif()

find_package(CURL REQUIRED)<|MERGE_RESOLUTION|>--- conflicted
+++ resolved
@@ -159,13 +159,9 @@
     message(FATAL_ERROR "VMS is not set.")
   else()
     # Check that the vms setup is recognized.
-<<<<<<< HEAD
-    set(known_vms_setups none repl_backend galera_backend xpand_backend big_repl_backend
+    set(known_vms_setups none repl_backend galera_backend xpand_backend
         columnstore_backend second_maxscale backend_ssl)
 
-=======
-    set(known_vms_setups none repl_backend galera_backend columnstore_backend second_maxscale backend_ssl)
->>>>>>> 01ad31cc
     foreach(elem ${vms_setup})
       list(FIND known_vms_setups ${elem} vms_ind)
       if (vms_ind GREATER -1)
