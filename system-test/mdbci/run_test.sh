#!/bin/bash

# see set_run_test_variables.sh for default values of all variables

# $box - Name of Vagrant box for Maxscale machine
# see lists of supported boxes
# https://github.com/mariadb-corporation/mdbci/tree/integration/BOXES

# $template - name of MDBCI json template file
# Template file have to be in ./templates/, file name
# have to be '$template.json.template
# Template file can contain references to any variables -
# all ${variable_name} will be replaced with values

# $name - name of test run. It can be any string of leytters or digits
# If it is not defined, name will be automatically genereted
# using $box and current date and time

# $product - 'mariadb' or 'mysql'

# $version - version of backend DB (e.g. '10.1', '10.2')

# $galera_version - version of Galera backend DB
# same as $version by default

# $target - name of binary repository
# (name of subdirectroy http://max-tst-01.mariadb.com/ci-repository/)

# $team_keys - path to the file with open ssh keys to be
# installed on all VMs (default ${HOME}/team_keys)

# $do_not_destroy_vm - if 'yes' VM won't be destored afther the test

# $test_set - parameters to be send to 'ctest' (e.g. '-I 1,100',
# '-LE UNSTABLE'
# if $test_set starts from 'NAME#' ctest will not be executed,
# the value of $test_set after 'NAME#' is used as bash command 
# line
# example: '#NAME long_test_time=3600 ./long_test'
#
# $maxscale_product - use CI or production version of Maxscale
# 'maxscale_ci' or 'maxscale'

export vm_memory=${vm_memory:-"2048"}
export dir=`pwd`

# read the name of build scripts directory
export script_dir="$(dirname $(readlink -f $0))"

. ${script_dir}/set_run_test_variables.sh

rm -rf LOGS

export target=`echo $target | sed "s/?//g"`
export mdbci_config_name=`echo ${mdbci_config_name} | sed "s/?//g"`

export provider=`mdbci show provider $box --silent 2> /dev/null`
export backend_box=${backend_box:-"centos_7_"$provider}
export maxscale_product=${maxscale_product:-"maxscale_ci"}

mdbci destroy --force ${mdbci_config_name}

. ${script_dir}/configure_log_dir.sh

ulimit -c unlimited

cd ${script_dir}/../../
<<<<<<< HEAD

=======
rm -rf build
>>>>>>> c03e557a
mkdir build && cd build
cmake .. -DBUILD_SYSTEM_TESTS=Y -DBUILDNAME=${mdbci_config_name} -DCMAKE_BUILD_TYPE=Debug
cd system-test
make
if [ $? != 0 ] ; then
    echo "Test code build FAILED! exiting"
    exit 1
fi

echo ${test_set} | grep "NAME#"
if [ $? == 0 ] ; then
    named_test=`echo ${test_set} | sed "s/NAME#//"`
    echo ${named_test} | grep "\./"
    if [ $? != 0 ] ; then
        named_test="./"${named_test}
    fi
fi

# Build MaxScale locally on the VM
if [[ "$name" =~ '-gcov' ]]
then
    echo "Building MaxScale from source on maxscale_000"

    # Start the MaxScale machine by running the sanity check test
    ctest -V -R sanity_check || exit 1

    # Configure SSH options
    export sshuser=`mdbci ssh --command 'whoami' --silent $mdbci_config_name/maxscale_000 2> /dev/null | tr -d '\r'`
    export IP=`mdbci show network $mdbci_config_name/maxscale_000 --silent 2> /dev/null`
    export sshkey=`mdbci show keyfile $mdbci_config_name/maxscale_000 --silent 2> /dev/null | sed 's/"//g'`
    export scpopt="-i $sshkey -o UserKnownHostsFile=/dev/null -o StrictHostKeyChecking=no -o ConnectTimeout=120 "
    export sshopt="$scpopt $sshuser@$IP"

    rsync -az --delete -e "ssh $scpopt" ${script_dir}/../../ $sshuser@$IP:/tmp/MaxScale/
    ssh $sshopt "/tmp/MaxScale/BUILD/install_build_deps.sh"
    ssh $sshopt "mkdir /tmp/build && cd /tmp/build && cmake ../MaxScale -DCMAKE_INSTALL_PREFIX=/usr -DGCOV=Y && make && sudo make install"
    ssh $sshopt "sudo chmod -R a+rwx /tmp/build"
    ssh $sshopt "sudo systemctl daemon-reload"
fi

if [ ! -z "${named_test}" ] ; then
    eval ${named_test}
else
    eval "arguments=(${test_set})"
    ctest -N "${arguments[@]}"
    ctest -VV "${arguments[@]}"
fi

if [[ "$name" =~ '-gcov' ]]
then
    ssh $sshopt 'cd /tmp/build && lcov --gcov-tool=$(command -v gcov) -c -d . -o lcov.info && genhtml --prefix /tmp/MaxScale/ -o /tmp/gcov-report/ lcov.info'
    rsync -a --delete -e "ssh $scpopt" $sshuser@$IP:/tmp/gcov-report/ ./gcov-report/
    mkdir -p ${logs_publish_dir}/coverage/
    cp -r ./gcov-report/ ${logs_publish_dir}/coverage/
fi

cp core.* ${logs_publish_dir}
${script_dir}/copy_logs.sh
cd $dir

if [ "${do_not_destroy_vm}" != "yes" ] ; then
	mdbci destroy --force ${mdbci_config_name}
	echo "clean up done!"
fi<|MERGE_RESOLUTION|>--- conflicted
+++ resolved
@@ -65,11 +65,8 @@
 ulimit -c unlimited
 
 cd ${script_dir}/../../
-<<<<<<< HEAD
 
-=======
 rm -rf build
->>>>>>> c03e557a
 mkdir build && cd build
 cmake .. -DBUILD_SYSTEM_TESTS=Y -DBUILDNAME=${mdbci_config_name} -DCMAKE_BUILD_TYPE=Debug
 cd system-test
