/*
 * Copyright (c) 2016 MariaDB Corporation Ab
 * Copyright (c) 2023 MariaDB plc, Finnish Branch
 *
 * Use of this software is governed by the Business Source License included
 * in the LICENSE.TXT file and at www.mariadb.com/bsl11.
 *
 * Change Date: 2029-02-28
 *
 * On the date above, in accordance with the Business Source License, use
 * of this software will be governed by version 2 or later of the General
 * Public License.
 */

/**
 * Sanity check for basic functionality
 *
 * Combines several old regression tests into one quick test.
 */

#include <maxtest/testconnections.hh>
#include <numeric>

void test_rwsplit(TestConnections& test)
{
    test.reset_timeout();
    test.repl->connect();
    std::string master_id = test.repl->get_server_id_str(0);
    test.repl->disconnect();

    auto c = test.maxscale->rwsplit();
    test.expect(c.connect(), "Connection to readwritesplit should succeed");

    // Test simple reads and writes outside of transactions
    test.expect(c.query("CREATE OR REPLACE TABLE table_for_writes(id INT)"),
                "Failed to create table: %s", c.error());

    for (int i = 0; i < 100 && test.ok(); i++)
    {
        if (test.repl->check_backend_versions(100500))
        {
            auto id = c.field("INSERT INTO table_for_writes VALUES (@@server_id) RETURNING id");

            if (test.expect(!id.empty(), "INSERT failed: %s", c.error()))
            {
                test.expect(id == master_id, "INSERT was not routed to master: %s", id.c_str());
            }
        }
        else
        {
            test.expect(c.query("INSERT INTO table_for_writes VALUES (@@server_id)"),
                        "INSERT failed: %s", c.error());
        }
    }


    test.repl->sync_slaves();

    for (int i = 0; i < 100 && test.ok(); i++)
    {
        auto row = c.row("SELECT id, @@server_id FROM table_for_writes");

        if (test.expect(!row.empty(), "SELECT returned no data"))
        {
            test.expect(row[0] == master_id, "Expected %s to be stored in the table, not %s",
                        master_id.c_str(), row[0].c_str());
            test.expect(row[1] != master_id, "SELECT was not routed to a slave");
        }
    }

    test.expect(c.query("DROP TABLE table_for_writes"),
                "Failed to DROP TABLE: %s", c.error());

    // Transactions to master
    c.query("START TRANSACTION");
    test.expect(c.field("SELECT @@server_id") == master_id,
                "START TRANSACTION should go to the master");
    c.query("COMMIT");

    // Read-only transactions to slave
    c.query("START TRANSACTION READ ONLY");
    test.expect(c.field("SELECT @@server_id") != master_id,
                "START TRANSACTION READ ONLY should go to a slave");
    c.query("COMMIT");

    // @@last_insert_id routed to master
    test.expect(c.field("SELECT @@server_id, @@last_insert_id") == master_id,
                "@@last_insert_id should go to the master");
    test.expect(c.field("SELECT last_insert_id(), @@server_id", 1) == master_id,
                "@@last_insert_id should go to the master");

    // Replication related queries
    test.expect(!c.row("SHOW SLAVE STATUS").empty(),
                "SHOW SLAVE STATUS should go to a slave");

    // User variable modification in SELECT
    test.expect(!c.query("SELECT @a:=@a+1 as a, user FROM mysql"),
                "Query with variable modification should fail");

    // Repeated session commands
    for (int i = 0; i < 10000; i++)
    {
        test.expect(c.query("set @test=" + std::to_string(i)), "SET should work: %s", c.error());
    }

    // Large result sets
    for (int i = 1; i < 5000; i += 7)
    {
        c.query("SELECT REPEAT('a'," + std::to_string(i) + ")");
    }

    // Non ASCII characters
    c.query("CREATE OR REPLACE TABLE test.t1 AS SELECT 'Кот'");
    c.query("BEGIN");
    c.check("SELECT * FROM test.t1", "Кот");
    c.query("COMMIT");
    c.query("DROP TABLE test.t1");

    // Temporary tables
    for (auto a : {
        "USE test",
        "CREATE OR REPLACE TABLE t1(`id` INT(10) UNSIGNED NOT NULL AUTO_INCREMENT PRIMARY KEY)",
        "CREATE OR REPLACE TABLE t2(`id` INT(10) UNSIGNED NOT NULL AUTO_INCREMENT PRIMARY KEY)",
        "CREATE TEMPORARY TABLE temp1(`id` INT(10) UNSIGNED NOT NULL AUTO_INCREMENT PRIMARY KEY)",
        "INSERT INTO temp1 values (1), (2), (3)",
        "INSERT INTO t1 values (1), (2), (3)",
        "INSERT INTO t2 values (1), (2), (3)",
        "CREATE TEMPORARY TABLE temp2 SELECT DISTINCT p.id FROM temp1 p JOIN t1 t "
        "    ON (t.id = p.id) LEFT JOIN t2 ON (t.id = t2.id) WHERE p.id IS NOT NULL "
        "    AND @@server_id IS NOT NULL",
        "SELECT * FROM temp2",
        "DROP TABLE t1",
        "DROP TABLE t2"
    })
    {
        test.expect(c.query(a), "Temp table query failed");
    }

    //  Temporary and real table overlap
    c.query("CREATE OR REPLACE TABLE test.t1 AS SELECT 1 AS id");
    c.query("CREATE TEMPORARY TABLE test.t1 AS SELECT 2 AS id");
    c.check("SELECT id FROM test.t1", "2");
    c.query("DROP TABLE test.t1");
    c.query("DROP TABLE test.t1");

    // COM_STATISTICS
    test.maxscale->connect();
    for (int i = 0; i < 10; i++)
    {
        mysql_stat(test.maxscale->conn_rwsplit);
        test.try_query(test.maxscale->conn_rwsplit, "SELECT 1");
    }

    //
    // MXS-3229: Hang with COM_SET_OPTION
    //

    mysql_set_server_option(test.maxscale->conn_rwsplit, MYSQL_OPTION_MULTI_STATEMENTS_ON);
    mysql_set_server_option(test.maxscale->conn_rwsplit, MYSQL_OPTION_MULTI_STATEMENTS_OFF);

    // Make sure the connection is still OK
    test.try_query(test.maxscale->conn_rwsplit, "SELECT 1");

    test.maxscale->disconnect();
}

void test_mxs3915(TestConnections& test)
{
    auto c = test.maxscale->rwsplit();
    test.expect(c.connect(), "Failed to connect: %s", c.error());
    c.query("SET autocommit=0");
    c.query("COMMIT");
    c.query("SET autocommit=1");

    test.repl->connect();
    auto master_id = test.repl->get_server_id_str(0);

    auto id = c.field("SELECT @@server_id");

    for (int i = 0; i < 10 && id == master_id; i++)
    {
        sleep(1);
        id = c.field("SELECT @@server_id");
    }

    test.expect(id != master_id, "SELECT was routed to master after re-enabling autocommit");
}

void test_mxs4269(TestConnections& test)
{
    auto c = test.maxscale->rwsplit();

    auto check_contents = [&](std::string rows){
        std::string from_slave = c.field("SELECT COUNT(*) FROM test.t1 WHERE server_id = @@server_id");
        test.expect(from_slave == "0", "Slave should not have matching rows but found %s rows",
                    from_slave.c_str());

        from_slave = c.field("SELECT COUNT(*) FROM test.t1");
        test.expect(from_slave == rows, "Slave should have %s rows in total but found %s rows",
                    rows.c_str(), from_slave.c_str());

        c.query("BEGIN");

        std::string from_master = c.field("SELECT COUNT(*) FROM test.t1 WHERE server_id = @@server_id");
        test.expect(from_master == rows, "Master should have %s matching rows but found %s rows",
                    rows.c_str(), from_master.c_str());

        from_master = c.field("SELECT COUNT(*) FROM test.t1");
        test.expect(from_master == rows, "Master should have %s rows but found %s rows",
                    rows.c_str(), from_master.c_str());

        c.query("COMMIT");
    };

    test.expect(c.connect(), "Failed to connect: %s", c.error());
    c.query("CREATE OR REPLACE TABLE test.t1(id INT, server_id INT)");
    test.repl->sync_slaves();

    c.query("SET @var = 1");
    c.query("INSERT INTO test.t1 VALUES (@var := @var + 1, @@server_id)");
    test.repl->sync_slaves();

    check_contents("1");

    c.query("UPDATE test.t1 SET id = (@var := @var + 1), server_id = @@server_id");
    test.repl->sync_slaves();

    check_contents("1");

    c.query("DELETE FROM test.t1 WHERE server_id = @@server_id");
    test.repl->sync_slaves();

    check_contents("0");

    c.query("DROP TABLE test.t1");
}

class Query
{
public:
    static constexpr struct error_t {} ERROR {};

    Query(int line, std::string query, std::string expected)
        : m_line(line)
        , m_query(query)
        , m_expected(expected)
    {
    }

    Query(int line, std::string query, error_t)
        : m_line(line)
        , m_query(query)
        , m_should_fail(true)
    {
    }

    Query(int line, std::string query)
        : m_line(line)
        , m_query(query)
    {
    }

    void send(TestConnections& test, Connection& c)
    {
        test.expect(c.send_query(m_query), "Line %d: Failed to send query '%s': %d, %s",
                    m_line, query(), c.errnum(), c.error());
    }

    void read(TestConnections& test, Connection& c)
    {
        auto res = c.read_query_result_field();

        if (m_should_fail)
        {
            test.expect(!res.has_value(), "Line %d: Query '%s' did not fail", m_line, query());
        }
        else if (test.expect(res.has_value(), "Line %d: Query '%s' failed: %d, %s",
                             m_line, query(), c.errnum(), c.error()))
        {
            test.expect(res.value() == m_expected, "Line %d: Unexpected result for '%s': %s != %s",
                        m_line, query(), res.value().c_str(), m_expected.c_str());
        }
    }

    const char* query() const
    {
        return m_query.c_str();
    }

private:
    int         m_line;
    std::string m_query;
    std::string m_expected;
    bool        m_should_fail {false};
};

#define QUERY(...) Query(__LINE__,  ##__VA_ARGS__)

void test_mxs4419(TestConnections& test)
{
    auto c = test.maxscale->rwsplit();
    test.expect(c.connect(), "Failed to connect: %s", c.error());
    test.expect(c.query("CREATE OR REPLACE TABLE test.t1(id INT)"), "Failed to create table: %s", c.error());

    // The test uses max_slave_connections=1 so we know there's only two possible server IDs that can be
    // returned
    std::string master_id = c.field("SELECT @@server_id, @@last_insert_id");
    std::string slave_id = c.field("SELECT @@server_id");
    test.expect(!master_id.empty(), "Failed to query master ID: %s", c.error());
    test.expect(!slave_id.empty(), "Failed to query slave ID: %s", c.error());

    std::vector<Query> rw_trx_queries
    {
        // Initial transaction, should be pipelined to the master
        QUERY("START TRANSACTION"),
        QUERY("INSERT INTO t1 VALUES (1)"),
        QUERY("COMMIT"),

        // Should get routed to the master
        QUERY("SELECT @@server_id, MAX(id), @@last_insert_id FROM test.t1", master_id),

        // The following should get routed to a slave server
        QUERY("SELECT @@server_id", slave_id),
        QUERY("SELECT @@server_id", slave_id),
        QUERY("SELECT @@server_id", slave_id),
        QUERY("SELECT @@server_id", slave_id),
        QUERY("SELECT @@server_id", slave_id),
        QUERY("SELECT @@server_id", slave_id),
        QUERY("SELECT @@server_id", slave_id),
        QUERY("SELECT @@server_id", slave_id),
        QUERY("SELECT 2", "2"),

        // The following should get routed the master
        QUERY("BEGIN"),
        QUERY("SELECT @@server_id", master_id),
        QUERY("COMMIT"),

        // The transaction should again be routed to the master
        QUERY("BEGIN"),
        QUERY("INSERT INTO t1 VALUES (2)"),
        QUERY("ROLLBACK"),

        // The rollback should make sure the row isn't added
        QUERY("SELECT MAX(id), @@last_insert_id FROM test.t1", "1"),

        // Reads should get routed to a slave
        QUERY("SELECT 1", "1"),

        // Disabling autocommit should route queries to the master until it is disabled again
        QUERY("SET autocommit=0"),
        QUERY("SELECT @@server_id", master_id),
        QUERY("SET autocommit=1"),

        // With autocommit enabled, the read should go to a slave
        QUERY("SELECT @@server_id", slave_id),
    };

    for (auto q : rw_trx_queries)
    {
        q.send(test, c);
    }

    for (auto q : rw_trx_queries)
    {
        q.read(test, c);
    }

    std::vector<Query> ro_trx_queries
    {
        // Read-only transaction, should be routed in its entirety to the same slave
        QUERY("START TRANSACTION READ ONLY"),
        QUERY("SELECT @@server_id", slave_id),
        QUERY("SELECT @@server_id", slave_id),
        QUERY("SELECT @@server_id", slave_id),
        QUERY("SELECT @@server_id", slave_id),
        QUERY("SELECT @@server_id", slave_id),
        QUERY("SELECT 1", "1"),
        QUERY("COMMIT"),

        // This should get routed to a master
        QUERY("INSERT INTO t1 VALUES (IF(@@server_id = " + master_id
              + ", SLEEP(1) + 2, (SELECT engine FROM information_schema.engines)))"),

        // Should get routed to the slave once the INSERT completes
        QUERY("START TRANSACTION READ ONLY"),
        QUERY("SELECT 2", "2"),
        QUERY("SELECT @@server_id", slave_id),
        QUERY("ROLLBACK"),

        // This should only make one transaction read-only
        QUERY("SET TRANSACTION READ ONLY"),
        QUERY("BEGIN"),
        QUERY("INSERT INTO t1 VALUES (123)", Query::ERROR),
        QUERY("COMMIT"),
        QUERY("BEGIN"),
        QUERY("SELECT @@server_id", master_id),
        QUERY("COMMIT"),

        // This makes all transactions read-only
        QUERY("SET SESSION TRANSACTION READ ONLY"),
        QUERY("BEGIN"),
        QUERY("SELECT @@server_id", slave_id),
        QUERY("COMMIT"),
        QUERY("BEGIN"),
        QUERY("SELECT @@server_id", slave_id),
        QUERY("COMMIT"),
        QUERY("SET SESSION TRANSACTION READ WRITE"),
    };

    for (auto q : ro_trx_queries)
    {
        q.send(test, c);
    }

    for (auto q : ro_trx_queries)
    {
        q.read(test, c);
    }

    c.query("DROP TABLE test.t1");
}

void mxs4843_lots_of_connection_attributes(TestConnections& test)
{
    auto c = test.maxscale->rwsplit();
    size_t len = 0;
    int i = 0;

    while (len < 1024 * 1024 * 14)
    {
        auto str = std::to_string(i++);
        auto key = "key" + str;
        auto value = "value" + str;
        c.set_connection_attr(key, value);
        len += key.length() + value.length() + 2;
    }

    test.expect(c.connect(), "Failed to connect: %s", c.error());
    test.expect(c.query("SELECT 1"), "Failed to query: %s", c.error());
}

#define CHECK(expr) if (!(expr)) throw std::runtime_error(#expr);

void test_mxs4981(TestConnections& test)
{
    try
    {
        auto c = test.maxscale->rwsplit();
        CHECK(c.connect());
        auto id = c.field("SELECT @@server_id, @@last_insert_id");

        for (int i = 0; i < 200; i++)
        {
            CHECK(c.send_query("SET @a = (SELECT SLEEP(CASE @@server_id WHEN " + id
                               + " THEN 0 ELSE 2 END))"));
        }

        for (int i = 0; i < 200; i++)
        {
            CHECK(c.read_query_result());
        }

        for (int i = 0; i < 20; i++)
        {
            CHECK(c.change_user(test.maxscale->user_name(), test.maxscale->password()));
        }
    }
    catch (const std::runtime_error& e)
    {
        test.add_failure("%s", e.what());
    }
}

<<<<<<< HEAD
void test_mxs5037(TestConnections& test)
{
    // Return reads and writes as a pair
    auto sum_stats = [](auto& stats){
        return std::accumulate(stats.begin(), stats.end(), std::make_tuple<int, int, int>(0, 0, 0),
                               [](auto prev, const auto& val){
            const auto& [reads, writes, packets] = prev;
            return std::make_tuple<int, int, int>(
                reads + val.routed_reads, writes + val.routed_writes, packets + val.routed_packets);
        });
    };

    auto c = test.maxscale->rwsplit();
    test.expect(c.connect(), "Connection failed: %s", c.error());
    auto at_start = test.maxscale->get_servers();
    auto [reads_before, writes_before, packets_before] = sum_stats(at_start);

    // This query will fail but the writes should still be incremented by it
    c.query("INSERT INTO test.t1 VALUES (1)");

    auto after_write = test.maxscale->get_servers();
    auto [reads_after_write, writes_after_write, packets_after_write] = sum_stats(after_write);

    test.expect(reads_after_write == reads_before,
                "Reads should not increase: %d != %d", reads_after_write, reads_before);
    test.expect(writes_after_write == writes_before + 1,
                "Writes should increase by one: %d != %d", writes_after_write, writes_before + 1);
    test.expect(packets_after_write == packets_before + 1,
                "Packets should increase by one: %d != %d", packets_after_write, packets_before + 1);
    test.expect(after_write.get(0).routed_writes == at_start.get(0).routed_writes + 1,
                "Write should go to the master");

    c.query("SELECT COUNT(*) FROM test.t1");

    auto after_read = test.maxscale->get_servers();
    auto [reads_after_read, writes_after_read, packets_after_read] = sum_stats(after_read);

    test.expect(reads_after_read == reads_after_write + 1,
                "Reads should increase by one: %d != %d", reads_after_read, reads_after_write + 1);
    test.expect(writes_after_read == writes_after_write,
                "Writes should not increase: %d != %d", writes_after_read, writes_after_write);
    test.expect(packets_after_read == packets_after_write + 1,
                "Packets should increase by one: %d != %d", packets_after_read, packets_after_write + 1);
    test.expect(after_read.get(0).routed_reads == after_write.get(0).routed_reads,
                "Read should not go to the master");
=======
void test_mxs5127(TestConnections& test)
{
    test.repl->connect();
    test.repl->execute_query_all_nodes("SET GLOBAL max_prepared_stmt_count=10");

    auto c = test.maxscale->rwsplit();
    c.connect();
    auto master_id = c.field("SELECT @@server_id, @@last_insert_id");

    for (int i = 0; i < 20; i++)
    {
        std::string stmt = "stmt" + std::to_string(i);
        test.expect(c.query("PREPARE " + stmt + " FROM 'SELECT 1'"), "PREPARE failed: %s", c.error());
        test.expect(c.query("EXECUTE " + stmt), "EXECUTE failed: %s", c.error());
        test.expect(c.query("DEALLOCATE PREPARE " + stmt), "DEALLOCATE failed: %s", c.error());
    }

    auto id = c.field("SELECT @@server_id");
    test.expect(id != master_id, "SELECT should not be routed to the master");

    test.repl->execute_query_all_nodes("SET GLOBAL max_prepared_stmt_count=DEFAULT");
>>>>>>> acaa6767
}

int main(int argc, char** argv)
{
    TestConnections test(argc, argv);

    auto connections = [&]() {
            return test.maxctrl("api get servers/server1 data.attributes.statistics.connections").output;
        };

    test.expect(connections()[0] == '0', "The master should have no connections");
    test.maxscale->connect();
    test.expect(connections()[0] == '2', "The master should have two connections");
    test.maxscale->disconnect();
    test.expect(connections()[0] == '0', "The master should have no connections");

    test.maxscale->connect();
    for (auto a : {"show status", "show variables", "show global status"})
    {
        for (int i = 0; i < 10; i++)
        {
            test.try_query(test.maxscale->conn_rwsplit, "%s", a);
            test.try_query(test.maxscale->conn_master, "%s", a);
        }
    }
    test.maxscale->disconnect();

    // Readwritesplit sanity checks
    test_rwsplit(test);

    // MXS-3915: Autocommit tracking is broken
    test_mxs3915(test);

    // MXS-4269: UPDATEs with user variable modifications are treated as session commands
    test_mxs4269(test);

    // MXS-4419: Pipelined transactions are not tracked correctly
    test_mxs4419(test);

    // MXS-4843: Check that large sets of connection attributes are accepted
    mxs4843_lots_of_connection_attributes(test);

    // MXS-4981: Large amounts of session commands will prevent MaxScale from stopping.
    test_mxs4981(test);

<<<<<<< HEAD
    // MXS-5037: Track reads and writes at the server level
    test_mxs5037(test);
=======
    // MXS-5127: DEALLOCATE PREPARE is not routed to all nodes
    test_mxs5127(test);
>>>>>>> acaa6767

    return test.global_result;
}<|MERGE_RESOLUTION|>--- conflicted
+++ resolved
@@ -471,7 +471,6 @@
     }
 }
 
-<<<<<<< HEAD
 void test_mxs5037(TestConnections& test)
 {
     // Return reads and writes as a pair
@@ -517,7 +516,8 @@
                 "Packets should increase by one: %d != %d", packets_after_read, packets_after_write + 1);
     test.expect(after_read.get(0).routed_reads == after_write.get(0).routed_reads,
                 "Read should not go to the master");
-=======
+}
+
 void test_mxs5127(TestConnections& test)
 {
     test.repl->connect();
@@ -539,7 +539,6 @@
     test.expect(id != master_id, "SELECT should not be routed to the master");
 
     test.repl->execute_query_all_nodes("SET GLOBAL max_prepared_stmt_count=DEFAULT");
->>>>>>> acaa6767
 }
 
 int main(int argc, char** argv)
@@ -585,13 +584,11 @@
     // MXS-4981: Large amounts of session commands will prevent MaxScale from stopping.
     test_mxs4981(test);
 
-<<<<<<< HEAD
     // MXS-5037: Track reads and writes at the server level
     test_mxs5037(test);
-=======
+
     // MXS-5127: DEALLOCATE PREPARE is not routed to all nodes
     test_mxs5127(test);
->>>>>>> acaa6767
 
     return test.global_result;
 }