add_library(maxtest SHARED
        big_load.cc
        blob_test.cc
        cdc_tools.cc
        config_operations.cc
        envv.cc
        execute_cmd.cc
        galera_cluster.cc
<<<<<<< HEAD
        generate_sql_mariadb.cc
        generate_sql_postgres.cc
=======
        kafka.cc
>>>>>>> bf044e9a
        log.cc
        mariadb_func.cc
        mariadb_connector.cc
        mariadb_nodes.cc
        maxrest.cc
        maxscales.cc
        nodes.cc
        replication_cluster.cc
        sql_t1.cc
        tcp_connection.cc
        testconnections.cc
        ${CMAKE_CURRENT_BINARY_DIR}/test_info.cc)

target_link_libraries(maxtest
  ${RDKAFKA_LIBRARIES}
  cdc_connector
  maxsql
  maxbase
  pthread
  crypt
  crypto
  z
  rt
  m)
set_target_properties(maxtest PROPERTIES VERSION "1.0.0" LINK_FLAGS -Wl,-z,defs)
install(TARGETS maxtest DESTINATION system-test)
add_dependencies(maxtest jansson librdkafka)<|MERGE_RESOLUTION|>--- conflicted
+++ resolved
@@ -6,12 +6,9 @@
         envv.cc
         execute_cmd.cc
         galera_cluster.cc
-<<<<<<< HEAD
         generate_sql_mariadb.cc
         generate_sql_postgres.cc
-=======
         kafka.cc
->>>>>>> bf044e9a
         log.cc
         mariadb_func.cc
         mariadb_connector.cc
