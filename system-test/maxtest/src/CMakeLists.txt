--- conflicted
+++ resolved
@@ -26,11 +26,6 @@
 
 target_link_libraries(maxtest
   ${RDKAFKA_LIBRARIES}
-<<<<<<< HEAD
-  ${JANSSON_LIBRARIES}
-=======
-  cdc_connector
->>>>>>> 6b1c0474
   maxsql
   maxbase
   pthread
