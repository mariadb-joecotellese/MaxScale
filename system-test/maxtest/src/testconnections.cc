--- conflicted
+++ resolved
@@ -1632,44 +1632,21 @@
             // Successful configs return 0 from pkill.
             int rc = mxs.vm_node().run_cmd_sudo(
                 "maxscale -U maxscale -lstdout --piddir=/tmp && pkill maxscale");
-            if (expect_success)
-            {
-<<<<<<< HEAD
-                if (rc != 0)
-=======
-                // On bad configs, the following returns an error before MaxScale daemonizes.
-                // Successful configs return 0 from pkill.
-                int rc = mxs.vm_node().run_cmd_sudo(
-                    "maxscale -U maxscale -lstdout --piddir=/tmp && pkill maxscale");
-                if (expected_rc == 0)
->>>>>>> b65fe6ae
-                {
-                    add_failure("MaxScale start failed with error %i using config file '%s'.",
-                                rc, config.c_str());
-                }
+            if (expected_rc == 0)
+            {
+                expect(rc == 0, "MaxScale start failed with error %i using config file '%s'.",
+                       rc, config.c_str());
             }
             else
             {
                 if (rc == 0)
                 {
-<<<<<<< HEAD
                     add_failure("MaxScale start succeeded with bad config file '%s'.", config.c_str());
-=======
-                    if (rc == 0)
-                    {
-                        add_failure("MaxScale start succeeded with bad config file '%s'.", config.c_str());
-                    }
-                    else if (rc != expected_rc)
-                    {
-                        add_failure("Unexpected return value with bad config file '%s'. Got %i, expected %i.",
-                                    config.c_str(), rc, expected_rc);
-                    }
->>>>>>> b65fe6ae
                 }
-                else if (rc != 1)
+                else if (rc != expected_rc)
                 {
-                    add_failure("Unexpected return value %i with bad config file '%s'.",
-                                rc, config.c_str());
+                    add_failure("Unexpected return value with bad config file '%s'. Got %i, expected %i.",
+                                 config.c_str(), rc, expected_rc);
                 }
             }
 
