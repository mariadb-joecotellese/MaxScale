/*
 * Copyright (c) 2016 MariaDB Corporation Ab
 * Copyright (c) 2023 MariaDB plc, Finnish Branch
 *
 * Use of this software is governed by the Business Source License included
 * in the LICENSE.TXT file and at www.mariadb.com/bsl11.
 *
 * Change Date: 2028-01-30
 *
 * On the date above, in accordance with the Business Source License, use
 * of this software will be governed by version 2 or later of the General
 * Public License.
 */

#include <getopt.h>
#include <libgen.h>
#include <stdarg.h>
#include <time.h>
#include <csignal>
#include <iostream>
#include <string>
#include <fstream>
#include <future>
#include <algorithm>

#include <maxbase/assert.hh>
#include <maxbase/format.hh>
#include <maxbase/stacktrace.hh>
#include <maxbase/string.hh>
#include <maxbase/stopwatch.hh>

#include <maxtest/envv.hh>
#include <maxtest/galera_cluster.hh>
#include <maxtest/log.hh>
#include <maxtest/replication_cluster.hh>
#include <maxtest/mariadb_func.hh>
#include <maxtest/sql_t1.hh>
#include <maxtest/testconnections.hh>
#include <maxtest/test_info.hh>

using std::cout;
using std::endl;
using std::string;
using std::move;

namespace
{
// These must match the labels recognized by MDBCI.
const string label_repl_be = "REPL_BACKEND";
const string label_galera_be = "GALERA_BACKEND";
const string label_2nd_mxs = "SECOND_MAXSCALE";
const string label_cs_be = "COLUMNSTORE_BACKEND";

const StringSet recognized_mdbci_labels =
{label_repl_be, label_galera_be, label_2nd_mxs, label_cs_be};

const int MDBCI_FAIL = 200;     // Exit code when failure caused by MDBCI non-zero exit
const int BROKEN_VM_FAIL = 201; // Exit code when failure caused by broken VMs
}

namespace maxscale
{

static bool start = true;
static std::string required_repl_version;
static bool restart_galera = false;
static bool require_columnstore = false;
}

static void signal_set(int sig, void (* handler)(int))
{
    struct sigaction sigact = {};
    sigact.sa_handler = handler;

    do
    {
        errno = 0;
        sigaction(sig, &sigact, NULL);
    }
    while (errno == EINTR);
}

static int call_system(const string& command)
{
    int rv = system(command.c_str());
    if (rv == -1)
    {
        printf("error: Could not execute '%s'.\n", command.c_str());
    }

    return rv;
}

void sigfatal_handler(int i)
{
    mxb::dump_stacktrace();
    signal_set(i, SIG_DFL);
    raise(i);
}

void TestConnections::skip_maxscale_start(bool value)
{
    maxscale::start = !value;
}

void TestConnections::require_repl_version(const char* version)
{
    maxscale::required_repl_version = version;
}

void TestConnections::require_columnstore(bool value)
{
    maxscale::require_columnstore = value;
}

void TestConnections::restart_galera(bool value)
{
    maxscale::restart_galera = value;
}

TestConnections::TestConnections()
    : global_result(m_shared.log.m_n_fails)
    , m_n_time_wait(count_tcp_time_wait())
{
}

TestConnections::TestConnections(int argc, char* argv[])
    : TestConnections()
{
    int rc = prepare_for_test(argc, argv);
    if (rc != 0)
    {
        cleanup();
        exit(rc);
    }
    m_state = State::RUNNING;
}

int TestConnections::prepare_for_test(int argc, char* argv[])
{
    if (m_state != State::NONE)
    {
        tprintf("ERROR: prepare_for_test called more than once.");
        return 1;
    }

    m_state = State::INIT;

    std::ios::sync_with_stdio(true);
    set_signal_handlers();

    // Read basic settings from env variables first, as cmdline may override.
    read_basic_settings();

    if (!read_cmdline_options(argc, argv))
    {
        return 1;
    }
    else if (maxscale::require_columnstore)
    {
        tprintf("ColumnStore testing is not yet implemented, skipping test");
        return TEST_SKIPPED;
    }
    else if (!read_test_info())
    {
        return 1;
    }
    else if (!m_shared.settings.local_test && !check_create_vm_dir())
    {
        return 1;
    }

    int rc = m_shared.settings.local_test ? (setup_backends() ? 0 : 1) : setup_vms();
    if (rc != 0)
    {
        return rc;
    }

    // Stop MaxScale to prevent it from interfering with replication setup.
    if (!m_mxs_manual_debug && !is_local_test())
    {
        stop_all_maxscales();
    }

    if (galera && maxscale::restart_galera && !is_local_test())
    {
        galera->stop_nodes();
        galera->start_replication();
    }

    if (m_check_nodes)
    {
        if (repl)
        {
            // The replication cluster has extra backends if too many are configured due to a previously
            // ran big test. Hide the extra ones.
            repl->remove_extra_backends();

            // Remove stale connections to the database. These sometimes appear when the connection to the
            // database is blocked. Extra connections cause connection count calculations to be off which
            // currently causes problems.
            repl->close_active_connections();
        }

        auto check_node = [&rc](MariaDBCluster* cluster) {
                if (cluster)
                {
                    if (!cluster->fix_replication() || !cluster->check_create_test_db())
                    {
                        rc = BROKEN_VM_FAIL;
                    }
                }
            };

        check_node(repl);
        check_node(galera);
    }

    if (rc == 0)
    {
        if (!check_backend_versions())
        {
            if (ok())
            {
                tprintf("Skipping test.");
                rc = TEST_SKIPPED;
            }
            else
            {
                rc = global_result;
            }
        }
    }

    if (rc == 0)
    {
        if (m_init_maxscale && !m_mxs_manual_debug)
        {
            init_maxscales();
        }

        if (m_mdbci_called)
        {
            auto res = maxscale->ssh_output("maxscale --version-full", false);
            if (res.rc != 0)
            {
                tprintf("Error retrieving MaxScale version info");
            }
            else
            {
                tprintf("Maxscale_full_version_start:\n%s\nMaxscale_full_version_end\n", res.output.c_str());
            }
        }

        string create_logdir_cmd = "mkdir -p ";
        create_logdir_cmd += mxt::BUILD_DIR;
        create_logdir_cmd += "/LOGS/" + m_shared.test_name;
        if (run_shell_command(create_logdir_cmd, "Failed to create logs directory."))
        {
            if (m_enable_timeout)
            {
                m_timeout_thread = std::thread(&TestConnections::timeout_thread_func, this);
            }
            tprintf("Starting test");
            logger().reset_timer();
            rc = 0;
        }
    }

    if (!ok())
    {
        rc = 1;
    }

    return rc;
}

TestConnections::~TestConnections()
{
    if (m_state != State::CLEANUP_DONE)
    {
        // Gets here if cleanup has not been explicitly called.
        int rc = cleanup();
        if (rc != 0)
        {
            exit(rc);
        }
        if (global_result)
        {
            // This causes the test to fail if a core dump is found
            exit(1);
        }
    }
    delete repl;
    delete galera;
    delete maxscale;
    delete maxscale2;

    // Wait for TCP sockets in the TIME_WAIT state to die. This can happen if the test repeatedly creates
    // connections and then closes them. Checking that we're ending the test with roughly as many connections
    // as we start with should help stabilize tests that follow a heavier tests.
    //
    // Anything below 1000 TCP connections is acceptable but if we start with a higher value, wait for at
    // least that value plus some extra to be reached. This should make sure that large spikes of TCP
    // connections in TIME_WAIT get smoothed out but a slow constant growth of them doesn't stop the test.
    int limit = std::max(m_n_time_wait + 100, 1000);
    int num = count_tcp_time_wait();

    if (num > limit)
    {
        tprintf("Found %d TCP connections in TIME_WAIT state, waiting for it to drop below %d", num, limit);
    }

    // Don't wait forever in case it's something else that's creating the connections.
    for (int i = 0; i < 120 && num > limit; i++)
    {
        sleep(1);
        num = count_tcp_time_wait();
    }
}

int TestConnections::cleanup()
{
    mxb_assert(m_state == State::INIT || m_state == State::RUNNING);
    m_state = State::CLEANUP;

    if (global_result > 0)
    {
        printf("\nTEST FAILURES:\n");
        printf("%s\n", logger().all_errors_to_string().c_str());
    }
    else
    {
        tprintf("Test complete");
    }

    // Because cleanup is called even when system test init fails, we need to check fields exist before
    // access.
    if (!settings().local_test && !m_mxs_manual_debug)
    {
        // Stop all MaxScales to detect crashes on exit.
        bool sleep_more = false;
        for (int i = 0; i < n_maxscales(); i++)
        {
            auto mxs = my_maxscale(i);
            mxs->stop_and_check_stopped();
            if (mxs->use_valgrind())
            {
                sleep_more = true;
            }
        }

        if (sleep_more)
        {
            sleep(15);      // Sleep to allow more time for log writing. TODO: Really need 15s?
        }
    }

    if (m_fix_clusters_after)
    {
        mxt::BoolFuncArray funcs;
        if (repl)
        {
            funcs.push_back([this]() {
                                return repl->fix_replication();
                            });
        }
        if (galera)
        {
            funcs.push_back([this]() {
                                return galera->fix_replication();
                            });
        }
        m_shared.concurrent_run(funcs);
    }

    m_stop_threads = true;
    if (m_timeout_thread.joinable())
    {
        m_timeout_cv.notify_one();
        m_timeout_thread.join();
    }
    if (m_log_copy_thread.joinable())
    {
        m_log_copy_thread.join();
    }

    copy_all_logs();
    m_state = State::CLEANUP_DONE;
    return 0;
}

int TestConnections::setup_vms()
{
    auto call_mdbci_and_check = [this](const char* mdbci_options = "") {
            bool vms_found = false;
            if (call_mdbci(mdbci_options))
            {
                m_mdbci_called = true;
                // Network config should exist now.
                if (read_network_config())
                {
                    if (required_machines_are_running())
                    {
                        vms_found = true;
                    }
                    else
                    {
                        add_failure("Still missing VMs after running MDBCI.");
                    }
                }
                else
                {
                    add_failure("Failed to read network_config or configured_labels after running MDBCI.");
                }
            }
            else
            {
                add_failure("MDBCI failed.");
            }
            return vms_found;
        };

    bool maxscale_installed = false;

    bool vms_found = false;
    if (m_recreate_vms)
    {
        if (is_local_test())
        {
            add_failure("Cannot recreate VMs in local mode.");
        }
        else
        {
            // User has requested to recreate all VMs required by current test.
            if (call_mdbci_and_check("--recreate"))
            {
                vms_found = true;
                maxscale_installed = true;
            }
        }
    }
    else
    {
        if (read_network_config() && required_machines_are_running())
        {
            vms_found = true;
        }
        else if (is_local_test())
        {
            add_failure("Network config failure or not all machines were running while in "
                        "local mode. Cannot continue. Check network_config and configured_labels-files.");
        }
        else
        {
            // Not all VMs were found. Call MDBCI.
            if (call_mdbci_and_check())
            {
                vms_found = true;
                maxscale_installed = true;
            }
        }
    }

    int rval = MDBCI_FAIL;
    if (vms_found && initialize_nodes())
    {
        rval = 0;
        if (m_reinstall_maxscale)
        {
            if (is_local_test())
            {
                add_failure("Cannot install MaxScale while in local mode.");
            }
            else
            {
                if (reinstall_maxscales())
                {
                    maxscale_installed = true;
                }
                else
                {
                    add_failure("Failed to install Maxscale: target is %s", m_target.c_str());
                    rval = MDBCI_FAIL;
                }
            }
        }

        if (rval == 0 && maxscale_installed)
        {
            string src = string(mxt::SOURCE_DIR) + "/mdbci/add_core_cnf.sh";
            for (int i = 0; i < n_maxscales(); i++)
            {
                auto mxs = my_maxscale(i);
                auto homedir = mxs->access_homedir();
                mxs->copy_to_node(src.c_str(), homedir);
                mxs->ssh_node_f(true, "%s/add_core_cnf.sh %s", homedir, verbose() ? "verbose" : "");
            }
        }
    }

    return rval;
}

void TestConnections::add_result(bool result, const char* format, ...)
{
    if (result)
    {
        va_list argp;
        va_start(argp, format);
        logger().add_failure_v(format, argp);
        va_end(argp);

        if (m_state == State::RUNNING)
        {
            maxscale->write_in_log(logger().latest_error());
        }
    }
}

bool TestConnections::expect(bool result, const char* format, ...)
{
    va_list argp;
    va_start(argp, format);
    logger().expect_v(result, format, argp);
    va_end(argp);

    if (!result && m_state == State::RUNNING)
    {
        maxscale->write_in_log(logger().latest_error());
    }
    return result;
}

void TestConnections::add_failure(const char* format, ...)
{
    va_list argp;
    va_start(argp, format);
    logger().add_failure_v(format, argp);
    va_end(argp);

    if (m_state == State::RUNNING)
    {
        maxscale->write_in_log(logger().latest_error());
    }
}

/**
 * Read the contents of both the 'network_config' and 'configured_labels'-files. The files may not exist
 * if the VM setup has not yet been initialized (first test of the test run).
 *
 * @return True on success
 */
bool TestConnections::read_network_config()
{
    m_network_config.clear();
    m_configured_mdbci_labels.clear();
    const char warnmsg_fmt[] = "Warning: Failed to open '%s'. File needs to be created.";
    bool rval = false;

    string nwconf_filepath = m_vm_path + "_network_config";
    std::ifstream nwconf_file(nwconf_filepath);
    if (nwconf_file.is_open())
    {
        string line;
        while (std::getline(nwconf_file, line))
        {
            if (!line.empty())
            {
                // The line should be of form <key> = <value>.
                auto eq_pos = line.find('=');
                if (eq_pos != string::npos && eq_pos > 0 && eq_pos < line.length() - 1)
                {
                    string key = line.substr(0, eq_pos);
                    string val = line.substr(eq_pos + 1, string::npos);
                    mxb::trim(key);
                    mxb::trim(val);
                    if (!key.empty() && !val.empty())
                    {
                        m_network_config.insert(std::make_pair(key, val));
                    }
                }
            }
        }

        string labels_filepath = m_vm_path + "_configured_labels";
        std::ifstream labels_file(labels_filepath);
        if (labels_file.is_open())
        {
            // The file should contain just one line.
            line.clear();
            std::getline(labels_file, line);
            m_configured_mdbci_labels = parse_to_stringset(line);
            if (!m_configured_mdbci_labels.empty())
            {
                rval = true;
            }
            else
            {
                tprintf("Warning: Could not read any labels from '%s'", labels_filepath.c_str());
            }
        }
        else
        {
            tprintf(warnmsg_fmt, labels_filepath.c_str());
        }
    }
    else
    {
        tprintf(warnmsg_fmt, nwconf_filepath.c_str());
    }
    return rval;
}

void TestConnections::read_basic_settings()
{
    // The following settings can be overridden by cmdline settings, but not by mdbci.
    maxscale_ssl = readenv_bool("ssl", false);
    m_use_ipv6 = readenv_bool("use_ipv6", false);
    backend_ssl = readenv_bool("backend_ssl", false);
    smoke = readenv_bool("smoke", true);
    m_threads = readenv_int("threads", 4);
    m_maxscale_log_copy = !readenv_bool("no_maxscale_log_copy", false);

    if (readenv_bool("no_nodes_check", false))
    {
        m_check_nodes = false;
    }

    if (readenv_bool("no_maxscale_start", false))
    {
        maxscale::start = false;
    }

    // The following settings are final, and not modified by either command line parameters or mdbci.
    m_backend_log_copy = !readenv_bool("no_backend_log_copy", false);
    m_mdbci_vm_path = envvar_get_set("MDBCI_VM_PATH", "%s/vms/", getenv("HOME"));
    m_mdbci_config_name = envvar_get_set("mdbci_config_name", "local");
    mxb_assert(!m_mdbci_vm_path.empty() && !m_mdbci_config_name.empty());
    m_vm_path = m_mdbci_vm_path + "/" + m_mdbci_config_name;

    m_mdbci_template = envvar_get_set("template", "default");
    m_target = envvar_get_set("target", "develop");
}

/**
 * Using the test name as given on the cmdline, get test config file and labels.
 */
bool TestConnections::read_test_info()
{
    const TestDefinition* found = nullptr;
    for (int i = 0; test_definitions[i].name; i++)
    {
        auto* test = &test_definitions[i];
        if (test->name == m_shared.test_name)
        {
            found = test;
            break;
        }
    }

    if (found)
    {
        m_cnf_template_path = found->config_template;
        // Parse the labels-string to a set.
        auto test_labels = parse_to_stringset(found->labels);

        /**
         * MDBCI recognizes labels which affect backend configuration. Save those labels to a separate field.
         * Also save a string version, as that is needed for mdbci.
         */
        StringSet mdbci_labels;
        mdbci_labels.insert("MAXSCALE");
        std::set_intersection(test_labels.begin(), test_labels.end(),
                              recognized_mdbci_labels.begin(), recognized_mdbci_labels.end(),
                              std::inserter(mdbci_labels, mdbci_labels.begin()));

        m_required_mdbci_labels = mdbci_labels;
        m_required_mdbci_labels_str = flatten_stringset(mdbci_labels);

        tprintf("Test: '%s', MaxScale config file: '%s', all labels: '%s', mdbci labels: '%s'",
                m_shared.test_name.c_str(), m_cnf_template_path.c_str(), found->labels,
                m_required_mdbci_labels_str.c_str());

        if (test_labels.count("BACKEND_SSL") > 0)
        {
            backend_ssl = true;
        }

        if (test_labels.count("LISTENER_SSL") > 0)
        {
            maxscale_ssl = true;
        }
    }
    else
    {
        add_failure("Could not find '%s' in the CMake-generated test definitions array.",
                    m_shared.test_name.c_str());
    }
    return found != nullptr;
}

/**
 * Process a MaxScale configuration file. Replaces the placeholders in the text with correct values.
 *
 * @param config_file_path Config file template path
 * @param dest Destination file name for actual configuration file
 * @return True on success
 */
bool
TestConnections::process_template(mxt::MaxScale& mxs, const string& config_file_path, const char* dest)
{
    tprintf("Processing MaxScale config file %s\n", config_file_path.c_str());
    std::ifstream config_file(config_file_path);
    string file_contents;
    if (config_file.is_open())
    {
        std::ostringstream ss;
        ss << config_file.rdbuf();
        file_contents = ss.str();
    }

    if (file_contents.empty())
    {
        int eno = errno;
        add_failure("Failed to read MaxScale config file template '%s' or file was empty. Error %i: %s",
                    config_file_path.c_str(), eno, mxb_strerror(eno));
        return false;
    }

    // Replace various items in the config file text, then write it to disk. Define a helper function.
    auto replace_text = [&file_contents](const string& what, const string& replacement) {
            size_t pos = 0;
            while (pos != string::npos)
            {
                pos = file_contents.find(what, pos);
                if (pos != string::npos)
                {
                    file_contents.replace(pos, what.length(), replacement);
                }
            }
        };

    // The order of the replacements matters, as some may lead to others.
    replace_text("###threads###", std::to_string(m_threads));
    replace_text("###access_homedir###", mxs.access_homedir());

    const string ssh_user_tag = "###ssh_user###";
    if (file_contents.find(ssh_user_tag) != string::npos)
    {
        // The "repl"-field may not exist so only read it when the tag is found.
        replace_text("###ssh_user###", repl->backend(0)->vm_node().access_user());
    }

    const string basic_mariadbmon =
        R"([MariaDB-Monitor]
type=monitor
module=mariadbmon
servers=###server_line###
user=mariadbmon
password=mariadbmon
monitor_interval=1s
replication_user=repl
replication_password=repl
backend_connect_timeout=5s
backend_read_timeout=5s
backend_write_timeout=5s)";
    replace_text("###mariadb_monitor###", basic_mariadbmon);

    const string basic_rwsplit_svc =
        R"([RW-Split-Router]
type=service
router=readwritesplit
servers=###server_line###
user=maxservice
password=maxservice)";
    replace_text("###rwsplit_service###", basic_rwsplit_svc);

    const string basic_rwsplit_lst = R"([RW-Split-Listener]
type=listener
service=RW-Split-Router
port=4006)";
    replace_text("###rwsplit_listener###", basic_rwsplit_lst);

    MariaDBCluster* clusters[] = {repl, galera};
    for (auto cluster : clusters)
    {
        if (cluster)
        {
            bool using_ip6 = cluster->using_ipv6();
            auto& nw_conf_prefix = cluster->nwconf_prefix();

            for (int i = 0; i < cluster->N; i++)
            {
                // These placeholders in the config template use the network config node name prefix,
                // not the MaxScale config server name prefix.
                string ip_ph = mxb::string_printf("###%s_server_IP_%0d###", nw_conf_prefix.c_str(), i + 1);
                string ip_str = using_ip6 ? cluster->ip6(i) : cluster->ip_private(i);
                replace_text(ip_ph, ip_str);

                string port_ph = mxb::string_printf("###%s_server_port_%0d###",
                                                    nw_conf_prefix.c_str(), i + 1);
                string port_str = std::to_string(cluster->port(i));
                replace_text(port_ph, port_str);
            }

            // The following generates basic server definitions for all servers. These, confusingly,
            // use the MaxScale config file name prefix in the placeholder.
            const char* prefix = cluster->cnf_server_prefix().c_str();
            string all_servers_ph = mxb::string_printf("###%s###", prefix);
            string all_servers_str = cluster->cnf_servers();
            replace_text(all_servers_ph, all_servers_str);
            // Allow also an alternate form, e.g. "server_definitions".
            string all_servers_ph2 = mxb::string_printf("###%s_definitions###", prefix);
            replace_text(all_servers_ph2, all_servers_str);

            // The following generates one line with server names. Used with monitors and services.
            string all_servers_line_ph = mxb::string_printf("###%s_line###", prefix);
            string all_server_line_str = cluster->cnf_servers_line();
            replace_text(all_servers_line_ph, all_server_line_str);
            // Allow "server_names".
            string all_servers_line_ph2 = mxb::string_printf("###%s_names###", prefix);
            replace_text(all_servers_line_ph2, all_server_line_str);
        }
    }

    bool rval = false;
    // Simple replacements are done. Parse the config file, and enable ssl for servers if required.
    auto parse_res = mxb::ini::parse_config_text_to_map(file_contents);
    if (parse_res.errors.empty())
    {
        auto& config = parse_res.config;

        auto enable_ssl = [this, &config](const string& mod_type, const string& ssl_cert,
                                          const string& ssl_key, const string& ssl_ca_cert) {
                // Check every section with the correct "type".
                std::vector<string> affected_sections;
                for (auto& section : config)
                {
                    auto& kvs = section.second.key_values;
                    auto it = kvs.find("type");
                    if (it != kvs.end() && it->second.value == mod_type)
                    {
                        // Only edit the section if "ssl" is not set.
                        if (kvs.count("ssl") == 0)
                        {
                            kvs.emplace("ssl", "true");
                            kvs.emplace("ssl_cert", ssl_cert);
                            kvs.emplace("ssl_key", ssl_key);
                            kvs.emplace("ssl_ca_cert", ssl_ca_cert);
                            kvs.emplace("ssl_cert_verify_depth", "9");
                            kvs.emplace("ssl_version", "MAX");
                            affected_sections.push_back(section.first);
                        }
                    }
                }
                auto list_str = mxb::create_list_string(affected_sections, ", ", " and ");
                if (!list_str.empty())
                {
                    tprintf("Configured ssl for %s.", list_str.c_str());
                }
            };

        if (backend_ssl)
        {
            string ssl_cert = mxb::string_printf("%s/certs/client-cert.pem", mxs.access_homedir());
            string ssl_key = mxb::string_printf("%s/certs/client-key.pem", mxs.access_homedir());
            string ssl_ca_cert = mxb::string_printf("%s/certs/ca.pem", mxs.access_homedir());
            enable_ssl("server", ssl_cert, ssl_key, ssl_ca_cert);
        }

        if (maxscale_ssl)
        {
            string ssl_cert = mxb::string_printf("%s/certs/server-cert.pem", mxs.access_homedir());
            string ssl_key = mxb::string_printf("%s/certs/server-key.pem", mxs.access_homedir());
            string ssl_ca_cert = mxb::string_printf("%s/certs/ca.pem", mxs.access_homedir());
            enable_ssl("listener", ssl_cert, ssl_key, ssl_ca_cert);
        }

        // TODO: Add more "smartness". Check which routers are enabled, etc ...
        const string target_file = "maxscale.cnf";
        std::ofstream output_file(target_file);
        if (output_file.is_open())
        {
            output_file << mxb::ini::config_map_to_string(config);
            output_file.close();
            mxs.vm_node().copy_to_node("maxscale.cnf", dest);
            rval = true;
        }
        else
        {
            int eno = errno;
            add_failure("Could not write to '%s'. Error %i, %s", target_file.c_str(), eno, mxb_strerror(eno));
        }
    }
    else
    {
        add_failure("Could not parse MaxScale configuration. Errors:");
        for (auto& s : parse_res.errors)
        {
            tprintf("%s", s.c_str());
        }
    }

    return rval;
}

/**
 * Copy maxscale.cnf and start MaxScale on all Maxscale VMs.
 */
void TestConnections::init_maxscales()
{
    // Always initialize the first MaxScale
    init_maxscale(0);

    if (m_required_mdbci_labels.count(label_2nd_mxs))
    {
        init_maxscale(1);
    }
    else if (n_maxscales() > 1)
    {
        // Second MaxScale exists but is not required by test.
        my_maxscale(1)->stop();
    }
}

void TestConnections::init_maxscale(int m)
{
    auto mxs = my_maxscale(m);
    auto homedir = mxs->access_homedir();
    // The config file path can be multivalued when running a test with multiple MaxScales.
    // Select the correct file.
    auto filepaths = mxb::strtok(m_cnf_template_path, ";");
    int n_files = filepaths.size();
    if (m < n_files)
    {
        // Have a separate config file for this MaxScale.
        process_template(*mxs, filepaths[m], homedir);
    }
    else if (n_files >= 1)
    {
        // Not enough config files given for all MaxScales. Use the config of first MaxScale. This can
        // happen with the "check_backends"-test.
        tprintf("MaxScale %i does not have a designated config file, only found %i files in test definition. "
                "Using main MaxScale config file instead.", m, n_files);
        process_template(*mxs, filepaths[0], homedir);
    }
    else
    {
        tprintf("No MaxScale config files defined. MaxScale may not start.");
    }

    string test_cmd = mxb::string_printf("test -d %s/certs", homedir);
    if (mxs->ssh_output(test_cmd, true).rc != 0)
    {
        tprintf("SSL certificates not found, copying to maxscale");
        mxs->ssh_node_f(true, "rm -rf %s/certs;mkdir -m a+wrx %s/certs;", homedir, homedir);

        char str[4096];
        char dtr[4096];
        sprintf(str, "%s/ssl-cert/*", mxt::SOURCE_DIR);
        sprintf(dtr, "%s/certs/", homedir);
        mxs->copy_to_node(str, dtr);
        sprintf(str, "cp %s/ssl-cert/* .", mxt::SOURCE_DIR);
        call_system(str);
        mxs->ssh_node_f(true, "chmod -R a+rx %s;", homedir);
    }

    mxs->ssh_node_f(true,
                    "cp maxscale.cnf %s;"
                    "iptables -F INPUT;"
                    "rm -rf %s/*.log /tmp/core* /dev/shm/* /var/lib/maxscale/* /var/lib/maxscale/.secrets;"
                    "find /var/*/maxscale -name 'maxscale.lock' -delete;",
                    mxs->cnf_path().c_str(),
                    mxs->log_dir().c_str());
    if (maxscale::start)
    {
        expect(mxs->restart_maxscale() == 0, "Failed to start MaxScale");
        mxs->wait_for_monitor();
    }
    else
    {
        mxs->stop_maxscale();
    }
}

/**
 * Copies all MaxScale logs and (if happens) core to current workspace
 */
void TestConnections::copy_all_logs()
{
    string str = mxb::string_printf("mkdir -p %s/LOGS/%s", mxt::BUILD_DIR, m_shared.test_name.c_str());
    call_system(str);

    if (m_backend_log_copy)
    {
        if (repl)
        {
            repl->copy_logs("node");
        }
        if (galera)
        {
            galera->copy_logs("galera");
        }
    }

    if (m_maxscale_log_copy && !m_mxs_manual_debug)
    {
        copy_maxscale_logs(0);
    }
}

/**
 * Copies logs from all MaxScales.
 *
 * @param timestamp The timestamp to add to log file directory. 0 means no timestamp.
 */
void TestConnections::copy_maxscale_logs(int timestamp)
{
    for (int i = 0; i < n_maxscales(); i++)
    {
        auto mxs = my_maxscale(i);
        mxs->copy_log(i, timestamp, m_shared.test_name);
    }
}

/**
 * Copies all MaxScale logs and (if happens) core to current workspace and
 * sends time stamp to log copying script
 */
void TestConnections::copy_all_logs_periodic()
{
    copy_maxscale_logs(logger().time_elapsed_s());
}

void TestConnections::revert_replicate_from_master()
{
    repl->connect();
    execute_query(repl->nodes[0], "RESET MASTER");

    for (int i = 1; i < repl->N; i++)
    {
        repl->replicate_from(i, 0);
    }
}

bool TestConnections::log_matches(const char* pattern)
{
    return maxscale->log_matches(pattern);
}

void TestConnections::log_includes(const char* pattern)
{
    add_result(!log_matches(pattern), "Log does not match pattern '%s'", pattern);
}

void TestConnections::log_excludes(const char* pattern)
{
    add_result(log_matches(pattern), "Log matches pattern '%s'", pattern);
}

static int read_log(const char* name, char** err_log_content_p)
{
    FILE* f;
    *err_log_content_p = NULL;
    char* err_log_content;
    f = fopen(name, "rb");
    if (f != NULL)
    {

        int prev = ftell(f);
        fseek(f, 0L, SEEK_END);
        long int size = ftell(f);
        fseek(f, prev, SEEK_SET);
        err_log_content = (char*)malloc(size + 2);
        if (err_log_content != NULL)
        {
            fread(err_log_content, 1, size, f);
            for (int i = 0; i < size; i++)
            {
                if (err_log_content[i] == 0)
                {
                    // printf("null detected at position %d\n", i);
                    err_log_content[i] = '\n';
                }
            }
            // printf("s=%ld\n", strlen(err_log_content));
            err_log_content[size] = '\0';
            // printf("s=%ld\n", strlen(err_log_content));
            * err_log_content_p = err_log_content;
            fclose(f);
            return 0;
        }
        else
        {
            printf("Error allocationg memory for the log\n");
            return 1;
        }
    }
    else
    {
        printf ("Error reading log %s \n", name);
        return 1;
    }
}

int TestConnections::find_connected_slave1()
{
    int conn_num;
    int current_slave = -1;
    repl->connect();
    for (int i = 0; i < repl->N; i++)
    {
        conn_num = get_conn_num(repl->nodes[i], maxscale->ip(), maxscale->hostname(), (char*) "test");
        tprintf("connections to %d: %u\n", i, conn_num);
        if ((i != 0) && (conn_num != 0))
        {
            current_slave = i;
        }
    }
    tprintf("Now connected slave node is %d (%s)\n", current_slave, repl->ip4(current_slave));
    repl->close_connections();
    return current_slave;
}

bool TestConnections::stop_all_maxscales()
{
    bool rval = true;
    for (int i = 0; i < n_maxscales(); i++)
    {
        if (my_maxscale(i)->stop_maxscale() != 0)
        {
            rval = false;
        }
    }
    return rval;
}

int TestConnections::check_maxscale_alive()
{
    int gr = global_result;
    tprintf("Connecting to Maxscale\n");
    add_result(maxscale->connect_maxscale(), "Can not connect to Maxscale\n");
    tprintf("Trying simple query against all sevices\n");
    tprintf("RWSplit \n");
    try_query(maxscale->conn_rwsplit, "show databases;");
    tprintf("ReadConn Master \n");
    try_query(maxscale->conn_master, "show databases;");
    tprintf("ReadConn Slave \n");
    try_query(maxscale->conn_slave, "show databases;");
    maxscale->close_maxscale_connections();
    add_result(global_result - gr, "Maxscale is not alive\n");
    my_maxscale(0)->expect_running_status(true);

    return global_result - gr;
}

int TestConnections::test_maxscale_connections(bool rw_split, bool rc_master, bool rc_slave)
{
    int rval = 0;
    int rc;

    tprintf("Testing RWSplit, expecting %s\n", (rw_split ? "success" : "failure"));
    rc = execute_query(maxscale->conn_rwsplit, "select 1");
    if ((rc == 0) != rw_split)
    {
        tprintf("Error: Query %s\n", (rw_split ? "failed" : "succeeded"));
        rval++;
    }

    tprintf("Testing ReadConnRoute Master, expecting %s\n", (rc_master ? "success" : "failure"));
    rc = execute_query(maxscale->conn_master, "select 1");
    if ((rc == 0) != rc_master)
    {
        tprintf("Error: Query %s", (rc_master ? "failed" : "succeeded"));
        rval++;
    }

    tprintf("Testing ReadConnRoute Slave, expecting %s\n", (rc_slave ? "success" : "failure"));
    rc = execute_query(maxscale->conn_slave, "select 1");
    if ((rc == 0) != rc_slave)
    {
        tprintf("Error: Query %s", (rc_slave ? "failed" : "succeeded"));
        rval++;
    }
    return rval;
}


int TestConnections::create_connections(int conn_N, bool rwsplit_flag, bool master_flag, bool slave_flag,
                                        bool galera_flag)
{
    int i;
    int local_result = 0;
    MYSQL* rwsplit_conn[conn_N];
    MYSQL* master_conn[conn_N];
    MYSQL* slave_conn[conn_N];
    MYSQL* galera_conn[conn_N];
    const bool verbose = this->verbose();

    tprintf("Opening %d connections to each router\n", conn_N);
    for (i = 0; i < conn_N; i++)
    {
        if (verbose)
        {
            tprintf("opening %d-connection: ", i + 1);
        }

        if (rwsplit_flag)
        {
            if (verbose)
            {
                printf("RWSplit \t");
            }

            rwsplit_conn[i] = maxscale->open_rwsplit_connection();
            if (!rwsplit_conn[i])
            {
                local_result++;
                tprintf("RWSplit connection failed\n");
            }
        }
        if (master_flag)
        {
            if (verbose)
            {
                printf("ReadConn master \t");
            }

            master_conn[i] = maxscale->open_readconn_master_connection();
            if (mysql_errno(master_conn[i]) != 0)
            {
                local_result++;
                tprintf("ReadConn master connection failed, error: %s\n", mysql_error(master_conn[i]));
            }
        }
        if (slave_flag)
        {
            if (verbose)
            {
                printf("ReadConn slave \t");
            }

            slave_conn[i] = maxscale->open_readconn_slave_connection();
            if (mysql_errno(slave_conn[i]) != 0)
            {
                local_result++;
                tprintf("ReadConn slave connection failed, error: %s\n", mysql_error(slave_conn[i]));
            }
        }
        if (galera_flag)
        {
            if (verbose)
            {
                printf("Galera \n");
            }

            galera_conn[i] =
                open_conn(4016, maxscale->ip4(), maxscale->user_name(), maxscale->password(), maxscale_ssl);
            if (mysql_errno(galera_conn[i]) != 0)
            {
                local_result++;
                tprintf("Galera connection failed, error: %s\n", mysql_error(galera_conn[i]));
            }
        }
    }
    for (i = 0; i < conn_N; i++)
    {
        if (verbose)
        {
            tprintf("Trying query against %d-connection: ", i + 1);
        }

        if (rwsplit_flag)
        {
            if (verbose)
            {
                tprintf("RWSplit \t");
            }
            local_result += execute_query(rwsplit_conn[i], "select 1;");
        }
        if (master_flag)
        {
            if (verbose)
            {
                tprintf("ReadConn master \t");
            }
            local_result += execute_query(master_conn[i], "select 1;");
        }
        if (slave_flag)
        {
            if (verbose)
            {
                tprintf("ReadConn slave \t");
            }
            local_result += execute_query(slave_conn[i], "select 1;");
        }
        if (galera_flag)
        {
            if (verbose)
            {
                tprintf("Galera \n");
            }
            local_result += execute_query(galera_conn[i], "select 1;");
        }
    }

    // global_result += check_pers_conn(Test, pers_conn_expected);
    tprintf("Closing all connections\n");
    for (i = 0; i < conn_N; i++)
    {
        if (rwsplit_flag)
        {
            mysql_close(rwsplit_conn[i]);
        }
        if (master_flag)
        {
            mysql_close(master_conn[i]);
        }
        if (slave_flag)
        {
            mysql_close(slave_conn[i]);
        }
        if (galera_flag)
        {
            mysql_close(galera_conn[i]);
        }
    }

    return local_result;
}

void TestConnections::reset_timeout(uint32_t limit)
{
    m_reset_timeout = limit;
}

void TestConnections::set_log_copy_interval(uint32_t interval_seconds)
{
    // Add disabling if required. Currently periodic log copying is only used by a few long tests.
    mxb_assert(interval_seconds > 0);
    m_log_copy_interval = interval_seconds;

    // Assume that log copy thread not yet created. Start it. Calling this function twice in a test
    // will crash.
    m_log_copy_thread = std::thread(&TestConnections::log_copy_thread_func, this);
}

void TestConnections::tprintf(const char* format, ...)
{
    va_list argp;
    va_start(argp, format);
    logger().log_msg(format, argp);
    va_end(argp);
}

void TestConnections::log_printf(const char* format, ...)
{
    va_list argp;
    va_start(argp, format);
    string msg = mxb::string_vprintf(format, argp);
    va_end(argp);

    tprintf("%s", msg.c_str());
    if (m_state == State::RUNNING)
    {
        maxscale->write_in_log(std::move(msg));
    }
}

int TestConnections::get_master_server_id()
{
    int master_id = -1;
    MYSQL* conn = maxscale->open_rwsplit_connection();
    char str[100];
    if (find_field(conn, "SELECT @@server_id, @@last_insert_id;", "@@server_id", str) == 0)
    {
        char* endptr = NULL;
        auto colvalue = strtol(str, &endptr, 0);
        if (endptr && *endptr == '\0')
        {
            master_id = colvalue;
        }
    }
    mysql_close(conn);
    return master_id;
}

/**
 * Thread which terminates test application if it seems stuck.
 */
void TestConnections::timeout_thread_func()
{
    auto timeout_start = mxb::Clock::now();
    auto timeout_limit = mxb::from_secs(300);
    auto relax = std::memory_order_relaxed;

    while (!m_stop_threads.load(relax))
    {
        auto now = mxb::Clock::now();
        if (uint32_t timeout = m_reset_timeout.exchange(0, relax))
        {
            timeout_start = now;
            timeout_limit = mxb::from_secs(timeout);
        }

        if (now - timeout_start > timeout_limit)
        {
            logger().add_failure("**** Timeout reached! Copying logs and exiting. ****");

            for (int i = 0; i < n_maxscales(); i++)
            {
                // Anything in /var/log/maxscale with a .log suffix will get copied over.
                my_maxscale(i)->maxctrl("create report /var/log/maxscale/maxctrl-report.log");
            }

            copy_all_logs();
            exit(250);
        }

        std::unique_lock<std::mutex> guard(m_timeout_lock);
        m_timeout_cv.wait_for(guard, std::chrono::milliseconds(500));
    }
}

/**
 * Function which periodically copies logs from Maxscale machine.
 */
void TestConnections::log_copy_thread_func()
{
    logger().log_msg("**** Periodic log copy thread started ****");
    auto last_log_copy = mxb::Clock::now();
    auto interval = mxb::from_secs(m_log_copy_interval);

    while (!m_stop_threads.load(std::memory_order_relaxed))
    {
        auto now = mxb::Clock::now();
        if (now - last_log_copy > interval)
        {
            logger().log_msg("**** Copying all logs ****");
            copy_all_logs_periodic();
            last_log_copy = now;
        }
        sleep(1);
    }

    logger().log_msg("**** Periodic log copy thread exiting ****");
}

int TestConnections::insert_select(int N)
{
    int result = 0;

    tprintf("Create t1\n");
    create_t1(maxscale->conn_rwsplit);

    tprintf("Insert data into t1\n");
    insert_into_t1(maxscale->conn_rwsplit, N);
    repl->sync_slaves();

    tprintf("SELECT: rwsplitter\n");
    result += select_from_t1(maxscale->conn_rwsplit, N);

    tprintf("SELECT: master\n");
    result += select_from_t1(maxscale->conn_master, N);

    tprintf("SELECT: slave\n");
    result += select_from_t1(maxscale->conn_slave, N);

    return result;
}

int TestConnections::use_db(char* db)
{
    int local_result = 0;
    char sql[100];

    sprintf(sql, "USE %s;", db);
    tprintf("selecting DB '%s' for rwsplit\n", db);
    local_result += execute_query(maxscale->conn_rwsplit, "%s", sql);
    tprintf("selecting DB '%s' for readconn master\n", db);
    local_result += execute_query(maxscale->conn_master, "%s", sql);
    tprintf("selecting DB '%s' for readconn slave\n", db);
    local_result += execute_query(maxscale->conn_slave, "%s", sql);
    for (int i = 0; i < repl->N; i++)
    {
        tprintf("selecting DB '%s' for direct connection to node %d\n", db, i);
        local_result += execute_query(repl->nodes[i], "%s", sql);
    }
    return local_result;
}

int TestConnections::check_t1_table(bool presence, char* db)
{
    const char* expected = presence ? "" : "NOT";
    const char* actual = presence ? "NOT" : "";
    int start_result = global_result;

    add_result(use_db(db), "use db failed\n");
    repl->sync_slaves();

    tprintf("Checking: table 't1' should %s be found in '%s' database\n", expected, db);
    int exists = check_if_t1_exists(maxscale->conn_rwsplit);

    if (exists == presence)
    {
        tprintf("RWSplit: ok\n");
    }
    else
    {
        add_result(1, "Table t1 is %s found in '%s' database using RWSplit\n", actual, db);
    }

    exists = check_if_t1_exists(maxscale->conn_master);

    if (exists == presence)
    {
        tprintf("ReadConn master: ok\n");
    }
    else
    {
        add_result(1,
                   "Table t1 is %s found in '%s' database using Readconnrouter with router option master\n",
                   actual,
                   db);
    }

    exists = check_if_t1_exists(maxscale->conn_slave);

    if (exists == presence)
    {
        tprintf("ReadConn slave: ok\n");
    }
    else
    {
        add_result(1,
                   "Table t1 is %s found in '%s' database using Readconnrouter with router option slave\n",
                   actual,
                   db);
    }


    for (int i = 0; i < repl->N; i++)
    {
        exists = check_if_t1_exists(repl->nodes[i]);
        if (exists == presence)
        {
            tprintf("Node %d: ok\n", i);
        }
        else
        {
            add_result(1,
                       "Table t1 is %s found in '%s' database using direct connect to node %d\n",
                       actual,
                       db,
                       i);
        }
    }

    return global_result - start_result;
}

int TestConnections::try_query(MYSQL* conn, const char* format, ...)
{
    va_list valist;

    va_start(valist, format);
    int message_len = vsnprintf(NULL, 0, format, valist);
    va_end(valist);

    char sql[message_len + 1];

    va_start(valist, format);
    vsnprintf(sql, sizeof(sql), format, valist);
    va_end(valist);

    int res = execute_query_silent(conn, sql, false);
    add_result(res,
               "Query '%.*s%s' failed!\n",
               message_len < 100 ? message_len : 100,
               sql,
               message_len < 100 ? "" : "...");
    return res;
}

StringSet TestConnections::get_server_status(const std::string& name)
{
    return maxscale->get_server_status(name);
}

void TestConnections::check_current_operations(int value)
{
    for (int i = 0; i < repl->N; i++)
    {
        auto res = maxctrl("api get servers/server"
                           + std::to_string(i + 1)
                           + " data.attributes.statistics.active_operations");

        expect(std::stoi(res.output) == value,
               "Current no. of operations is not %d for server%d", value, i + 1);
    }
}

bool TestConnections::test_bad_config(const string& config)
{
    auto& mxs = *maxscale;
    if (process_template(mxs, config, "/tmp/"))
    {
        auto cp_res = mxs.ssh_output("cp /tmp/maxscale.cnf /etc/maxscale.cnf");
        if (cp_res.rc == 0)
        {
            mxs.stop_and_check_stopped();
            if (ok())
            {
                // Try to start MaxScale, wait a bit and see if it's running.
                mxs.start_maxscale();
                sleep(1);
                mxs.expect_running_status(false);
                if (!ok())
                {
                    logger().add_failure("MaxScale started successfully with bad config file '%s' when "
                                         "immediate shutdown was expected.", config.c_str());
                }
                mxs.stop_and_check_stopped();
            }
            auto rm_res = mxs.ssh_output("rm /etc/maxscale.cnf");
            logger().expect(rm_res.rc == 0, "Failed to delete config file: %s", rm_res.output.c_str());
        }
        else
        {
            logger().add_failure("Failed to copy config file: %s", cp_res.output.c_str());
        }

    }
    return ok();
}

/**
 * Run MDBCI to bring up nodes.
 *
 * @return True on success
 */
bool TestConnections::call_mdbci(const char* options)
{
    if (access(m_vm_path.c_str(), F_OK) != 0)
    {
        // Directory does not exist, must be first time running mdbci.
        bool ok = false;
        if (process_mdbci_template())
        {
            string mdbci_gen_cmd = mxb::string_printf("mdbci --override --template %s.json generate %s",
                                                      m_vm_path.c_str(), m_mdbci_config_name.c_str());
            if (run_shell_command(mdbci_gen_cmd, "MDBCI failed to generate virtual machines description"))
            {
                string copy_cmd = mxb::string_printf("cp -r %s/mdbci/cnf %s/",
                                                     mxt::SOURCE_DIR, m_vm_path.c_str());
                if (run_shell_command(copy_cmd, "Failed to copy my.cnf files"))
                {
                    ok = true;
                }
            }
        }

        if (!ok)
        {
            return false;
        }
    }

    bool rval = false;
    string mdbci_up_cmd = mxb::string_printf("mdbci up %s --labels %s %s",
                                             m_mdbci_config_name.c_str(), m_required_mdbci_labels_str.c_str(),
                                             options);
    if (run_shell_command(mdbci_up_cmd, "MDBCI failed to bring up virtual machines"))
    {
        std::string team_keys = envvar_get_set("team_keys", "~/.ssh/id_rsa.pub");
        string keys_cmd = mxb::string_printf("mdbci public_keys --key %s %s",
                                             team_keys.c_str(), m_mdbci_config_name.c_str());
        if (run_shell_command(keys_cmd, "MDBCI failed to upload ssh keys."))
        {
            rval = true;
        }
    }

    return rval;
}

/**
 * Read template file from maxscale-system-test/mdbci/templates and replace all placeholders with
 * actual values.
 *
 * @return True on success
 */
bool TestConnections::process_mdbci_template()
{
    string box = envvar_get_set("box", "centos_7_libvirt");
    string backend_box = envvar_get_set("backend_box", "%s", box.c_str());
    envvar_get_set("vm_memory", "2048");
    envvar_get_set("maxscale_product", "maxscale_ci");
    envvar_get_set("force_maxscale_version", "true");
    envvar_get_set("force_backend_version", "true");

    string version = envvar_get_set("version", "10.5");
    envvar_get_set("galera_version", "%s", version.c_str());

    string product = envvar_get_set("product", "mariadb");
    string cnf_path;
    if (product == "mysql")
    {
        cnf_path = mxb::string_printf("%s/cnf/mysql56/", m_vm_path.c_str());
    }
    else
    {
        cnf_path = mxb::string_printf("%s/cnf/", m_vm_path.c_str());
    }
    setenv("cnf_path", cnf_path.c_str(), 1);

    string template_file = mxb::string_printf("%s/mdbci/templates/%s.json.template",
                                              mxt::SOURCE_DIR, m_mdbci_template.c_str());
    string target_file = m_vm_path + ".json";
    string subst_cmd = "envsubst < " + template_file + " > " + target_file;

    bool rval = false;
    if (run_shell_command(subst_cmd, "Failed to generate VM json config file."))
    {
        if (verbose())
        {
            tprintf("Generated VM json config file with '%s'.", subst_cmd.c_str());
        }

        string mdbci_gen_cmd = mxb::string_printf("mdbci --override --template %s generate %s",
                                                  target_file.c_str(), m_mdbci_config_name.c_str());
        if (run_shell_command(mdbci_gen_cmd, "MDBCI failed to generate VM configuration."))
        {
            rval = true;
            if (verbose())
            {
                tprintf("Generated VM configuration with '%s'.", subst_cmd.c_str());
            }
        }
    }
    return rval;
}

std::string dump_status(const StringSet& current, const StringSet& expected)
{
    std::stringstream ss;
    ss << "Current status: (";

    for (const auto& a : current)
    {
        ss << a << ",";
    }

    ss << ") Expected status: (";

    for (const auto& a : expected)
    {
        ss << a << ",";
    }

    ss << ")";

    return ss.str();
}

bool TestConnections::reinstall_maxscales()
{
    bool rval = true;
    for (int i = 0; i < n_maxscales(); i++)
    {
        if (!my_maxscale(i)->reinstall(m_target, m_mdbci_config_name))
        {
            rval = false;
        }
    }
    return rval;
}

std::string TestConnections::flatten_stringset(const StringSet& set)
{
    string rval;
    string sep;
    for (auto& elem : set)
    {
        rval += sep;
        rval += elem;
        sep = ",";
    }
    return rval;
}

StringSet TestConnections::parse_to_stringset(const string& source)
{
    string copy = source;
    StringSet rval;
    if (!copy.empty())
    {
        char* ptr = &copy[0];
        char* save_ptr = nullptr;
        // mdbci uses ',' and cmake uses ';'. Add ' ' and newline as well to ensure trimming.
        const char delim[] = ",; \n";
        char* token = strtok_r(ptr, delim, &save_ptr);
        while (token)
        {
            rval.insert(token);
            token = strtok_r(nullptr, delim, &save_ptr);
        }
    }
    return rval;
}

mxt::TestLogger& TestConnections::logger()
{
    return m_shared.log;
}

mxt::Settings& TestConnections::settings()
{
    return m_shared.settings;
}

bool TestConnections::read_cmdline_options(int argc, char* argv[])
{
    option long_options[] =
    {
        {"help",               no_argument,       0, 'h'},
        {"verbose",            no_argument,       0, 'v'},
        {"silent",             no_argument,       0, 'n'},
        {"quiet",              no_argument,       0, 'q'},
        {"no-maxscale-start",  no_argument,       0, 's'},
        {"no-maxscale-init",   no_argument,       0, 'i'},
        {"no-nodes-check",     no_argument,       0, 'r'},
        {"restart-galera",     no_argument,       0, 'g'},
        {"no-timeouts",        no_argument,       0, 'z'},
        {"local-test",         required_argument, 0, 'l'},
        {"reinstall-maxscale", no_argument,       0, 'm'},
        {"serial-run",         no_argument,       0, 'e'},
        {"fix-clusters",       no_argument,       0, 'f'},
        {"recreate-vms",       no_argument,       0, 'c'},
        {0,                    0,                 0, 0  }
    };

    bool rval = true;
    int c;
    int option_index = 0;

    while ((c = getopt_long(argc, argv, "hvnqsirgzl:mefc::", long_options, &option_index)) != -1)
    {
        switch (c)
        {
        case 'v':
            set_verbose(true);
            break;

        case 'n':
            set_verbose(false);
            break;

        case 'q':
            if (!freopen("/dev/null", "w", stdout))
            {
                printf("warning: Could not redirect stdout to /dev/null.\n");
            }
            break;

        case 'h':
            {
                printf("Options:\n");
                struct option* o = long_options;
                while (o->name)
                {
                    printf("-%c, --%s\n", o->val, o->name);
                    ++o;
                }
                rval = false;
            }
            break;

        case 's':
            printf("Maxscale won't be started\n");
            maxscale::start = false;
            m_mxs_manual_debug = true;
            break;

        case 'i':
            printf("Maxscale won't be started and Maxscale.cnf won't be uploaded\n");
            m_init_maxscale = false;
            break;

        case 'r':
            printf("Nodes are not checked before test and are not restarted\n");
            m_check_nodes = false;
            break;

        case 'g':
            printf("Restarting Galera setup\n");
            maxscale::restart_galera = true;
            break;

        case 'z':
            m_enable_timeout = false;
            break;

        case 'l':
            {
                logger().log_msgf("Running test in local mode. Reading additional settings from '%s'.",
                                  optarg);
                maxscale::start = false;
                m_init_maxscale = false;
                m_maxscale_log_copy = false;
                m_shared.settings.local_test = true;
                m_test_settings_file = optarg;
            }
            break;

        case 'm':
            printf("Maxscale will be reinstalled.\n");
            m_reinstall_maxscale = true;
            break;

        case 'e':
            printf("Preferring serial execution.\n");
            m_shared.settings.allow_concurrent_run = false;
            break;

        case 'f':
            printf("Fixing clusters after test.\n");
            m_fix_clusters_after = true;
            break;

        case 'c':
            printf("Recreating all test VMs.\n");
            m_recreate_vms = true;
            break;

        default:
            printf("UNKNOWN OPTION: %c\n", c);
            rval = false;
            break;
        }
    }

    m_shared.test_name = (optind < argc) ? argv[optind] : basename(argv[0]);
    return rval;
}

bool TestConnections::initialize_nodes()
{
    const char errmsg[] = "Failed to setup node group %s.";
    bool error = false;
    mxt::BoolFuncArray funcs;

    auto initialize_cluster = [&](MariaDBCluster* new_cluster, int n_min_expected, bool ipv6, bool be_ssl) {
            if (new_cluster->setup(m_network_config, n_min_expected))
            {
                new_cluster->set_use_ipv6(ipv6);
                new_cluster->set_use_ssl(be_ssl);
                auto prepare_cluster = [new_cluster]() {
                        return new_cluster->basic_test_prepare();
                    };
                funcs.push_back(move(prepare_cluster));
            }
            else
            {
                error = true;
                add_failure(errmsg, new_cluster->name().c_str());
            }
        };

    delete repl;
    repl = nullptr;
    bool use_repl = m_required_mdbci_labels.count(label_repl_be) > 0;
    if (use_repl)
    {
        int n_min_expected = 4;
        repl = new mxt::ReplicationCluster(&m_shared);
        initialize_cluster(repl, n_min_expected, m_use_ipv6, backend_ssl);
    }

    delete galera;
    galera = nullptr;
    bool use_galera = m_required_mdbci_labels.count(label_galera_be) > 0;
    if (use_galera)
    {
        galera = new GaleraCluster(&m_shared);
        initialize_cluster(galera, 4, false, backend_ssl);
    }

    auto initialize_maxscale = [this, &funcs](mxt::MaxScale*& mxs_storage, int vm_ind) {
            delete mxs_storage;
            mxs_storage = nullptr;
            string vm_name = mxb::string_printf("%s_%03d", mxt::MaxScale::prefix().c_str(), vm_ind);

            auto new_maxscale = std::make_unique<mxt::MaxScale>(&m_shared);
            if (new_maxscale->setup(m_network_config, vm_name))
            {
                new_maxscale->set_use_ipv6(m_use_ipv6);
                new_maxscale->set_ssl(maxscale_ssl);

                mxs_storage = new_maxscale.release();

                auto prepare_maxscales = [mxs_storage]() {
                        return mxs_storage->prepare_for_test();
                    };
                funcs.push_back(move(prepare_maxscales));
            }
        };

    initialize_maxscale(maxscale, 0);
    // Try to setup MaxScale2 even if test does not need it. It could be running and should be
    // shut down when not used.
    initialize_maxscale(maxscale2, 1);

    int n_mxs_inited = n_maxscales();
    int n_mxs_expected = (m_required_mdbci_labels.count(label_2nd_mxs) > 0) ? 2 : 1;
    if (n_mxs_inited < n_mxs_expected)
    {
        error = true;
        add_failure("Not enough MaxScales. Test requires %i, found %i.",
                    n_mxs_expected, n_mxs_inited);
    }
    else if (n_mxs_inited > 1 && settings().local_test)
    {
        error = true;
        add_failure("Multiple MaxScales are defined while using a local MaxScale. Not supported.");
    }

    return error ? false : m_shared.concurrent_run(funcs);
}

bool TestConnections::check_backend_versions()
{
    auto tester = [](MariaDBCluster* cluster, const string& required_vrs_str) {
            bool rval = true;
            if (cluster && !required_vrs_str.empty())
            {
                int required_vrs = get_int_version(required_vrs_str);
                rval = cluster->check_backend_versions(required_vrs);
            }
            return rval;
        };

    auto repl_ok = tester(repl, maxscale::required_repl_version);
    return repl_ok;
}

bool TestConnections::required_machines_are_running()
{
    StringSet missing_mdbci_labels;
    std::set_difference(m_required_mdbci_labels.begin(), m_required_mdbci_labels.end(),
                        m_configured_mdbci_labels.begin(), m_configured_mdbci_labels.end(),
                        std::inserter(missing_mdbci_labels, missing_mdbci_labels.begin()));

    bool rval = false;
    if (missing_mdbci_labels.empty())
    {
        if (verbose())
        {
            tprintf("Machines with all required labels '%s' are running, MDBCI UP call is not needed",
                    m_required_mdbci_labels_str.c_str());
        }
        rval = true;
    }
    else
    {
        string missing_labels_str = flatten_stringset(missing_mdbci_labels);
        tprintf("Machines with labels '%s' are not running, MDBCI UP call is needed",
                missing_labels_str.c_str());
    }

    return rval;
}

void TestConnections::set_verbose(bool val)
{
    m_shared.settings.verbose = val;
}

bool TestConnections::verbose() const
{
    return m_shared.settings.verbose;
}

void TestConnections::write_node_env_vars()
{
    auto write_env_vars = [](MariaDBCluster* cluster) {
            if (cluster)
            {
                cluster->write_env_vars();
            }
        };

    write_env_vars(repl);
    write_env_vars(galera);
    if (maxscale)
    {
        maxscale->write_env_vars();
    }
}

int TestConnections::n_maxscales() const
{
    // A maximum of two MaxScales are supported so far. Defining only the second MaxScale is an error.
    int rval = 0;
    if (maxscale)
    {
        rval = maxscale2 ? 2 : 1;
    }
    return rval;
}

int TestConnections::count_tcp_time_wait() const
{
    FILE* f = popen("netstat -an -A inet|grep -c TIME_WAIT", "r");
    char buf[256] = "";
    fgets(buf, sizeof(buf), f);
    pclose(f);

    // If netstat wasn't installed or failed for some reason, this returns 0.
    return strtol(buf, nullptr, 10);
}

int TestConnections::run_test(int argc, char* argv[], const std::function<void(TestConnections&)>& testfunc)
{
    int init_rc = prepare_for_test(argc, argv);
    if (init_rc == 0)
    {
<<<<<<< HEAD
        try
        {
            testfunc(*this);
        }
        catch (const std::exception& e)
        {
            add_failure("Caught exception: %s", e.what());
        }
=======
        m_state = State::RUNNING;
        testfunc(*this);
>>>>>>> b5307b01
    }
    int cleanup_rc = cleanup();

    // Return actual test error count only if init and cleanup succeed.
    int rval = 0;
    if (init_rc != 0)
    {
        rval = init_rc;
    }
    else if (cleanup_rc != 0)
    {
        rval = cleanup_rc;
    }
    else
    {
        rval = global_result;
    }
    return rval;
}

int TestConnections::run_test_script(const char* script, const char* name)
{
    write_node_env_vars();
    auto test_dir = mxt::SOURCE_DIR;
    setenv("src_dir", test_dir, 1);

    string script_cmd = access(script, F_OK) == 0 ?
        mxb::string_printf("%s %s", script, name) :
        mxb::string_printf("%s/%s %s", test_dir, script, name);
    int rc = system(script_cmd.c_str());

    if (WIFEXITED(rc))
    {
        rc = WEXITSTATUS(rc);
    }
    else
    {
        tprintf("Command '%s' failed. Error: %s", script_cmd.c_str(), mxb_strerror(errno));
        rc = 256;
    }

    expect(rc == 0, "Script %s exited with code %d", script_cmd.c_str(), rc);

    return global_result;
}

void TestConnections::set_signal_handlers()
{
    signal_set(SIGSEGV, sigfatal_handler);
    signal_set(SIGABRT, sigfatal_handler);
    signal_set(SIGFPE, sigfatal_handler);
    signal_set(SIGILL, sigfatal_handler);
#ifdef SIGBUS
    signal_set(SIGBUS, sigfatal_handler);
#endif
}

bool TestConnections::check_create_vm_dir()
{
    bool rval = false;
    string mkdir_cmd = "mkdir -p " + m_mdbci_vm_path;
    if (run_shell_command(mkdir_cmd, "Failed to create MDBCI VMs directory."))
    {
        rval = true;
    }
    return rval;
}

bool TestConnections::run_shell_command(const string& cmd, const string& errmsg)
{
    return m_shared.run_shell_command(cmd, errmsg);
}

mxt::CmdResult TestConnections::run_shell_cmd_output(const string& cmd, const string& errmsg)
{
    auto rval = m_shared.run_shell_cmd_output(cmd);
    auto rc = rval.rc;
    if (rc != 0)
    {
        string msgp2 = mxb::string_printf("Shell command '%s' returned %i: %s.",
                                          cmd.c_str(), rc, rval.output.c_str());
        if (errmsg.empty())
        {
            logger().add_failure("%s", msgp2.c_str());
        }
        else
        {
            logger().add_failure("%s %s", errmsg.c_str(), msgp2.c_str());
        }
    }
    return rval;
}

int TestConnections::get_repl_master_idx()
{
    int rval = -1;
    if (repl)
    {
        auto server_info = maxscale->get_servers();
        for (size_t i = 0; i < server_info.size() && rval < 0; i++)
        {
            auto& info = server_info.get(i);
            if (info.status & mxt::ServerInfo::MASTER)
            {
                for (int j = 0; j < repl->N; j++)
                {
                    auto* be = repl->backend(j);
                    if (be->status().server_id == info.server_id)
                    {
                        rval = j;
                        break;
                    }
                }
            }
        }
    }
    return rval;
}

mxt::MariaDBServer* TestConnections::get_repl_master()
{
    int idx = get_repl_master_idx();
    return idx >= 0 ? repl->backend(idx) : nullptr;
}

bool TestConnections::sync_repl_slaves()
{
    bool rval = false;
    int idx = get_repl_master_idx();
    if (idx >= 0)
    {
        rval = repl->sync_slaves(idx, 10);
    }
    return rval;
}

/**
 * Helper function for selecting correct MaxScale.
 *
 * @param m Index, 0 or 1.
 * @return MaxScale object
 */
mxt::MaxScale* TestConnections::my_maxscale(int m) const
{
    mxt::MaxScale* rval = nullptr;
    if (m == 0)
    {
        rval = maxscale;
    }
    else if (m == 1)
    {
        rval = maxscale2;
    }
    return rval;
}

mxt::SharedData& TestConnections::shared()
{
    return m_shared;
}

bool TestConnections::is_local_test() const
{
    return m_shared.settings.local_test;
}

/**
 * Reads backend info from config file.
 *
 * @return True on success
 */
bool TestConnections::setup_backends()
{
    bool rval = false;
    auto load_res = mxb::ini::parse_config_file_to_map(m_test_settings_file);
    if (load_res.errors.empty())
    {
        // Expecting each section to have "type" and "location" keys. Type is "maxscale", "server" or
        // "galera". Location is "local", "docker" or "remote". Split the config into the supported types.
        using Sections = mxb::ini::map_result::Configuration;
        Sections maxscales_cfg;
        Sections servers_cfg;
        Sections galeras_cfg;

        string key_type = "type";
        string val_mxs = "maxscale";
        string val_srv = "server";
        string val_gal = "galera";
        bool error = false;

        for (const auto& it : load_res.config)
        {
            auto& kvs = it.second.key_values;
            auto it_type = kvs.find(key_type);
            if (it_type == kvs.end())
            {
                add_failure("No '%s' in '%s' section '%s'.", key_type.c_str(), m_test_settings_file.c_str(),
                            it.first.c_str());
                error = true;
            }
            else
            {
                auto& val_type = it_type->second.value;
                if (val_type == val_mxs)
                {
                    maxscales_cfg.insert(it);
                }
                else if (val_type == val_srv)
                {
                    servers_cfg.insert(it);
                }
                else if (val_type == val_gal)
                {
                    galeras_cfg.insert(it);
                }
                else
                {
                    add_failure("Unrecognized '%s' in '%s': '%s'. Only '%s', '%s' and '%s' are supported.",
                                key_type.c_str(), m_test_settings_file.c_str(), val_type.c_str(),
                                val_mxs.c_str(), val_srv.c_str(), val_gal.c_str());
                    error = true;
                }
            }
        }

        if (!error)
        {
            // Currently support just one MaxScale.
            if (maxscales_cfg.size() == 1)
            {
                auto new_mxs = std::make_unique<mxt::MaxScale>(&m_shared);
                if (new_mxs->setup(*maxscales_cfg.begin()))
                {
                    maxscale = new_mxs.release();
                }
            }
            else
            {
                add_failure("'%s' must have one MaxScale section.", m_test_settings_file.c_str());
                error = true;
            }

            if (m_required_mdbci_labels.count(label_repl_be) > 0)
            {
                if (servers_cfg.empty())
                {
                    add_failure("Test requires replication backends but none configured.");
                    error = true;
                }
                else
                {
                    auto new_repl = std::make_unique<mxt::ReplicationCluster>(&m_shared);
                    if (new_repl->setup(servers_cfg))
                    {
                        repl = new_repl.release();
                    }
                }
            }

            if (m_required_mdbci_labels.count(label_galera_be) > 0)
            {
                if (galeras_cfg.empty())
                {
                    add_failure("Test requires galera backends but none configured.");
                    error = true;
                }
                else
                {
                    auto new_galera = std::make_unique<GaleraCluster>(&m_shared);
                    if (new_galera->setup(servers_cfg))
                    {
                        galera = new_galera.release();
                    }
                }
            }

            rval = !error;
        }
    }
    else
    {
        string all_errors = mxb::create_list_string(load_res.errors, " ");
        add_failure("Could not parse test config from '%s': %s", m_test_settings_file.c_str(),
                    all_errors.c_str());
    }
    return rval;
}<|MERGE_RESOLUTION|>--- conflicted
+++ resolved
@@ -2126,7 +2126,7 @@
     int init_rc = prepare_for_test(argc, argv);
     if (init_rc == 0)
     {
-<<<<<<< HEAD
+        m_state = State::RUNNING;
         try
         {
             testfunc(*this);
@@ -2135,10 +2135,6 @@
         {
             add_failure("Caught exception: %s", e.what());
         }
-=======
-        m_state = State::RUNNING;
-        testfunc(*this);
->>>>>>> b5307b01
     }
     int cleanup_rc = cleanup();
 
