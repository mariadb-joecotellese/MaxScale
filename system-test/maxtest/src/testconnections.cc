--- conflicted
+++ resolved
@@ -146,10 +146,6 @@
 bool TestConnections::verbose = false;
 
 TestConnections::TestConnections(int argc, char* argv[])
-<<<<<<< HEAD
-=======
-    : no_xpand(false)
->>>>>>> 7680c9ce
 {
     std::ios::sync_with_stdio(true);
     signal_set(SIGSEGV, sigfatal_handler);
@@ -184,123 +180,9 @@
         tprintf("Test has BACKEND_SSL label");
     }
 
-<<<<<<< HEAD
     if (!check_create_vms())
     {
         exit(MDBCI_FAIL);
-=======
-    StringSet missing_mdbci_labels;
-    std::set_difference(m_required_mdbci_labels.begin(), m_required_mdbci_labels.end(),
-                        m_configured_mdbci_labels.begin(), m_configured_mdbci_labels.end(),
-                        std::inserter(missing_mdbci_labels, missing_mdbci_labels.begin()));
-
-    bool mdbci_call_needed = false;
-    if (missing_mdbci_labels.empty())
-    {
-        if (verbose)
-        {
-            tprintf("Machines with all required labels '%s' are running, MDBCI UP call is not needed",
-                    m_mdbci_labels_str.c_str());
-        }
-    }
-    else
-    {
-        string missing_labels_str = flatten_stringset(missing_mdbci_labels);
-        tprintf("Machines with labels '%s' are not running, MDBCI UP call is needed",
-                missing_labels_str.c_str());
-        mdbci_call_needed = true;
-    }
-
-    if (mdbci_call_needed)
-    {
-        if (call_mdbci(""))
-        {
-            exit(MDBCI_FAIL);
-        }
-    }
-
-    if (m_required_mdbci_labels.count(label_repl_be) == 0)
-    {
-        no_repl = true;
-        if (verbose)
-        {
-            tprintf("No need to use Master/Slave");
-        }
-    }
-
-    if (m_required_mdbci_labels.count(label_galera_be) == 0)
-    {
-        no_galera = true;
-        if (verbose)
-        {
-            tprintf("No need to use Galera");
-        }
-    }
-
-    if (m_required_mdbci_labels.count(label_clx_be) == 0)
-    {
-        no_xpand = true;
-        if (verbose)
-        {
-            tprintf("No need to use Xpand");
-        }
-    }
-
-    m_get_logs_command = (string)test_dir + "/get_logs.sh";
-    m_ssl_options = string_printf("--ssl-cert=%s/ssl-cert/client-cert.pem --ssl-key=%s/ssl-cert/client-key.pem",
-                                  test_dir, test_dir);
-    setenv("ssl_options", m_ssl_options.c_str(), 1);
-
-    if (maxscale::require_columnstore)
-    {
-        cout << "ColumnStore testing is not yet implemented, skipping test" << endl;
-        exit(0);
-    }
-
-    std::future<bool> repl_future;
-    std::future<bool> galera_future;
-
-    if (!no_repl)
-    {
-        repl = new Mariadb_nodes("node", test_dir, verbose, m_network_config);
-        repl->setup();
-        repl->use_ipv6 = m_use_ipv6;
-        repl->take_snapshot_command = m_take_snapshot_command.c_str();
-        repl->revert_snapshot_command = m_revert_snapshot_command.c_str();
-        repl_future = std::async(std::launch::async, &Mariadb_nodes::check_nodes, repl);
-    }
-    else
-    {
-        repl = NULL;
-    }
-
-    if (!no_galera)
-    {
-        galera = new Galera_nodes("galera", test_dir, verbose, m_network_config);
-        galera->setup();
-        galera->use_ipv6 = false;
-        galera->take_snapshot_command = m_take_snapshot_command.c_str();
-        galera->revert_snapshot_command = m_revert_snapshot_command.c_str();
-        galera_future = std::async(std::launch::async, &Galera_nodes::check_nodes, galera);
-    }
-    else
-    {
-        galera = NULL;
-    }
-
-    if (!no_xpand)
-    {
-        xpand = new Xpand_nodes("xpand", test_dir, verbose, m_network_config);
-        xpand->setup();
-        xpand->use_ipv6 = false;
-        xpand->take_snapshot_command = m_take_snapshot_command.c_str();
-        xpand->revert_snapshot_command = m_revert_snapshot_command.c_str();
-        xpand->fix_replication();
-    }
-    else
-    {
-        xpand = NULL;
->>>>>>> 7680c9ce
     }
 
     bool node_error = !initialize_nodes();
@@ -2360,10 +2242,10 @@
         use_galera = true;
     }
 
-    bool use_clustrix = false;
+    bool use_xpand = false;
     if (m_required_mdbci_labels.count(label_clx_be) > 0)
     {
-        use_clustrix = true;
+        use_xpand = true;
     }
 
     std::future<bool> repl_future;
@@ -2397,18 +2279,18 @@
         galera = NULL;
     }
 
-    if (use_clustrix)
-    {
-        clustrix = new Clustrix_nodes("clustrix", test_dir, verbose, m_network_config);
-        clustrix->setup();
-        clustrix->set_use_ipv6(false);
-        clustrix->take_snapshot_command = m_take_snapshot_command.c_str();
-        clustrix->revert_snapshot_command = m_revert_snapshot_command.c_str();
-        clustrix->fix_replication();
+    if (use_xpand)
+    {
+        xpand = new Xpand_nodes("xpand", test_dir, verbose, m_network_config);
+        xpand->setup();
+        xpand->set_use_ipv6(false);
+        xpand->take_snapshot_command = m_take_snapshot_command.c_str();
+        xpand->revert_snapshot_command = m_revert_snapshot_command.c_str();
+        xpand->fix_replication();
     }
     else
     {
-        clustrix = NULL;
+        xpand = NULL;
     }
 
     maxscales = new Maxscales("maxscale", test_dir, verbose, m_network_config);
