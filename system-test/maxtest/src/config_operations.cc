/*
 * Copyright (c) 2016 MariaDB Corporation Ab
 * Copyright (c) 2023 MariaDB plc, Finnish Branch
 *
 * Use of this software is governed by the Business Source License included
 * in the LICENSE.TXT file and at www.mariadb.com/bsl11.
 *
 * Change Date: 2028-02-27
 *
 * On the date above, in accordance with the Business Source License, use
 * of this software will be governed by version 2 or later of the General
 * Public License.
 */

#include <maxbase/format.hh>
#include <maxtest/config_operations.hh>
#include <maxtest/replication_cluster.hh>

// The configuration should use these names for the services, listeners and monitors
#define SERVICE_NAME1  "rwsplit-service"
#define SERVICE_NAME2  "read-connection-router-master"
#define SERVICE_NAME3  "read-connection-router-slave"
#define LISTENER_NAME1 "rwsplit-service-listener"
#define LISTENER_NAME2 "read-connection-router-master-listener"
#define LISTENER_NAME3 "read-connection-router-slave-listener"

struct
{
    const char* service;
    const char* listener;
    int         port;
} services[]
{
    {SERVICE_NAME1, LISTENER_NAME1, 4006},
    {SERVICE_NAME2, LISTENER_NAME2, 4008},
    {SERVICE_NAME3, LISTENER_NAME3, 4009}
};

Config::Config(TestConnections* parent)
    : test_(parent)
    , mxs(test_->maxscale)
{
}

Config::~Config()
{
}

void Config::add_server(int num)
{
    test_->tprintf("Adding server %i", num);
    const char link[] = "link service %s server%d";
    mxs->maxctrlf(link, SERVICE_NAME1, num);
    mxs->maxctrlf(link, SERVICE_NAME2, num);
    mxs->maxctrlf(link, SERVICE_NAME3, num);

    for (auto& a : created_monitors_)
    {
        mxs->maxctrlf("link monitor %s server%d", a.c_str(), num);
    }
}

void Config::remove_server(int num)
{
    test_->tprintf("Removing server %i", num);
    const char remove[] = "unlink service %s server%d";
    mxs->maxctrlf(remove, SERVICE_NAME1, num);
    mxs->maxctrlf(remove, SERVICE_NAME2, num);
    mxs->maxctrlf(remove, SERVICE_NAME3, num);

    for (auto& a : created_monitors_)
    {
        mxs->maxctrlf("unlink monitor %s server%d", a.c_str(), num);
    }
}

void Config::add_created_servers(const char* object)
{
    for (auto a : created_servers_)
    {
        // Not pretty but it should work
        auto res1 = mxs->maxctrl(mxb::string_printf("link service %s server%d", object, a));
        auto res2 = mxs->maxctrl(mxb::string_printf("link monitor %s server%d", object, a));
        test_->expect((res1.rc != 0) != (res2.rc != 0),
                      "Expected one link command to succeed and the other to fail.");
    }
}

void Config::destroy_server(int num)
{
    mxs->maxctrlf("destroy server server%d", num);
    created_servers_.erase(num);
}

void Config::create_server(int num)
{
    char ssl_line[1024];
    ssl_line[0] = '\0';

    if (test_->backend_ssl)
    {
        auto key = mxs->cert_key_path();
        auto cert = mxs->cert_path();
        auto ca_cert = mxs->ca_cert_path();
        sprintf(ssl_line,
<<<<<<< HEAD
                " ssl=true"
                " ssl_key=/%s/certs/mxs.key "
                " ssl_cert=/%s/certs/mxs.crt "
                " ssl_ca=/%s/certs/ca.crt "
                " ssl_version=MAX "
                " ssl_cert_verify_depth=9",
                homedir, homedir, homedir);
=======
                " --tls-key=%s --tls-cert=%s --tls-ca-cert=%s "
                " --tls-version=MAX --tls-cert-verify-depth=9",
                key.c_str(), cert.c_str(), ca_cert.c_str());
>>>>>>> aa30d275
    }
    auto* srv = test_->repl->backend(num);
    mxs->maxctrlf("create server server%d %s %d %s", num, srv->ip_private(), srv->port(), ssl_line);
    created_servers_.insert(num);
}

void Config::alter_server(int num, const char* key, const char* value)
{
    mxs->maxctrlf("alter server server%d %s %s", num, key, value);
}

void Config::alter_server(int num, const char* key, int value)
{
    mxs->maxctrlf("alter server server%d %s %d", num, key, value);
}

void Config::alter_server(int num, const char* key, float value)
{
    mxs->maxctrlf("alter server server%d %s %f", num, key, value);
}

void Config::create_monitor(const char* name, const char* module, int interval)
{
    mxs->maxctrlf("create monitor %s %s monitor_interval=%dms user=%s password=%s",
                  name, module, interval, mxs->user_name().c_str(),
                  mxs->password().c_str());
    created_monitors_.insert(std::string(name));
}

void Config::alter_monitor(const char* name, const char* key, const char* value)
{
    mxs->maxctrlf("alter monitor %s %s %s", name, key, value);
}

void Config::alter_monitor(const char* name, const char* key, int value)
{
    mxs->maxctrlf("alter monitor %s %s %d", name, key, value);
}

void Config::alter_monitor(const char* name, const char* key, float value)
{
    mxs->maxctrlf("alter monitor %s %s %f", name, key, value);
}

void Config::start_monitor(const char* name)
{
    mxs->maxctrlf("start monitor %s", name);
}

void Config::destroy_monitor(const char* name)
{
    mxs->maxctrlf("destroy monitor %s", name);
    created_monitors_.erase(std::string(name));
}

void Config::restart_monitors()
{
    for (auto& a : created_monitors_)
    {
        mxs->maxctrlf("stop monitor \"%s\"", a.c_str());
        mxs->maxctrlf("start monitor \"%s\"", a.c_str());
    }
}

void Config::create_listener(Config::Service service)
{
    int i = static_cast<int>(service);

    mxs->maxctrlf("create listener %s %s %d", services[i].service, services[i].listener, services[i].port);
}

void Config::create_ssl_listener(Config::Service service)
{
    int i = static_cast<int>(service);
    auto key = mxs->cert_key_path();
    auto cert = mxs->cert_path();
    auto ca_cert = mxs->ca_cert_path();

    mxs->maxctrlf("create listener %s %s %d "
<<<<<<< HEAD
                  "ssl=true "
                  "ssl_key=%s/certs/mxs.key "
                  "ssl_cert=%s/certs/mxs.crt "
                  "ssl_ca=%s/certs/ca.crt ",
=======
                  "--tls-key=%s --tls-cert=%s --tls-ca-cert=%s ",
>>>>>>> aa30d275
                  services[i].service, services[i].listener, services[i].port,
                  key.c_str(), cert.c_str(), ca_cert.c_str());
}

void Config::destroy_listener(Config::Service service)
{
    int i = static_cast<int>(service);
    mxs->maxctrlf("destroy listener %s %s", services[i].service, services[i].listener);
}

void Config::create_all_listeners()
{
    create_listener(SERVICE_RWSPLIT);
    create_listener(SERVICE_RCONN_SLAVE);
    create_listener(SERVICE_RCONN_MASTER);
}

void Config::reset()
{
    /** Make sure the servers exist before checking that connectivity is OK */
    for (int i = 0; i < test_->repl->N; i++)
    {
        if (created_servers_.find(i) == created_servers_.end())
        {
            create_server(i);
            add_server(i);
        }
    }
}

void Config::check_server_count(int expected)
{
    auto servers = mxs->get_servers();
    test_->expect((int)servers.size() == expected, "Found %zu servers when %i was expected.",
                  servers.size(), expected);
}<|MERGE_RESOLUTION|>--- conflicted
+++ resolved
@@ -103,19 +103,11 @@
         auto cert = mxs->cert_path();
         auto ca_cert = mxs->ca_cert_path();
         sprintf(ssl_line,
-<<<<<<< HEAD
                 " ssl=true"
-                " ssl_key=/%s/certs/mxs.key "
-                " ssl_cert=/%s/certs/mxs.crt "
-                " ssl_ca=/%s/certs/ca.crt "
+                " ssl_key=%s ssl_cert=%s ssl_ca=%s "
                 " ssl_version=MAX "
                 " ssl_cert_verify_depth=9",
-                homedir, homedir, homedir);
-=======
-                " --tls-key=%s --tls-cert=%s --tls-ca-cert=%s "
-                " --tls-version=MAX --tls-cert-verify-depth=9",
                 key.c_str(), cert.c_str(), ca_cert.c_str());
->>>>>>> aa30d275
     }
     auto* srv = test_->repl->backend(num);
     mxs->maxctrlf("create server server%d %s %d %s", num, srv->ip_private(), srv->port(), ssl_line);
@@ -195,14 +187,8 @@
     auto ca_cert = mxs->ca_cert_path();
 
     mxs->maxctrlf("create listener %s %s %d "
-<<<<<<< HEAD
                   "ssl=true "
-                  "ssl_key=%s/certs/mxs.key "
-                  "ssl_cert=%s/certs/mxs.crt "
-                  "ssl_ca=%s/certs/ca.crt ",
-=======
-                  "--tls-key=%s --tls-cert=%s --tls-ca-cert=%s ",
->>>>>>> aa30d275
+                  "ssl_key=%s ssl_cert=%s ssl_ca=%s ",
                   services[i].service, services[i].listener, services[i].port,
                   key.c_str(), cert.c_str(), ca_cert.c_str());
 }
