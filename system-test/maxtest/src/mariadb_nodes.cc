--- conflicted
+++ resolved
@@ -331,33 +331,16 @@
     auto be = backend(0);
     be->update_status();
 
-<<<<<<< HEAD
-        auto gen_all_grants_user = [be, sr](const string& name, const string& pw, SslMode ssl_mode) {
-            mxt::MariaDBUserDef user_def;
-            user_def.name = name;
-            user_def.password = pw;
-
-            return be->create_user(user_def, ssl_mode, sr)
-                    && be->admin_connection()->try_cmd_f("GRANT ALL ON *.* TO '%s'@'%%' WITH GRANT OPTION;",
-                                                         name.c_str());
-            };
-=======
     auto sr = supports_require();
->>>>>>> 0bdf6a4c
 
     auto gen_all_grants_user = [be, sr](const string& name, const string& pw, SslMode ssl_mode) {
         mxt::MariaDBUserDef user_def;
         user_def.name = name;
         user_def.password = pw;
 
-        bool rval = false;
-        if (be->create_user(user_def, ssl_mode, sr)
-            && be->admin_connection()->try_cmd_f("GRANT ALL ON *.* TO '%s'@'%%' WITH GRANT OPTION;",
-                                                 name.c_str()))
-        {
-            rval = true;
-        }
-        return rval;
+        return be->create_user(user_def, ssl_mode, sr)
+               && be->admin_connection()->try_cmd_f("GRANT ALL ON *.* TO '%s'@'%%' WITH GRANT OPTION;",
+                                                    name.c_str());
     };
 
     auto ssl_mode = ssl() ? SslMode::ON : SslMode::OFF;
