--- conflicted
+++ resolved
@@ -528,28 +528,7 @@
      */
     std::string cnf_server_name;
 
-<<<<<<< HEAD
     bool using_ipv6() const;
-=======
-protected:
-    /**
-     * @returns SELECT that returns anonymous users in such a way that each returned row
-     *          can directly be given as argument to DROP USER.
-     */
-    virtual std::string anonymous_users_query() const;
-
-private:
-    bool check_master_node(MYSQL* conn);
-    bool bad_slave_thread_status(MYSQL* conn, const char* field, int node);
-};
-
-class Galera_nodes : public Mariadb_nodes
-{
-public:
-
-    Galera_nodes(const char *pref, const char *test_cwd, bool verbose, const std::string& network_config)
-        : Mariadb_nodes(pref, test_cwd, verbose, network_config) { }
->>>>>>> 38e623df
 
     /**
      * Get cluster type as string. The returned value is given to create_user.sh and should match one
@@ -573,6 +552,12 @@
 
     bool setup();
 
+    /**
+     * @returns SELECT that returns anonymous users in such a way that each returned row
+     *          can directly be given as argument to DROP USER.
+     */
+    virtual std::string anonymous_users_query() const;
+
     std::string m_test_dir; /**< path to test application */
 
 private:
