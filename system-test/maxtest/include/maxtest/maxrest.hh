/*
 * Copyright (c) 2016 MariaDB Corporation Ab
 * Copyright (c) 2023 MariaDB plc, Finnish Branch
 *
 * Use of this software is governed by the Business Source License included
 * in the LICENSE.TXT file and at www.mariadb.com/bsl11.
 *
 * Change Date: 2028-04-03
 *
 * On the date above, in accordance with the Business Source License, use
 * of this software will be governed by version 2 or later of the General
 * Public License.
 */
#pragma once

#include <stdexcept>
#include <variant>
#include <maxtest/testconnections.hh>
#include <maxbase/json.hh>

/**
 * @class MaxRest
 *
 * MaxRest is a class that (eventually) provides the same functionality as
 * the command line program maxctrl, but for use in programs.
 */
class MaxRest
{
public:
    MaxRest(const MaxRest&) = delete;
    MaxRest& operator=(const MaxRest&) = delete;

    enum Verb
    {
        DELETE,
        GET,
        PATCH,
        POST,
        PUT
    };

    class Error : public std::runtime_error
    {
    public:
        Error(int http_status, const std::string& message)
            : std::runtime_error(std::to_string(http_status) + ": " + message)
            , http_status(http_status)
        {
        }

        const int http_status;
    };

    /**
     * A class corresponding to a row in the output of 'maxctrl list servers'
     */
    struct Server
    {
        Server() = default;
        Server(const MaxRest& maxrest, json_t* pObject);

        std::string name;
        std::string address;
        int64_t     port;
        int64_t     connections;
        std::string state;
    };

    /**
     * A class corresponding to a row in the output of 'maxctrl show threads'
     */
    struct Thread
    {
        Thread() = default;
        Thread(const MaxRest& maxrest, json_t* pObject);

        std::string id;
        std::string state;
        bool        listening;
    };

    /**
     * System Test Constructor, to be used in the System Test environment.
     *
     * @param pTest  The TestConnections instance. Must exist for the lifetime
     *               of the MaxRest instance.
     */
    MaxRest(TestConnections* pTest);
    MaxRest(TestConnections* pTest, mxt::MaxScale* pMaxscale);

    /**
     * @return  The TestConnections instance used by this instance.
     */
    TestConnections& test() const
    {
        return m_sImp->test();
    }

    /**
     * @return The JSON object corresponding to /v1/maxscale/threads/:id.
     */
    mxb::Json v1_maxscale_threads(const std::string& id) const;

    /**
     * @return The JSON object corresponding to /v1/maxscale/threads.
     */
    mxb::Json v1_maxscale_threads() const;

    /**
     * @return The JSON object corresponding to /v1/servers/:id:
     */
    mxb::Json v1_servers(const std::string& id) const;

    /**
     * @return The JSON object corresponding to /v1/servers.
     */
    mxb::Json v1_servers() const;

    /**
     * @return The JSON object corresponding to /v1/services/:id:
     */
    mxb::Json v1_services(const std::string& id) const;

    /**
     * @return The JSON object corresponding to /v1/services.
     */
    mxb::Json v1_services() const;

    /**
     * Send request to /v1/maxscale/modules/:module:/:command:?instance[&param...]
     *
     * @param verb      The verb to be used.
     * @param module    Module name.
     * @param command   The command.
     * @param instance  The object instance to execute it on.
     * @param params    Optional arguments.
     *
     * @return JSON returned by the module command.
     */
    mxb::Json v1_maxscale_modules(Verb verb,
                                  const std::string& module,
                                  const std::string& command,
                                  const std::string& instance,
                                  const std::vector<std::string>& params = std::vector<std::string>()) const;

    /**
     * Call a module command.
     *
     * @param verb      The verb to be used.
     * @param module    Module name.
     * @param command   The command.
     * @param instance  The object instance to execute it on.
     * @param params    Optional arguments.
     *
     * @return JSON returned by the module command.
     */
    mxb::Json call_command(Verb verb,
                           const std::string& module,
                           const std::string& command,
                           const std::string& instance,
                           const std::vector<std::string>& params = std::vector<std::string>()) const
<<<<<<< HEAD
    {
        return v1_maxscale_modules(verb, module, command, instance, params);
    }

    mxb::Json post_command(const std::string& module,
                           const std::string& command,
                           const std::string& instance,
                           const std::vector<std::string>& params = std::vector<std::string>()) const
    {
=======
    {
        return v1_maxscale_modules(verb, module, command, instance, params);
    }

    mxb::Json post_command(const std::string& module,
                           const std::string& command,
                           const std::string& instance,
                           const std::vector<std::string>& params = std::vector<std::string>()) const
    {
>>>>>>> 7220848f
        return call_command(POST, module, command, instance, params);
    }

    class Value : public std::variant<std::string, int64_t, bool>
    {
    public:
        using std::variant<std::string, int64_t, bool>::variant;

        Value(const char* z)
            : std::variant<std::string, int64_t, bool>(std::string(z))
        {
        }

        Value(int i)
            : std::variant<std::string, int64_t, bool>((int64_t) i)
        {
        }

        Value(unsigned u)
            : std::variant<std::string, int64_t, bool>((int64_t) u)
        {
        }
    };

    struct Parameter
    {
        template<class T>
        Parameter(std::string n, T v)
            : name(n)
            , value(v)
        {
        }

        std::string name;
        Value       value;
    };

    /**
     * alter
     */
    void alter(const std::string& resource, const std::vector<Parameter>& parameters) const;

    void alter_maxscale(const std::vector<Parameter>& parameters) const;
    void alter_maxscale(const Parameter& parameter) const;
    void alter_maxscale(const std::string& parameter_name, const Value& parameter_value) const;

    void alter_service(const std::string& service, const std::vector<Parameter>& parameters) const;
    void alter_service(const std::string& service, const Parameter& parameter) const;
    void alter_service(const std::string& service,
                       const std::string& parameter_name, const Value& parameter_value) const;

    /**
     * create
     */
    void create_listener(const std::string& service, const std::string& name, int port);

    void create_server(const std::string& name,
                       const std::string& address,
                       int port,
                       const std::vector<Parameter>& parameters = std::vector<Parameter>());

    void create_service(const std::string& name,
                        const std::string& router,
                        const std::vector<Parameter>& parameters);

    /**
     * destroy
     */
    void destroy_listener(const std::string& name);

    void destroy_server(const std::string& name);

    void destroy_service(const std::string& name, bool force);

    /**
     * The equivalent of 'maxctrl list servers'
     *
     * @return The JSON resource /v1/servers as a vector of Server objects.
     */
    std::vector<Server> list_servers() const;

    /**
     * The equivalent of 'maxctrl show threads'
     */
    std::vector<Thread> show_threads() const;

    /**
     * The equivalent of 'maxctrl show thread :id'
     */
    Thread show_thread(const std::string& id) const;

    /**
     * The equivalent of 'maxctrl show server'
     *
     * @return The JSON resource /v1/servers/:id: as a Server object.
     */
    Server show_server(const std::string& id) const;

    enum class Presence
    {
        OPTIONAL,
        MANDATORY
    };

    /**
     * Turns a JSON array at a specific path into a vector of desired type.
     *
     * @param pObject   The JSON object containing the JSON array.
     * @param path      The path of the resource, e.g. "a/b/c"
     * @param presence  Whether the path must exist or not. Note that if it is
     *                  a true path "a/b/c", onlt the leaf may be optional, the
     *                  components leading to the leaf must be present.
     *
     * @return Vector of object of desired type.
     */
    template<class T>
    std::vector<T> get_array(json_t* pObject, const std::string& path, Presence presence) const
    {
        std::vector<T> rv;
        pObject = get_leaf_object(pObject, path, presence);

        if (pObject)
        {
            if (!json_is_array(pObject))
            {
                raise("'" + path + "' exists, but is not an array.");
            }

            size_t size = json_array_size(pObject);

            for (size_t i = 0; i < size; ++i)
            {
                json_t* pElement = json_array_get(pObject, i);

                rv.push_back(T(*this, pElement));
            }
        }

        return rv;
    }

    /**
     * Get JSON object at specific key.
     *
     * @param pObject   The object containing the path.
     * @param key       The key of the resource. May *not* be a path.
     * @param presence  Whether the key must exist or not.
     *
     * @return The desired object, or NULL if it does not exist and @c presence is OPTIONAL.
     */
    json_t* get_object(json_t* pObject, const std::string& path, Presence presence) const;

    /**
     * Get JSON object at specific path.
     *
     * @param pObject   The object containing the path.
     * @param path      The path of the resource, e.g. "a/b/c"
     * @param presence  Whether the leaf must exist or not. Note that if it is
     *                  a true path "a/b/c", only the leaf may be optional, the
     *                  components leading to the leaf must be present.
     *
     * @return The desired object, or NULL if it does not exist and @c presence is OPTIONAL.
     */
    json_t* get_leaf_object(json_t* pObject, const std::string& path, Presence presence) const;

    /**
     * Get a JSON value as a particular C++ type.
     *
     * @param pObject   The object containing the path.
     * @param path      The path of the resource, e.g. "a/b/c"
     * @param presence  Whether the leaf must exist or not. Note that if it is
     *                  a true path "a/b/c", onlt the leaf may be optional, the
     *                  components leading to the leaf must be present.
     *
     * @return The desired object, or NULL if it does not exist and @c presence is OPTIONAL.
     */
    template<class T>
    T get(json_t* pObject, const std::string& path, Presence presence = Presence::OPTIONAL) const;

    /**
     * Parse a JSON object in a string.
     *
     * @return  The corresponding json_t object.
     */
    mxb::Json parse(const std::string& json) const;

    /**
     * Issue a curl DELETE/GET/PATCH/POST/PUT to the REST-API endpoint of MaxScale.
     *
     * The path will be appended to "http://127.0.0.1:8989/v1/".
     *
     * @param path  The path of the resource.
     * @param body  The body to be provided.
     *
     * @return  The returned json_t object.
     */
    mxb::Json curl_delete(const std::string& path) const;
    mxb::Json curl_get(const std::string& path) const;
    mxb::Json curl_patch(const std::string& path, const std::string& body) const;
    mxb::Json curl_post(const std::string& path, const std::string& body = std::string {}) const;
    mxb::Json curl_put(const std::string& path) const;

    void raise(bool fail, const std::string& message) const;
    void raise(const std::string& message) const
    {
        raise(m_fail_on_error, message);
    }
    void raise(int http_status, const std::string& message) const;

    /**
     * Enable or disable failing the test whenever an exception is thrown
     */
    void fail_on_error(bool value)
    {
        m_fail_on_error = value;
    }

<<<<<<< HEAD
=======
    /**
     * Return true if the throwing of an exception will count as a failure.
     */
    bool fail_on_error() const
    {
        return m_fail_on_error;
    }

>>>>>>> 7220848f
private:
    mxb::Json curl(Verb verb, const std::string& path, const std::string& body = std::string()) const;

    class Imp
    {
    public:
        virtual ~Imp() = default;

        virtual std::string body_quote() const = 0;
        virtual TestConnections& test() const = 0;
        virtual mxt::CmdResult execute_curl_command(const std::string& curl_command) const = 0;

    protected:
        Imp(MaxRest* pOwner)
            : m_owner(*pOwner)
        {
        }

        void raise(bool fail, const std::string& message) const
        {
            m_owner.raise(fail, message);
        }

        MaxRest& m_owner;
    };

    class LocalImp;
    class SystemTestImp;

private:
    Imp* create_imp(TestConnections* pTest, mxt::MaxScale* pMaxscale = nullptr);

    bool                 m_fail_on_error  {true};
    std::unique_ptr<Imp> m_sImp;
};

template<>
bool MaxRest::get<bool>(json_t* pObject, const std::string& path, Presence presence) const;

template<>
int64_t MaxRest::get<int64_t>(json_t* pObject, const std::string& path, Presence presence) const;

template<>
std::string MaxRest::get<std::string>(json_t* pObject, const std::string& path, Presence presence) const;<|MERGE_RESOLUTION|>--- conflicted
+++ resolved
@@ -159,7 +159,6 @@
                            const std::string& command,
                            const std::string& instance,
                            const std::vector<std::string>& params = std::vector<std::string>()) const
-<<<<<<< HEAD
     {
         return v1_maxscale_modules(verb, module, command, instance, params);
     }
@@ -169,17 +168,6 @@
                            const std::string& instance,
                            const std::vector<std::string>& params = std::vector<std::string>()) const
     {
-=======
-    {
-        return v1_maxscale_modules(verb, module, command, instance, params);
-    }
-
-    mxb::Json post_command(const std::string& module,
-                           const std::string& command,
-                           const std::string& instance,
-                           const std::vector<std::string>& params = std::vector<std::string>()) const
-    {
->>>>>>> 7220848f
         return call_command(POST, module, command, instance, params);
     }
 
@@ -397,8 +385,6 @@
         m_fail_on_error = value;
     }
 
-<<<<<<< HEAD
-=======
     /**
      * Return true if the throwing of an exception will count as a failure.
      */
@@ -407,7 +393,6 @@
         return m_fail_on_error;
     }
 
->>>>>>> 7220848f
 private:
     mxb::Json curl(Verb verb, const std::string& path, const std::string& body = std::string()) const;
 
