/*
 * Copyright (c) 2020 MariaDB Corporation Ab
 *
 * Use of this software is governed by the Business Source License included
 * in the LICENSE.TXT file and at www.mariadb.com/bsl11.
 *
 * Change Date: 2025-07-14
 *
 * On the date above, in accordance with the Business Source License, use
 * of this software will be governed by version 2 or later of the General
 * Public License.
 */
#pragma once

#include <maxtest/ccdefs.hh>
#include <maxsql/mariadb_connector.hh>

namespace maxtest
{
class TestLogger;
class ScopedUser;

/**
 * Connection helper class for tests. Reports errors to the system test log.
 */
class MariaDB : public mxq::MariaDB
{
public:
    explicit MariaDB(TestLogger& log);

    bool open(const std::string& host, int port, const std::string& db = "");
    bool try_open(const std::string& host, int port, const std::string& db = "");
    enum class Expect
    {
        OK, FAIL, ANY
    };

    bool cmd(const std::string& sql, Expect expect = Expect::OK);
    bool try_cmd(const std::string& sql);
    bool cmd_f(const char* format, ...) mxb_attribute((format (printf, 2, 3)));
    bool try_cmd_f(const char* format, ...) mxb_attribute((format (printf, 2, 3)));

    std::unique_ptr<mxq::QueryResult> query(const std::string& query, Expect expect = Expect::OK);
    std::unique_ptr<mxq::QueryResult> try_query(const std::string& query);

    /**
     * Create a user that is automatically deleted when the object goes out of scope. Depends on the
     * generating connection object, so be careful when moving or manually destroying the user object.
     *
     * @param user Username
     * @param host Host
     * @param pw Password
     * @return User object
     */
    ScopedUser create_user(const std::string& user, const std::string& host,
                           const std::string& pw);

private:
    TestLogger& m_log;
};

/**
 * Helper class for managing user accounts in tests. When the object goes out of scope, the user is deleted
 * from backend. The object is dependent on the connection that created it. Should not be generated manually.
 */
<<<<<<< HEAD
class ScopedUser
{
public:
    ScopedUser& operator=(const ScopedUser& rhs) = delete;
=======
class ScopedUser final
{
public:
>>>>>>> 1ba661e5
    ScopedUser& operator=(ScopedUser&& rhs);

    ScopedUser() = default;
    ScopedUser(std::string user_host, maxtest::MariaDB* conn);
    ScopedUser(ScopedUser&& rhs);
    ~ScopedUser();

    void grant(const std::string& grant);
    void grant_f(const char* grant_fmt, ...);

private:
    std::string   m_user_host;      /**< user@host */
    mxt::MariaDB* m_conn {nullptr}; /**< Connection managing this user */
};
}<|MERGE_RESOLUTION|>--- conflicted
+++ resolved
@@ -63,16 +63,9 @@
  * Helper class for managing user accounts in tests. When the object goes out of scope, the user is deleted
  * from backend. The object is dependent on the connection that created it. Should not be generated manually.
  */
-<<<<<<< HEAD
-class ScopedUser
-{
-public:
-    ScopedUser& operator=(const ScopedUser& rhs) = delete;
-=======
 class ScopedUser final
 {
 public:
->>>>>>> 1ba661e5
     ScopedUser& operator=(ScopedUser&& rhs);
 
     ScopedUser() = default;
