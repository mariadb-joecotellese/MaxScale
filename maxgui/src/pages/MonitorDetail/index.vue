--- conflicted
+++ resolved
@@ -29,11 +29,12 @@
                     />
                 </v-col>
                 <v-col cols="6">
-<<<<<<< HEAD
                     <v-row>
                         <v-col cols="12">
                             <relationship-table
                                 relationshipType="servers"
+                                addable
+                                removable
                                 :tableRows="serverStateTableRow"
                                 :getRelationshipData="fetchAllServers"
                                 :selectItems="unmonitoredServers"
@@ -51,17 +52,6 @@
                             />
                         </v-col>
                     </v-row>
-=======
-                    <relationship-table
-                        relationshipType="servers"
-                        addable
-                        removable
-                        :tableRows="serverStateTableRow"
-                        :getRelationshipData="fetchAllServers"
-                        :selectItems="unmonitoredServers"
-                        @on-relationship-update="dispatchRelationshipUpdate"
-                    />
->>>>>>> a2867c12
                 </v-col>
             </v-row>
         </v-sheet>
