--- conflicted
+++ resolved
@@ -1,25 +1,14 @@
 <template>
     <sessions-table
-<<<<<<< HEAD
-        :search="search_keyword"
-        :rows="tableRows"
-        :headers="tableHeaders"
-        :sortDesc="true"
-        sortBy="connected"
-        @confirm-kill="killSession({ id: $event.id, callback: fetchAllSessions })"
-    >
-        <template v-slot:header-append-serviceIds>
-            <span class="ml-1 mxs-color-helper text-grayed-out"> ({{ servicesLength }}) </span>
-=======
         :headers="tableHeaders"
         :items="tableRows"
         :server-items-length="getTotalSessions"
         @get-data-from-api="fetchSessions"
+        @confirm-kill="killSession({ id: $event.id, callback: fetchSessions })"
     >
         <template v-slot:[`header.serviceIds`]="{ header }">
             {{ header.text }}
-            <span class="ml-1 color text-field-text"> ({{ servicesLength }}) </span>
->>>>>>> f52fa98b
+            <span class="ml-1 mxs-color-helper text-grayed-out"> ({{ servicesLength }}) </span>
         </template>
         <template v-slot:[`item.serviceIds`]="{ value: serviceIds }">
             <span v-if="typeof serviceIds === 'string'">{{ serviceIds }}</span>
@@ -27,18 +16,10 @@
                 <router-link
                     v-for="serviceId in serviceIds"
                     :key="serviceId"
-<<<<<<< HEAD
-                    v-mxs-highlighter="{ keyword: search_keyword, txt: serviceId }"
                     :to="`/dashboard/services/${serviceId}`"
                     class="rsrc-link"
                 >
                     {{ serviceId }}
-=======
-                    :to="`/dashboard/services/${serviceId}`"
-                    class="rsrc-link"
-                >
-                    <span>{{ serviceId }} </span>
->>>>>>> f52fa98b
                 </router-link>
             </template>
         </template>
@@ -58,11 +39,7 @@
  * of this software will be governed by version 2 or later of the General
  * Public License.
  */
-<<<<<<< HEAD
 import { mapState, mapGetters, mapActions } from 'vuex'
-=======
-import { mapActions, mapGetters, mapState } from 'vuex'
->>>>>>> f52fa98b
 
 export default {
     name: 'sessions',
@@ -85,13 +62,9 @@
         }),
         ...mapGetters({
             getTotalSessions: 'session/getTotalSessions',
+            isAdmin: 'user/isAdmin',
         }),
-<<<<<<< HEAD
-        ...mapGetters({ isAdmin: 'user/isAdmin' }),
         tableRows() {
-=======
-        tableRows: function() {
->>>>>>> f52fa98b
             let rows = []
             let allServiceNames = []
             this.current_sessions.forEach(session => {
@@ -111,11 +84,7 @@
                 rows.push({
                     id: id,
                     user: `${user}@${remote}`,
-<<<<<<< HEAD
                     connected: this.$helpers.dateFormat({ moment: this.$moment, value: connected }),
-=======
-                    connected: this.$help.dateFormat({ value: connected }),
->>>>>>> f52fa98b
                     idle: idle,
                     memory,
                     serviceIds: serviceIds,
@@ -128,14 +97,10 @@
         },
     },
     methods: {
-<<<<<<< HEAD
         ...mapActions({
             killSession: 'session/killSession',
-            fetchAllSessions: 'session/fetchAllSessions',
+            fetchSessions: 'session/fetchSessions',
         }),
-=======
-        ...mapActions({ fetchSessions: 'session/fetchSessions' }),
->>>>>>> f52fa98b
         setServicesLength(total) {
             this.servicesLength = total
         },
