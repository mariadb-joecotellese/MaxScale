--- conflicted
+++ resolved
@@ -75,11 +75,7 @@
                                 <details-parameters-table
                                     :resourceId="current_server.id"
                                     :parameters="current_server.attributes.parameters"
-<<<<<<< HEAD
-=======
                                     :moduleParameters="module_parameters"
-                                    usePortOrSocket
->>>>>>> c11e0bbd
                                     :updateResourceParameters="updateServerParameters"
                                     :onEditSucceeded="dispatchFetchServer"
                                     :objType="MXS_OBJ_TYPES.SERVERS"
