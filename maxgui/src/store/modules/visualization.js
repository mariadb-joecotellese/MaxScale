/*
 * Copyright (c) 2020 MariaDB Corporation Ab
 * Copyright (c) 2023 MariaDB plc, Finnish Branch
 *
 * Use of this software is governed by the Business Source License included
 * in the LICENSE.TXT file and at www.mariadb.com/bsl11.
 *
 * Change Date: 2027-08-18
 *
 * On the date above, in accordance with the Business Source License, use
 * of this software will be governed by version 2 or later of the General
 * Public License.
 */
<<<<<<< HEAD
import Worksheet from '@wsModels/Worksheet'
import QueryConn from '@wsModels/QueryConn'
import { insertQueryEditorWke } from '@wsSrc/store/orm/initEntities'
=======
import { lodash } from '@share/utils/helpers'
>>>>>>> 22c38dcb

export default {
    namespaced: true,
    state: {
        clusters: {}, // key is the name of the monitor, value is the monitor cluster
        current_cluster: {},
        config_graph_data: [],
    },
    mutations: {
        SET_CLUSTERS(state, payload) {
            state.clusters = payload
        },
        SET_CURR_CLUSTER(state, payload) {
            state.current_cluster = payload
        },
        SET_CONFIG_GRAPH_DATA(state, payload) {
            state.config_graph_data = payload
        },
    },
    actions: {
        async discoveryClusters({ commit, dispatch, rootState, getters }) {
            try {
                await Promise.all([
                    dispatch('server/fetchAllServers', {}, { root: true }),
                    dispatch('monitor/fetchAllMonitors', {}, { root: true }),
                ])
                let clusters = {}
                rootState.monitor.all_monitors.forEach(monitor => {
                    //TODO: Handle other monitors, now it only handles mariadbmon
                    if (monitor.attributes.module === 'mariadbmon')
                        clusters[monitor.id] = getters.genCluster(monitor)
                })
                commit('SET_CLUSTERS', clusters)
            } catch (e) {
                this.vue.$logger.error(e)
            }
        },
        async fetchClusterById({ commit, dispatch, rootState, getters }, id) {
            try {
                await Promise.all([
                    dispatch('server/fetchAllServers', {}, { root: true }),
                    dispatch('monitor/fetchMonitorById', id, { root: true }),
                ])
                let cluster = {}
                const monitor = rootState.monitor.current_monitor
                //TODO: Handle other monitors, now it only handles mariadbmon
                if (monitor.attributes.module === 'mariadbmon')
                    cluster = getters.genCluster(monitor)
                commit('SET_CURR_CLUSTER', cluster)
            } catch (e) {
                this.vue.$logger.error(e)
            }
        },
        async fetchConfigData({ commit, dispatch, getters }) {
            try {
                await Promise.all([
                    dispatch('monitor/fetchAllMonitors', {}, { root: true }),
                    dispatch('server/fetchAllServers', {}, { root: true }),
                    dispatch('service/fetchAllServices', {}, { root: true }),
                    dispatch('filter/fetchAllFilters', {}, { root: true }),
                    dispatch('listener/fetchAllListeners', {}, { root: true }),
                ])
                commit('SET_CONFIG_GRAPH_DATA', getters.getConfigGraphData)
            } catch (e) {
                this.vue.$logger.error(e)
            }
        },
        /**
         * Check if there is a QueryEditor connected to the provided conn_name and set it as the
         * active worksheet. Otherwise, find an blank worksheet, set it as active show connection
         * dialog with pre-select object
         * @param {String} param.conn_name - connection name
         */
        async chooseQueryEditorWke({ commit }, { type, conn_name }) {
            const { $typy } = this.vue
            const queryEditorConns = QueryConn.getters('getQueryEditorConns')
            // Find connection
            const queryEditorConn = queryEditorConns.find(
                c => $typy(c, 'meta.name').safeString === conn_name
            )
            /**
             * If it is already bound to a QueryEditor, use the QueryEditor id for
             * setting active worksheet because the QueryEditor id is also Worksheet id.
             */
            if ($typy(queryEditorConn, 'query_editor_id').safeString)
                Worksheet.commit(state => (state.active_wke_id = queryEditorConn.query_editor_id))
            else {
                const blankQueryEditorWke = Worksheet.query()
                    .where(
                        w => $typy(w, 'etl_task_id').isNull && $typy(w, 'query_editor_id').isNull
                    )
                    .first()
                // Use a blank query editor wke if there is one, otherwise create a new one
                if (blankQueryEditorWke)
                    Worksheet.commit(state => (state.active_wke_id = blankQueryEditorWke.id))
                else insertQueryEditorWke()
                commit(
                    'queryConnsMem/SET_PRE_SELECT_CONN_RSRC',
                    { type, id: conn_name },
                    { root: true }
                )
                commit('mxsWorkspace/SET_IS_CONN_DLG_OPENED', true, { root: true })
            }
        },
    },
    getters: {
        getServerData: (state, getters, rootState, rootGetters) => {
            return id => {
                return rootGetters['server/getAllServersMap'].get(id)
            }
        },
        genNode: (state, getters) => {
            /**
             *
             * @param {object} param.server - server object in monitor_diagnostics.server_info
             * @param {String} param.masterServerName - master server name
             * @returns {object}
             */
            return ({ server, masterServerName }) => {
                let node = {
                    id: server.name,
                    name: server.name,
                    serverData: getters.getServerData(server.name),
                    linkColor: '#0e9bc0',
                    isMaster: Boolean(!masterServerName),
                }
                if (masterServerName) {
                    node.masterServerName = masterServerName
                    node.server_info = server
                }

                return node
            }
        },
        genCluster: (state, getters) => {
            return monitor => {
                const {
                    id: monitorId,
                    attributes: {
                        monitor_diagnostics: { master: masterName, server_info } = {},
                        state,
                        module,
                    },
                } = monitor
                // root node contain monitor data
                let root = {
                    id: monitorId,
                    name: monitorId,
                    state,
                    module,
                    linkColor: '#0e9bc0',
                    children: [], // contains a master server data
                    monitorData: monitor.attributes,
                }
                if (masterName) {
                    const nodes = server_info.reduce((nodes, server) => {
                        if (server.slave_connections.length === 0)
                            nodes.push(getters.genNode({ server }))
                        else
                            server.slave_connections.forEach(conn => {
                                nodes.push(
                                    getters.genNode({
                                        server,
                                        masterServerName: conn.master_server_name,
                                    })
                                )
                            })
                        return nodes
                    }, [])

                    const tree = []
                    const nodeMap = lodash.keyBy(nodes, 'id')
                    nodes.forEach(node => {
                        if (node.masterServerName) {
                            const parent = nodeMap[node.masterServerName]
                            if (parent) {
                                // Add the current node as a child of its parent.
                                if (!parent.children) parent.children = []
                                parent.children.push(node)
                            }
                        } else tree.push(node)
                    })
                    root.children = tree
                }

                return root
            }
        },
        /*
         * This generates data for d3-dag StratifyOperator
         */
        getConfigGraphData: (state, getters, rootState) => {
            const {
                service: { all_services },
                server: { all_servers },
                monitor: { all_monitors },
                listener: { all_listeners },
            } = rootState
            let data = []
            const { SERVICES, SERVERS, LISTENERS } = rootState.app_config.RELATIONSHIP_TYPES
            const rsrcData = [all_services, all_servers, all_listeners, all_monitors]
            rsrcData.forEach(rsrc =>
                rsrc.forEach(item => {
                    const { id, type, relationships } = item
                    let node = { id, type, nodeData: item, parentIds: [] }
                    /**
                     * DAG graph requires root nodes.
                     * With current data from API, accurate links between nodes can only be found by
                     * checking the relationships data of a service. So monitors are root nodes here.
                     * This adds parent node ids for services, servers and listeners node to create links except
                     * monitors, as the links between monitors and servers or monitors and services are created
                     * already. This is an intention to prevent circular reference.
                     */
                    let relationshipTypes = []
                    switch (type) {
                        case SERVICES:
                            // a service can also target services or monitors
                            relationshipTypes = ['servers', 'services', 'monitors']
                            break
                        case SERVERS:
                            relationshipTypes = ['monitors']
                            break
                        case LISTENERS:
                            relationshipTypes = ['services']
                            break
                    }
                    Object.keys(relationships).forEach(key => {
                        if (relationshipTypes.includes(key))
                            relationships[key].data.forEach(n => {
                                node.parentIds.push(n.id) // create links
                            })
                    })
                    data.push(node)
                })
            )
            return data
        },
    },
}<|MERGE_RESOLUTION|>--- conflicted
+++ resolved
@@ -11,13 +11,10 @@
  * of this software will be governed by version 2 or later of the General
  * Public License.
  */
-<<<<<<< HEAD
 import Worksheet from '@wsModels/Worksheet'
 import QueryConn from '@wsModels/QueryConn'
 import { insertQueryEditorWke } from '@wsSrc/store/orm/initEntities'
-=======
 import { lodash } from '@share/utils/helpers'
->>>>>>> 22c38dcb
 
 export default {
     namespaced: true,
