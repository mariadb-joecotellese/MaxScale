#!/bin/bash

# Do the real building work. This script is executed on build VM.

# Build in a temp directory so we don't pollute cwd
tmpdir=$(mktemp -d)
scriptdir=$(dirname $(realpath $0))

cd $tmpdir

distro_id=`cat /etc/*-release | grep "^ID_LIKE=" | sed "s/ID=//"`

function is_arm() {
    [ "$(arch)" == "aarch64" ]
}

unset packager_type

if [[ ${distro_id} =~ "suse" ]]
then
   packager_type="zypper"
fi

if [[ ${distro_id} =~ "rhel" ]]
then
   packager_type="yum"
fi

if [[ ${distro_id} =~ "debian" ]]
then
   packager_type="apt"
fi

if [[ ${packager_type} == "" ]]
then
    command -v apt-get

    if [ $? == 0 ]
    then
        packager_type="apt"
    fi

    command -v yum

    if [ $? == 0 ]
    then
        packager_type="yum"
    fi

    command -v zypper

    if [ $? == 0 ]
    then
        packager_type="zypper"
    fi
fi

if [[ ${packager_type} == "" ]]
then
    echo "Can not determine package manager type, exiting"
    exit 1
fi

if [[ ${packager_type} == "apt" ]]
then
  # DEB-based distro
  install_libdir=/usr/lib
  export DEBIAN_FRONTEND=noninteractive
  sudo apt-get update

  sudo dpkg-reconfigure libc6
  apt_cmd="sudo -E apt-get -q -o Dpkg::Options::=--force-confold \
       -o Dpkg::Options::=--force-confdef \
       -y --force-yes"
  ${apt_cmd} upgrade
  ${apt_cmd} install dpkg-dev git wget cmake \
       build-essential libssl-dev ncurses-dev bison flex \
       perl libtool tcl tcl-dev uuid \
       uuid-dev libsqlite3-dev liblzma-dev libpam0g-dev pkg-config \
       libedit-dev libcurl4-openssl-dev libatomic1 \
       libsasl2-dev libxml2-dev libkrb5-dev libicu-dev

  # One of these will work, older systems use libsystemd-daemon-dev
  ${apt_cmd} install libsystemd-dev || \
      ${apt_cmd} install libsystemd-daemon-dev

  if is_arm
  then
     # Some OS versions on ARM require Python to build stuff, mostly for nodejs related stuff
     ${apt_cmd} install python3
  fi

   ## separate libgnutls installation process for Ubuntu Trusty
  cat /etc/*release | grep -E "Trusty|wheezy"
  if [ $? == 0 ]
  then
     ${apt_cmd} install libgnutls-dev libgcrypt11-dev
  else
     ${apt_cmd} install libgnutls30 libgnutls-dev
     if [ $? != 0 ]
     then
         ${apt_cmd} install libgnutls28-dev
     fi
     ${apt_cmd} install libgcrypt20-dev
     if [ $? != 0 ]
     then
         ${apt_cmd} install libgcrypt11-dev
     fi
  fi
fi

if [[ ${packager_type} == "yum" ]]
then
    install_libdir=/usr/lib64
    # YUM!
    sudo yum clean all
    sudo yum update -d1 -y
    unset enable_power_tools
    yum repolist all | grep "^PowerTools"
    if [ $? == 0 ]
    then
        enable_power_tools="--enablerepo=PowerTools"
    fi
    yum repolist all | grep "^powertools"
    if [ $? == 0 ]
    then
        enable_power_tools="--enablerepo=powertools"
    fi
    sudo yum install -d1 -y --nogpgcheck ${enable_power_tools} \
         gcc gcc-c++ ncurses-devel bison glibc-devel cmake \
         libgcc perl make libtool openssl-devel libaio libaio-devel  \
         systemtap-sdt-devel rpm-sign \
         gnupg flex rpmdevtools git wget tcl tcl-devel openssl libuuid-devel xz-devel \
         sqlite sqlite-devel pkgconfig rpm-build createrepo yum-utils \
         gnutls-devel libgcrypt-devel pam-devel libcurl-devel libatomic \
         cyrus-sasl-devel libxml2-devel krb5-devel libicu-devel

    sudo yum install -d1 -y --nogpgcheck ${enable_power_tools} lua lua-devel libedit-devel

    # Attempt to install systemd-devel, doesn't work on CentOS 6
    sudo yum install -d1 -y systemd-devel

    if is_arm
    then
       # Some OS versions on ARM require Python to build stuff, mostly for nodejs related stuff
       sudo yum -d1 -y install python3
    fi

    # Enable the devtoolkit to get a newer compiler

    # CentOS: install the centos-release-scl repo
    # RHEL: enable the existing repo (seems to be rhui-REGION-rhel-server-rhscl on AWS)
    sudo yum -d1 -y install centos-release-scl || \
        sudo yum-config-manager --enable rhui-REGION-rhel-server-rhscl

    # Install newer compiler for CentOS 7 and 6
    grep "release [67]" /etc/redhat-release
    if [ $? -eq 0 ]
    then
<<<<<<< HEAD
        sudo yum -y install devtoolset-9-gcc-c++
        sudo yum -y install devtoolset-9-libasan-devel
=======
        sudo yum -d1 -y install devtoolset-7-gcc-c++
        sudo yum -y install devtoolset-7-libasan-devel
>>>>>>> 01c72aad
        # Enable it by default
        echo "source /opt/rh/devtoolset-9/enable" >> ~/.bashrc
    else
        # CentOS 8 only needs ASAN
        sudo yum -d1 -y install libasan-devel
    fi

    grep "release [78]" /etc/redhat-release
    if [ $? -eq 0 ]
    then
        # EPEL is installed for GCOV report generation (lcov)
        sudo yum -d1 -y install epel-release
        sudo yum -d1 -y install lcov
    fi
fi

if [[ ${packager_type} == "zypper" ]]
then
    install_libdir=/usr/lib64
    # We need zypper here
    sudo zypper -n refresh
    sudo zypper -n update
    sudo zypper -n remove gettext-runtime-mini
    sudo zypper -n install gcc gcc-c++ cmake ncurses-devel bison glibc-devel libgcc_s1 perl \
         make libtool libopenssl-devel libaio libaio-devel flex \
         git wget tcl tcl-devel libuuid-devel \
         xz-devel sqlite3 sqlite3-devel pkg-config lua lua-devel \
         gnutls-devel libgcrypt-devel pam-devel systemd-devel libcurl-devel libatomic1 \
         cyrus-sasl-devel libxml2-devel krb5-devel libicu-devel
    sudo zypper -n install rpm-build
    cat /etc/*-release | grep "SUSE Linux Enterprise Server 11"

    if [ $? != 0 ]
    then
      sudo zypper -n install libedit-devel
    fi

    if is_arm
    then
       # Some OS versions on ARM require Python to build stuff, mostly for nodejs related stuff
       sudo zypper -n install python3
    fi

    # Install a newer compiler
    sudo zypper -n install gcc9 gcc9-c++
    if [ $? == 0 ]
    then
        echo "export CC=/usr/bin/gcc-9" >> ~/.bashrc
        echo "export CXX=/usr/bin/g++-9" >> ~/.bashrc
    fi
    sudo zypper -n install gcc10 gcc10-c++
    if [ $? == 0 ]
    then
        echo "export CC=/usr/bin/gcc-10" >> ~/.bashrc
        echo "export CXX=/usr/bin/g++-10" >> ~/.bashrc
    fi
    sudo zypper -n install gcc11 gcc11-c++
    if [ $? == 0 ]
    then
        echo "export CC=/usr/bin/gcc-11" >> ~/.bashrc
        echo "export CXX=/usr/bin/g++-11" >> ~/.bashrc
    fi

fi

# Methods allow to compare software versions according to semantic versioning
verlte() {
    [  "$1" = "`echo -e "$1\n$2" | sort -V | head -n1`" ]
}

verlt() {
    [ "$1" = "$2" ] && return 1 || verlte $1 $2
}

# Install a recent cmake in case the package manager installed an old version.
$scriptdir/install_cmake.sh

# TCL
system_tcl_version=$(tclsh <<< 'puts [info patchlevel]')
if verlt "$system_tcl_version" "8.6.5"
then
   mkdir tcl
   cd tcl
   wget --quiet --no-check-certificate http://prdownloads.sourceforge.net/tcl/tcl8.6.5-src.tar.gz

   if [ $? != 0 ]
   then
       echo "Error getting tcl"
       exit 1
   fi

   tar xzf tcl8.6.5-src.tar.gz
   cd tcl8.6.5/unix
   ./configure -q || exit 1
   sudo make -s install || exit 1
   cd ../../..
fi


# Install NPM for MaxCtrl and the GUI
$scriptdir/install_npm.sh

sudo rm -rf $tmpdir<|MERGE_RESOLUTION|>--- conflicted
+++ resolved
@@ -157,13 +157,8 @@
     grep "release [67]" /etc/redhat-release
     if [ $? -eq 0 ]
     then
-<<<<<<< HEAD
-        sudo yum -y install devtoolset-9-gcc-c++
+        sudo yum -d1 -y install devtoolset-9-gcc-c++
         sudo yum -y install devtoolset-9-libasan-devel
-=======
-        sudo yum -d1 -y install devtoolset-7-gcc-c++
-        sudo yum -y install devtoolset-7-libasan-devel
->>>>>>> 01c72aad
         # Enable it by default
         echo "source /opt/rh/devtoolset-9/enable" >> ~/.bashrc
     else
